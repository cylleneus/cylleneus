# Copyright 2007 Matt Chaput. All rights reserved.
#
# Redistribution and use in source and binary forms, with or without
# modification, are permitted provided that the following conditions are met:
#
#    1. Redistributions of source code must retain the above copyright notice,
#       this list of conditions and the following disclaimer.
#
#    2. Redistributions in binary form must reproduce the above copyright
#       notice, this list of conditions and the following disclaimer in the
#       documentation and/or other materials provided with the distribution.
#
# THIS SOFTWARE IS PROVIDED BY MATT CHAPUT ``AS IS'' AND ANY EXPRESS OR
# IMPLIED WARRANTIES, INCLUDING, BUT NOT LIMITED TO, THE IMPLIED WARRANTIES OF
# MERCHANTABILITY AND FITNESS FOR A PARTICULAR PURPOSE ARE DISCLAIMED. IN NO
# EVENT SHALL MATT CHAPUT OR CONTRIBUTORS BE LIABLE FOR ANY DIRECT, INDIRECT,
# INCIDENTAL, SPECIAL, EXEMPLARY, OR CONSEQUENTIAL DAMAGES (INCLUDING, BUT NOT
# LIMITED TO, PROCUREMENT OF SUBSTITUTE GOODS OR SERVICES; LOSS OF USE, DATA,
# OR PROFITS; OR BUSINESS INTERRUPTION) HOWEVER CAUSED AND ON ANY THEORY OF
# LIABILITY, WHETHER IN CONTRACT, STRICT LIABILITY, OR TORT (INCLUDING
# NEGLIGENCE OR OTHERWISE) ARISING IN ANY WAY OUT OF THE USE OF THIS SOFTWARE,
# EVEN IF ADVISED OF THE POSSIBILITY OF SUCH DAMAGE.
#
# The views and conclusions contained in the software and documentation are
# those of the authors and should not be interpreted as representing official
# policies, either expressed or implied, of Matt Chaput.

"""This module contains classes and functions related to searching the index.
"""


from __future__ import division

import copy
import weakref
from collections import namedtuple, defaultdict, Counter
from math import ceil
from itertools import product, permutations

import engine.collectors
import engine.highlight
import engine.query.positional
import whoosh.classify
import engine.query
import engine.scoring
from whoosh.compat import iteritems, iterkeys, itervalues, xrange
from whoosh.idsets import BitSet, DocIdSet
from utils import *
from whoosh.reading import TermNotFound
from whoosh.util.cache import lru_cache
from latinwordnet import latinwordnet
from natsort import natsorted

HitRef = namedtuple("HitRef", ["corpus", "author", "title", "urn", "reference", "text"])


class NoTermsException(Exception):
    """Exception raised you try to access matched terms on a :class:`Results`
    object was created without them. To record which terms matched in which
    document, you need to call the :meth:`Searcher.search` method with
    ``terms=True``.
    """

    message = "Results were created without recording terms"


class TimeLimit(Exception):
    """Raised by :class:`TimeLimitedCollector` if the time limit is reached
    before the search finishes. If you have a reference to the collector, you
    can get partial results by calling :meth:`TimeLimitedCollector.results`.
    """

    pass


# Context class


class SearchContext(object):
    """A container for information about the current search that may be used
    by the collector or the query objects to change how they operate.
    """

    def __init__(self, needs_current=False, weighting=None, top_query=None, limit=None):
        """
        :param needs_current: if True, the search requires that the matcher
            tree be "valid" and able to access information about the current
            match. For queries during matcher instantiation, this means they
            should not instantiate a matcher that doesn't allow access to the
            current match's value, weight, and so on. For collectors, this
            means they should advanced the matcher doc-by-doc rather than using
            shortcut methods such as all_ids().
        :param weighting: the Weighting object to use for scoring documents.
        :param top_query: a reference to the top-level query object.
        :param limit: the number of results requested by the user.
        """

        self.needs_current = needs_current
        self.weighting = weighting
        self.top_query = top_query
        self.limit = limit

    def __repr__(self):
        return "%s(%r)" % (self.__class__.__name__, self.__dict__)

    def set(self, **kwargs):
        ctx = copy.copy(self)
        ctx.__dict__.update(kwargs)
        return ctx


# Searcher class


class Searcher(object):
    """Wraps an :class:`~whoosh.reading.IndexReader` object and provides
    methods for searching the index.
    """

    def __init__(
        self,
        reader,
        weighting=engine.scoring.BM25F,
        closereader=True,
        fromindex=None,
        parent=None,
    ):
        """
        :param reader: An :class:`~whoosh.reading.IndexReader` object for
            the index to search.
        :param weighting: A :class:`whoosh.scoring.Weighting` object to use to
            score found documents.
        :param closereader: Whether the underlying reader will be closed when
            the searcher is closed.
        :param fromindex: An optional reference to the index of the underlying
            reader. This is required for :meth:`Searcher.up_to_date` and
            :meth:`Searcher.refresh` to work.
        """

        self.ixreader = reader
        self.is_closed = False
        self._closereader = closereader
        self._ix = fromindex
        self._doccount = self.ixreader.doc_count_all()
        # Cache for PostingCategorizer objects (supports fields without columns)
        self._field_caches = {}

        if parent:
            self.parent = weakref.ref(parent)
            self.schema = parent.schema
            self._idf_cache = parent._idf_cache
            self._filter_cache = parent._filter_cache
        else:
            self.parent = None
            self.schema = self.ixreader.schema
            self._idf_cache = {}
            self._filter_cache = {}

        if type(weighting) is type:
            self.weighting = weighting()
        else:
            self.weighting = weighting

        self.leafreaders = None
        self.subsearchers = None
        if not self.ixreader.is_atomic():
            self.leafreaders = self.ixreader.leaf_readers()
            self.subsearchers = [
                (self._subsearcher(r), offset) for r, offset in self.leafreaders
            ]

        # Copy attributes/methods from wrapped reader
        for name in (
            "stored_fields",
            "all_stored_fields",
            "has_vector",
            "vector",
            "vector_as",
            "lexicon",
            "field_terms",
            "frequency",
            "doc_frequency",
            "term_info",
            "doc_field_length",
            "corrector",
            "iter_docs",
        ):
            setattr(self, name, getattr(self.ixreader, name))

    def __enter__(self):
        return self

    def __exit__(self, *exc_info):
        self.close()

    def _subsearcher(self, reader):
        return self.__class__(
            reader, fromindex=self._ix, weighting=self.weighting, parent=self
        )

    def _offset_for_subsearcher(self, subsearcher):
        for ss, offset in self.subsearchers:
            if ss is subsearcher:
                return offset

    def leaf_searchers(self):
        if self.is_atomic():
            return [(self, 0)]
        else:
            return self.subsearchers

    def is_atomic(self):
        return self.reader().is_atomic()

    def has_parent(self):
        return self.parent is not None

    def get_parent(self):
        """Returns the parent of this searcher (if has_parent() is True), or
        else self.
        """

        if self.has_parent():
            # Call the weak reference to get the parent searcher
            return self.parent()
        else:
            return self

    def doc_count(self):
        """Returns the number of UNDELETED documents in the index.
        """

        return self.ixreader.doc_count()

    def doc_count_all(self):
        """Returns the total number of documents, DELETED OR UNDELETED, in
        the index.
        """

        return self._doccount

    def field_length(self, fieldname):
        if self.has_parent():
            return self.get_parent().field_length(fieldname)
        else:
            return self.reader().field_length(fieldname)

    def max_field_length(self, fieldname):
        if self.has_parent():
            return self.get_parent().max_field_length(fieldname)
        else:
            return self.reader().max_field_length(fieldname)

    def up_to_date(self):
        """Returns True if this Searcher represents the latest version of the
        index, for backends that support versioning.
        """

        if not self._ix:
            raise Exception("No reference to index")
        return self._ix.latest_generation() == self.ixreader.generation()

    def refresh(self):
        """Returns a fresh searcher for the latest version of the index::
            my_searcher = my_searcher.refresh()
        If the index has not changed since this searcher was created, this
        searcher is simply returned.
        This method may CLOSE underlying resources that are no longer needed
        by the refreshed searcher, so you CANNOT continue to use the original
        searcher after calling ``refresh()`` on it.
        """

        if not self._ix:
            raise Exception("No reference to index")
        if self._ix.latest_generation() == self.reader().generation():
            return self

        # Get a new reader, re-using resources from the current reader if
        # possible
        self.is_closed = True
        newreader = self._ix.reader(reuse=self.ixreader)
        return self.__class__(newreader, fromindex=self._ix, weighting=self.weighting)

    def close(self):
        if self._closereader:
            self.ixreader.close()
        self.is_closed = True

    def avg_field_length(self, fieldname, default=None):
        if not self.schema[fieldname].scorable:
            return default
        return self.field_length(fieldname) / (self._doccount or 1)

    def reader(self):
        """Returns the underlying :class:`~whoosh.reading.IndexReader`.
        """
        return self.ixreader

    def context(self, **kwargs):
        """Generates a :class:`SearchContext` for this searcher.
        """

        if "weighting" not in kwargs:
            kwargs["weighting"] = self.weighting

        return SearchContext(**kwargs)

    def boolean_context(self):
        """Shortcut returns a SearchContext set for unscored (boolean)
        searching.
        """

        return self.context(needs_current=False, weighting=None)

    def postings(self, fieldname, text, weighting=None, qf=1):
        """Returns a :class:`whoosh.matching.Matcher` for the postings of the
        given term. Unlike the :func:`whoosh.reading.IndexReader.postings`
        method, this method automatically sets the scoring functions on the
        matcher from the searcher's weighting object.
        """

        weighting = weighting or self.weighting
        globalscorer = weighting.scorer(self, fieldname, text, qf=qf)

        if self.is_atomic():
            return self.ixreader.postings(fieldname, text, scorer=globalscorer)
        else:
            from engine.matching import MultiMatcher

            matchers = []
            docoffsets = []
            term = (fieldname, text)
            for subsearcher, offset in self.subsearchers:
                r = subsearcher.reader()
                if term in r:
                    # Make a segment-specific scorer; the scorer should call
                    # searcher.parent() to get global stats
                    scorer = weighting.scorer(subsearcher, fieldname, text, qf=qf)
                    m = r.postings(fieldname, text, scorer=scorer)
                    matchers.append(m)
                    docoffsets.append(offset)

            if not matchers:
                raise TermNotFound(fieldname, text)

            return MultiMatcher(matchers, docoffsets, globalscorer)

    def idf(self, fieldname, text):
        """Calculates the Inverse Document Frequency of the current term (calls
        idf() on the searcher's Weighting object).
        """

        # This method just calls the Weighting object's idf() method, but
        # caches the result. So Weighting objects should call *this* method
        # which will then call *their own* idf() methods.

        cache = self._idf_cache
        term = (fieldname, text)
        if term in cache:
            return cache[term]

        idf = self.weighting.idf(self, fieldname, text)
        cache[term] = idf
        return idf

    def document(self, **kw):
        """Convenience method returns the stored fields of a document
        matching the given keyword arguments, where the keyword keys are
        field names and the values are terms that must appear in the field.
        This method is equivalent to::
            searcher.stored_fields(searcher.document_number(<keyword args>))
        Where Searcher.documents() returns a generator, this function returns
        either a dictionary or None. Use it when you assume the given keyword
        arguments either match zero or one documents (i.e. at least one of the
        fields is a unique key).
        >>> stored_fields = searcher.document(path=u"/a/b")
        >>> if stored_fields:
        ...   print(stored_fields['title'])
        ... else:
        ...   print("There is no document with the path /a/b")
        """

        for p in self.documents(**kw):
            return p

    def documents(self, **kw):
        """Convenience method returns the stored fields of a document
        matching the given keyword arguments, where the keyword keys are field
        names and the values are terms that must appear in the field.
        Returns a generator of dictionaries containing the stored fields of any
        documents matching the keyword arguments. If you do not specify any
        arguments (``Searcher.documents()``), this method will yield **all**
        documents.
        >>> for stored_fields in searcher.documents(emailto=u"matt@whoosh.ca"):
        ...   print("Email subject:", stored_fields['subject'])
        """

        ixreader = self.ixreader
        return (
            ixreader.stored_fields(docnum) for docnum in self.document_numbers(**kw)
        )

    def _kw_to_text(self, kw):
        for k, v in iteritems(kw):
            field = self.schema[k]
            kw[k] = field.to_bytes(v)

    def _query_for_kw(self, kw):
        subqueries = []
        for key, value in iteritems(kw):
            subqueries.append(engine.query.terms.CylleneusTerm(key, value))
        if subqueries:
            q = engine.query.compound.And(subqueries).normalize()
        else:
            q = engine.query.qcore.Every()
        return q

    def document_number(self, **kw):
        """Returns the document number of the document matching the given
        keyword arguments, where the keyword keys are field names and the
        values are terms that must appear in the field.
        >>> docnum = searcher.document_number(path=u"/a/b")
        Where Searcher.document_numbers() returns a generator, this function
        returns either an int or None. Use it when you assume the given keyword
        arguments either match zero or one documents (i.e. at least one of the
        fields is a unique key).
        :rtype: int
        """

        # In the common case where only one keyword was given, just use
        # first_id() instead of building a query.

        self._kw_to_text(kw)
        if len(kw) == 1:
            k, v = list(kw.items())[0]
            try:
                return self.reader().first_id(k, v)
            except TermNotFound:
                return None
        else:
            m = self._query_for_kw(kw).matcher(self, self.boolean_context())
            if m.is_active():
                return m.id()

    def document_numbers(self, **kw):
        """Returns a generator of the document numbers for documents matching
        the given keyword arguments, where the keyword keys are field names and
        the values are terms that must appear in the field. If you do not
        specify any arguments (``Searcher.document_numbers()``), this method
        will yield **all** document numbers.
        >>> docnums = list(searcher.document_numbers(emailto="matt@whoosh.ca"))
        """

        self._kw_to_text(kw)
        return self.docs_for_query(self._query_for_kw(kw))

    def _find_unique(self, uniques):
        # uniques is a list of ("unique_field_name", "field_value") tuples
        delset = set()
        for name, value in uniques:
            docnum = self.document_number(**{name: value})
            if docnum is not None:
                delset.add(docnum)
        return delset

    @lru_cache(20)
    def _query_to_comb(self, fq):
        return BitSet(self.docs_for_query(fq), size=self.doc_count_all())

    def _filter_to_comb(self, obj):
        if obj is None:
            return None
        if isinstance(obj, (set, DocIdSet)):
            c = obj
        elif isinstance(obj, Results):
            c = obj.docs()
        elif isinstance(obj, ResultsPage):
            c = obj.results.docs()
        elif isinstance(obj, engine.query.qcore.Query):
            c = self._query_to_comb(obj)
        else:
            raise Exception("Don't know what to do with filter object %r" % obj)

        return c

    def suggest(self, fieldname, text, limit=5, maxdist=2, prefix=0):
        """Returns a sorted list of suggested corrections for the given
        mis-typed word ``text`` based on the contents of the given field::
            >>> searcher.suggest("content", "specail")
            ["special"]
        This is a convenience method. If you are planning to get suggestions
        for multiple words in the same field, it is more efficient to get a
        :class:`~whoosh.spelling.Corrector` object and use it directly::
            corrector = searcher.corrector("fieldname")
            for word in words:
                print(corrector.suggest(word))
        :param limit: only return up to this many suggestions. If there are not
            enough terms in the field within ``maxdist`` of the given word, the
            returned list will be shorter than this number.
        :param maxdist: the largest edit distance from the given word to look
            at. Numbers higher than 2 are not very effective or efficient.
        :param prefix: require suggestions to share a prefix of this length
            with the given word. This is often justifiable since most
            misspellings do not involve the first letter of the word. Using a
            prefix dramatically decreases the time it takes to generate the
            list of words.
        """

        c = self.reader().corrector(fieldname)
        return c.suggest(text, limit=limit, maxdist=maxdist, prefix=prefix)

    def key_terms(
        self,
        docnums,
        fieldname,
        numterms=5,
        model=whoosh.classify.Bo1Model,
        normalize=True,
    ):
        """Returns the 'numterms' most important terms from the documents
        listed (by number) in 'docnums'. You can get document numbers for the
        documents your interested in with the document_number() and
        document_numbers() methods.
        "Most important" is generally defined as terms that occur frequently in
        the top hits but relatively infrequently in the collection as a whole.
        >>> docnum = searcher.document_number(path=u"/a/b")
        >>> keywords_and_scores = searcher.key_terms([docnum], "content")
        This method returns a list of ("term", score) tuples. The score may be
        useful if you want to know the "strength" of the key terms, however to
        just get the terms themselves you can just do this:
        >>> kws = [kw for kw, score in searcher.key_terms([docnum], "content")]
        :param fieldname: Look at the terms in this field. This field must
            store vectors.
        :param docnums: A sequence of document numbers specifying which
            documents to extract key terms from.
        :param numterms: Return this number of important terms.
        :param model: The classify.ExpansionModel to use. See the classify
            module.
        :param normalize: normalize the scores.
        :returns: a list of ("term", score) tuples.
        """

        expander = whoosh.classify.Expander(self.ixreader, fieldname, model=model)
        for docnum in docnums:
            expander.add_document(docnum)
        return expander.expanded_terms(numterms, normalize=normalize)

    def key_terms_from_text(
        self,
        fieldname,
        text,
        numterms=5,
        model=whoosh.classify.Bo1Model,
        normalize=True,
    ):
        """Return the 'numterms' most important terms from the given text.
        :param numterms: Return this number of important terms.
        :param model: The classify.ExpansionModel to use. See the classify
            module.
        """

        expander = whoosh.classify.Expander(self.ixreader, fieldname, model=model)
        expander.add_text(text)
        return expander.expanded_terms(numterms, normalize=normalize)

    def more_like(
        self,
        docnum,
        fieldname,
        text=None,
        top=10,
        numterms=5,
        model=whoosh.classify.Bo1Model,
        normalize=False,
        filter=None,
    ):
        """Returns a :class:`Results` object containing documents similar to
        the given document, based on "key terms" in the given field::
            # Get the ID for the document you're interested in
            docnum = search.document_number(path=u"/a/b/c")
            r = searcher.more_like(docnum)
            print("Documents like", searcher.stored_fields(docnum)["title"])
            for hit in r:
                print(hit["title"])
        :param fieldname: the name of the field to use to test similarity.
        :param text: by default, the method will attempt to load the contents
            of the field from the stored fields for the document, or from a
            term vector. If the field isn't stored or vectored in the index,
            but you have access to the text another way (for example, loading
            from a file or a database), you can supply it using the ``text``
            parameter.
        :param top: the number of results to return.
        :param numterms: the number of "key terms" to extract from the hit and
            search for. Using more terms is slower but gives potentially more
            and more accurate results.
        :param model: (expert) a :class:`whoosh.classify.ExpansionModel` to use
            to compute "key terms".
        :param normalize: whether to normalize term weights.
        :param filter: a query, Results object, or set of docnums. The results
            will only contain documents that are also in the filter object.
        """

        if text:
            kts = self.key_terms_from_text(
                fieldname, text, numterms=numterms, model=model, normalize=normalize
            )
        else:
            kts = self.key_terms(
                [docnum], fieldname, numterms=numterms, model=model, normalize=normalize
            )
        # Create an Or query from the key terms
        q = engine.query.compound.Or(
            [
                engine.query.terms.Term(fieldname, word, boost=weight)
                for word, weight in kts
            ]
        )

        return self.search(q, limit=top, filter=filter, mask=set([docnum]))

    def search_page(self, query, pagenum, pagelen=10, **kwargs):
        """This method is Like the :meth:`Searcher.search` method, but returns
        a :class:`ResultsPage` object. This is a convenience function for
        getting a certain "page" of the results for the given query, which is
        often useful in web search interfaces.
        For example::
            querystring = request.get("q")
            query = queryparser.parse("content", querystring)
            pagenum = int(request.get("page", 1))
            pagelen = int(request.get("perpage", 10))
            results = searcher.search_page(query, pagenum, pagelen=pagelen)
            print("Page %d of %d" % (results.pagenum, results.pagecount))
            print("Showing results %d-%d of %d"
                  % (results.offset + 1, results.offset + results.pagelen + 1,
                     len(results)))
            for hit in results:
                print("%d: %s" % (hit.rank + 1, hit["title"]))
        (Note that results.pagelen might be less than the pagelen argument if
        there aren't enough results to fill a page.)
        Any additional keyword arguments you supply are passed through to
        :meth:`Searcher.search`. For example, you can get paged results of a
        sorted search::
            results = searcher.search_page(q, 2, sortedby="date", reverse=True)
        Currently, searching for page 100 with pagelen of 10 takes the same
        amount of time as using :meth:`Searcher.search` to find the first 1000
        results. That is, this method does not have any special optimizations
        or efficiencies for getting a page from the middle of the full results
        list. (A future enhancement may allow using previous page results to
        improve the efficiency of finding the next page.)
        This method will raise a ``ValueError`` if you ask for a page number
        higher than the number of pages in the resulting query.
        :param query: the :class:`whoosh.query.Query` object to match.
        :param pagenum: the page number to retrieve, starting at ``1`` for the
            first page.
        :param pagelen: the number of results per page.
        :returns: :class:`ResultsPage`
        """

        if pagenum < 1:
            raise ValueError("pagenum must be >= 1")

        results = self.search(query, limit=pagenum * pagelen, **kwargs)
        return ResultsPage(results, pagenum, pagelen)

    def find(self, defaultfield, querystring, **kwargs):
        from engine.qparser.default import CylleneusQueryParser

        qp = CylleneusQueryParser(defaultfield, schema=self.ixreader.schema)
        q = qp.parse(querystring)
        return self.search(q, **kwargs)

    def docs_for_query(self, q, for_deletion=False):
        """Returns an iterator of document numbers for documents matching the
        given :class:`whoosh.query.Query` object.
        """

        # If we're getting the document numbers so we can delete them, use the
        # deletion_docs method instead of docs; this lets special queries
        # (e.g. nested queries) override what gets deleted
        if for_deletion:
            method = q.deletion_docs
        else:
            method = q.docs

        if self.subsearchers:
            for s, offset in self.subsearchers:
                for docnum in method(s):
                    yield docnum + offset
        else:
            for docnum in method(self):
                yield docnum

    def collector(
        self,
        limit=None,
        sortedby=None,
        reverse=False,
        groupedby=None,
        collapse=None,
        collapse_limit=1,
        collapse_order=None,
        optimize=True,
        filter=None,
        mask=None,
        terms=False,
        maptype=None,
        scored=True,
    ):
        """Low-level method: returns a configured
        :class:`whoosh.collectors.Collector` object based on the given
        arguments. You can use this object with
        :meth:`Searcher.search_with_collector` to search.
        See the documentation for the :meth:`Searcher.search` method for a
        description of the parameters.
        This method may be useful to get a basic collector object and then wrap
        it with another collector from ``whoosh.collectors`` or with a custom
        collector of your own::
            # Equivalent of
            # results = mysearcher.search(myquery, limit=10)
            # but with a time limt...
            # Create a TopCollector
            c = mysearcher.collector(limit=10)
            # Wrap it with a TimeLimitedCollector with a time limit of
            # 10.5 seconds
            from whoosh.collectors import TimeLimitedCollector
            c = TimeLimitCollector(c, 10.5)
            # Search using the custom collector
            results = mysearcher.search_with_collector(myquery, c)
        """

        if limit is not None and limit < 1:
            raise ValueError("limit must be >= 1")

        if not scored and not sortedby:
            c = engine.collectors.CylleneusUnsortedCollector()
        elif sortedby:
            c = engine.collectors.CylleneusSortingCollector(
                sortedby, limit=limit, reverse=reverse
            )
        elif groupedby or reverse or not limit or limit >= self.doc_count():
            # A collector that gathers every matching document
            c = engine.collectors.CylleneusUnlimitedCollector(reverse=reverse)
        else:
            # A collector that uses block quality optimizations and a heap
            # queue to only collect the top N documents
            c = engine.collectors.CylleneusTopCollector(limit, usequality=optimize)

        if groupedby:
            c = engine.collectors.CylleneusFacetCollector(c, groupedby, maptype=maptype)
        if terms:
            c = engine.collectors.CylleneusTermsCollector(c)
        if collapse:
            c = engine.collectors.CylleneusCollapseCollector(
                c, collapse, limit=collapse_limit, order=collapse_order
            )

        # Filtering wraps last so it sees the docs first
        if filter or mask:
            c = engine.collectors.CylleneusFilterCollector(c, filter, mask)
        return c

    def search(self, q, **kwargs):
        """Runs a :class:`whoosh.query.Query` object on this searcher and
        returns a :class:`Results` object. See :doc:`/searching` for more
        information.
        This method takes many keyword arguments (documented below).
        See :doc:`/facets` for information on using ``sortedby`` and/or
        ``groupedby``. See :ref:`collapsing` for more information on using
        ``collapse``, ``collapse_limit``, and ``collapse_order``.
        :param query: a :class:`whoosh.query.Query` object to use to match
            documents.
        :param limit: the maximum number of documents to score. If you're only
            interested in the top N documents, you can set limit=N to limit the
            scoring for a faster search. Default is 10.
        :param scored: whether to score the results. Overriden by ``sortedby``.
            If both ``scored=False`` and ``sortedby=None``, the results will be
            in arbitrary order, but will usually be computed faster than
            scored or sorted results.
        :param sortedby: see :doc:`/facets`.
        :param reverse: Reverses the direction of the sort. Default is False.
        :param groupedby: see :doc:`/facets`.
        :param optimize: use optimizations to get faster results when possible.
            Default is True.
        :param filter: a query, Results object, or set of docnums. The results
            will only contain documents that are also in the filter object.
        :param mask: a query, Results object, or set of docnums. The results
            will not contain any documents that are in the mask object.
        :param terms: if True, record which terms were found in each matching
            document. See :doc:`/searching` for more information. Default is
            False.
        :param maptype: by default, the results of faceting with ``groupedby``
            is a dictionary mapping group names to ordered lists of document
            numbers in the group. You can pass a
            :class:`whoosh.sorting.FacetMap` subclass to this keyword argument
            to specify a different (usually faster) method for grouping. For
            example, ``maptype=sorting.Count`` would store only the count of
            documents in each group, instead of the full list of document IDs.
        :param collapse: a :doc:`facet </facets>` to use to collapse the
            results. See :ref:`collapsing` for more information.
        :param collapse_limit: the maximum number of documents to allow with
            the same collapse key. See :ref:`collapsing` for more information.
        :param collapse_order: an optional ordering :doc:`facet </facets>`
            to control which documents are kept when collapsing. The default
            (``collapse_order=None``) uses the results order (e.g. the highest
            scoring documents in a scored search).
        :rtype: :class:`Results`
        """

        # Call the collector() method to build a collector based on the
        # parameters passed to this method
        c = self.collector(**kwargs)
        # Call the lower-level method to run the collector
        self.search_with_collector(q, c)
        # Return the results object from the collector
        return c.results()

    def search_with_collector(self, q, collector, context=None):
        """Low-level method: runs a :class:`whoosh.query.Query` object on this
        searcher using the given :class:`whoosh.collectors.Collector` object
        to collect the results::
            myquery = query.Term("content", "cabbage")
            uc = collectors.UnlimitedCollector()
            tc = TermsCollector(uc)
            mysearcher.search_with_collector(myquery, tc)
            print(tc.docterms)
            print(tc.results())
        Note that this method does not return a :class:`Results` object. You
        need to access the collector to get a results object or other
        information the collector might hold after the search.
        :param q: a :class:`whoosh.query.Query` object to use to match
            documents.
        :param collector: a :class:`whoosh.collectors.Collector` object to feed
            the results into.
        """

        # Get the search context object from the searcher
        context = context or self.context()
        # Allow collector to set up based on the top-level information
        collector.prepare(self, q, context)
        collector.run()

    def correct_query(
        self, q, qstring, correctors=None, terms=None, maxdist=2, prefix=0, aliases=None
    ):
        """
        Returns a corrected version of the given user query using a default
        :class:`whoosh.spelling.ReaderCorrector`.
        The default:
        * Corrects any words that don't appear in the index.
        * Takes suggestions from the words in the index. To make certain fields
          use custom correctors, use the ``correctors`` argument to pass a
          dictionary mapping field names to :class:`whoosh.spelling.Corrector`
          objects.
        * ONLY CORRECTS FIELDS THAT HAVE THE ``spelling`` ATTRIBUTE in the
          schema (or for which you pass a custom corrector). To automatically
          check all fields, use ``allfields=True``. Spell checking fields
          without ``spelling`` is slower.
        Expert users who want more sophisticated correction behavior can create
        a custom :class:`whoosh.spelling.QueryCorrector` and use that instead
        of this method.
        Returns a :class:`whoosh.spelling.Correction` object with a ``query``
        attribute containing the corrected :class:`whoosh.query.Query` object
        and a ``string`` attributes containing the corrected query string.
        >>> from whoosh import qparser, highlight
        >>> qtext = 'mary "litle lamb"'
        >>> q = qparser.QueryParser("text", myindex.schema)
        >>> mysearcher = myindex.searcher()
        >>> correction = mysearcher().correct_query(q, qtext)
        >>> correction.query
        <query.And ...>
        >>> correction.string
        'mary "little lamb"'
        >>> mysearcher.close()
        You can use the ``Correction`` object's ``format_string`` method to
        format the corrected query string using a
        :class:`whoosh.highlight.Formatter` object. For example, you can format
        the corrected string as HTML, emphasizing the changed words.
        >>> hf = highlight.HtmlFormatter(classname="change")
        >>> correction.format_string(hf)
        'mary "<strong class="change term0">little</strong> lamb"'
        :param q: the :class:`whoosh.query.Query` object to correct.
        :param qstring: the original user query from which the query object was
            created. You can pass None instead of a string, in which the
            second item in the returned tuple will also be None.
        :param correctors: an optional dictionary mapping fieldnames to
            :class:`whoosh.spelling.Corrector` objects. By default, this method
            uses the contents of the index to spell check the terms in the
            query. You can use this argument to "override" some fields with a
            different correct, for example a
            :class:`whoosh.spelling.GraphCorrector`.
        :param terms: a sequence of ``("fieldname", "text")`` tuples to correct
            in the query. By default, this method corrects terms that don't
            appear in the index. You can use this argument to override that
            behavior and explicitly specify the terms that should be corrected.
        :param maxdist: the maximum number of "edits" (insertions, deletions,
            subsitutions, or transpositions of letters) allowed between the
            original word and any suggestion. Values higher than ``2`` may be
            slow.
        :param prefix: suggested replacement words must share this number of
            initial characters with the original word. Increasing this even to
            just ``1`` can dramatically speed up suggestions, and may be
            justifiable since spellling mistakes rarely involve the first
            letter of a word.
        :param aliases: an optional dictionary mapping field names in the query
            to different field names to use as the source of spelling
            suggestions. The mappings in ``correctors`` are applied after this.
        :rtype: :class:`whoosh.spelling.Correction`
        """

        reader = self.reader()

        # Dictionary of field name alias mappings
        if aliases is None:
            aliases = {}
        # Dictionary of custom per-field correctors
        if correctors is None:
            correctors = {}

        # Remap correctors dict according to aliases
        d = {}
        for fieldname, corr in iteritems(correctors):
            fieldname = aliases.get(fieldname, fieldname)
            d[fieldname] = corr
        correctors = d

        # Fill in default corrector objects for fields that don't have a custom
        # one in the "correctors" dictionary
        fieldnames = self.schema.names()
        for fieldname in fieldnames:
            fieldname = aliases.get(fieldname, fieldname)
            if fieldname not in correctors:
                correctors[fieldname] = self.reader().corrector(fieldname)

        # Get any missing terms in the query in the fields we're correcting
        if terms is None:
            terms = []
            for token in q.all_tokens():
                aname = aliases.get(token.fieldname, token.fieldname)
                text = token.text
                if aname in correctors and (aname, text) not in reader:
                    # Note that we use the original, not aliases fieldname here
                    # so if we correct the query we know what it was
                    terms.append((token.fieldname, token.text))

        # Make q query corrector
        from whoosh import spelling

        sqc = spelling.SimpleQueryCorrector(correctors, terms, aliases)
        return sqc.correct_query(q, qstring)


class Results(object):
    """This object is returned by a Searcher. This object represents the
    results of a search query. You can mostly use it as if it was a list of
    dictionaries, where each dictionary is the stored fields of the document at
    that position in the results.
    Note that a Results object keeps a reference to the Searcher that created
    it, so keeping a reference to a Results object keeps the Searcher alive and
    so keeps all files used by it open.
    """

    def __init__(
        self,
        searcher,
        q,
        top_n,
        docset=None,
        facetmaps=None,
        runtime=0,
        highlighter=None,
    ):
        """
        :param searcher: the :class:`Searcher` object that produced these
            results.
        :param query: the original query that created these results.
        :param top_n: a list of (score, docnum) tuples representing the top
            N search results.
        """

        self.searcher = searcher
        self.q = q
        self.top_n = top_n
        self.docset = docset
        self._facetmaps = facetmaps or {}
        self.runtime = runtime
        self.highlighter = highlighter or engine.highlight.CylleneusHighlighter()
        self.collector = None
        self._total = None
        self._char_cache = {}

    def __repr__(self):
        return "<Top %s Results for %r runtime=%s>" % (
            len(self.top_n),
            self.q,
            self.runtime,
        )

    def __len__(self):
        """Returns the total number of documents that matched the query. Note
        this may be more than the number of scored documents, given the value
        of the ``limit`` keyword argument to :meth:`Searcher.search`.
        If this Results object was created by searching with a ``limit``
        keyword, then computing the exact length of the result set may be
        expensive for large indexes or large result sets. You may consider
        using :meth:`Results.has_exact_length`,
        :meth:`Results.estimated_length`, and
        :meth:`Results.estimated_min_length` to display an estimated size of
        the result set instead of an exact number.
        """

        if self._total is None:
            self._total = self.collector.count()
        return self._total

    def __getitem__(self, n):
        if isinstance(n, slice):
            start, stop, step = n.indices(len(self.top_n))
            return [
                Hit(self, self.top_n[i][1], i, self.top_n[i][0])
                for i in xrange(start, stop, step)
            ]
        else:
            if n >= len(self.top_n):
                raise IndexError(
                    "results[%r]: Results only has %s hits" % (n, len(self.top_n))
                )
            return Hit(self, self.top_n[n][1], n, self.top_n[n][0])

    def __iter__(self):
        """Yields a :class:`Hit` object for each result in ranked order.
        """

        for i in xrange(len(self.top_n)):
            yield Hit(self, self.top_n[i][1], i, self.top_n[i][0])

    def __contains__(self, docnum):
        """Returns True if the given document number matched the query.
        """

        return docnum in self.docs()

    def __nonzero__(self):
        return not self.is_empty()

    __bool__ = __nonzero__

    def is_empty(self):
        """Returns True if not documents matched the query.
        """

        return self.scored_length() == 0

    def items(self):
        """Returns an iterator of (docnum, score) pairs for the scored
        documents in the results.
        """

        return ((docnum, score) for score, docnum in self.top_n)

    def fields(self, n):
        """Returns the stored fields for the document at the ``n`` th position
        in the results. Use :meth:`Results.docnum` if you want the raw
        document number instead of the stored fields.
        """

        return self.searcher.stored_fields(self.top_n[n][1])

    def facet_names(self):
        """Returns the available facet names, for use with the ``groups()``
        method.
        """

        return self._facetmaps.keys()

    def groups(self, name=None):
        """If you generated facet groupings for the results using the
        `groupedby` keyword argument to the ``search()`` method, you can use
        this method to retrieve the groups. You can use the ``facet_names()``
        method to get the list of available facet names.
        >>> results = searcher.search(my_query, groupedby=["tag", "price"])
        >>> results.facet_names()
        ["tag", "price"]
        >>> results.groups("tag")
        {"new": [12, 1, 4], "apple": [3, 10, 5], "search": [11]}
        If you only used one facet, you can call the method without a facet
        name to get the groups for the facet.
        >>> results = searcher.search(my_query, groupedby="tag")
        >>> results.groups()
        {"new": [12, 1, 4], "apple": [3, 10, 5, 0], "search": [11]}
        By default, this returns a dictionary mapping category names to a list
        of document numbers, in the same relative order as they appear in the
        results.
        >>> results = mysearcher.search(myquery, groupedby="tag")
        >>> docnums = results.groups()
        >>> docnums['new']
        [12, 1, 4]
        You can then use :meth:`Searcher.stored_fields` to get the stored
        fields associated with a document ID.
        If you specified a different ``maptype`` for the facet when you
        searched, the values in the dictionary depend on the
        :class:`whoosh.sorting.FacetMap`.
        >>> myfacet = whoosh.sorting.FieldFacet("tag", maptype=whoosh.sorting.Count)
        >>> results = mysearcher.search(myquery, groupedby=myfacet)
        >>> counts = results.groups()
        {"new": 3, "apple": 4, "search": 1}
        """

        if (name is None or name == "facet") and len(self._facetmaps) == 1:
            # If there's only one facet, just use it; convert keys() to list
            # for Python 3
            name = list(self._facetmaps.keys())[0]
        elif name not in self._facetmaps:
            raise KeyError("%r not in facet names %r" % (name, self.facet_names()))
        return self._facetmaps[name].as_dict()

    def has_exact_length(self):
        """Returns True if this results object already knows the exact number
        of matching documents.
        """

        if self.collector:
            return self.collector.computes_count()
        else:
            return self._total is not None

    def estimated_length(self):
        """The estimated maximum number of matching documents, or the
        exact number of matching documents if it's known.
        """

        if self.has_exact_length():
            return len(self)
        else:
            return self.q.estimate_size(self.searcher.reader())

    def estimated_min_length(self):
        """The estimated minimum number of matching documents, or the
        exact number of matching documents if it's known.
        """

        if self.has_exact_length():
            return len(self)
        else:
            return self.q.estimate_min_size(self.searcher.reader())

    def scored_length(self):
        """Returns the number of scored documents in the results, equal to or
        less than the ``limit`` keyword argument to the search.
        >>> r = mysearcher.search(myquery, limit=20)
        >>> len(r)
        1246
        >>> r.scored_length()
        20
        This may be fewer than the total number of documents that match the
        query, which is what ``len(Results)`` returns.
        """

        return len(self.top_n)

    def docs(self):
        """Returns a set-like object containing the document numbers that
        matched the query.
        """

        if self.docset is None:
            self.docset = set(self.collector.all_ids())
        return self.docset

    def copy(self):
        """Returns a deep copy of this results object.
        """

        # Shallow copy self to get attributes
        r = copy.copy(self)
        # Deep copies of docset and top_n in case they're modified
        r.docset = copy.deepcopy(self.docset)
        r.top_n = copy.deepcopy(self.top_n)
        return r

    def score(self, n):
        """Returns the score for the document at the Nth position in the list
        of ranked documents. If the search was not scored, this may return
        None.
        """

        return self.top_n[n][0]

    def docnum(self, n):
        """Returns the document number of the result at position n in the list
        of ranked documents.
        """
        return self.top_n[n][1]

    def query_terms(self, expand=False, fieldname=None):
        return self.q.existing_terms(
            self.searcher.reader(), fieldname=fieldname, expand=expand
        )

    def has_matched_terms(self):
        """Returns True if the search recorded which terms matched in which
        documents.
        >>> r = searcher.search(myquery)
        >>> r.has_matched_terms()
        False
        >>>
        """

        return hasattr(self, "docterms") and hasattr(self, "termdocs")

    def matched_terms(self):
        """Returns the set of ``("fieldname", "text")`` tuples representing
        terms from the query that matched one or more of the TOP N documents
        (this does not report terms for documents that match the query but did
        not score high enough to make the top N results). You can compare this
        set to the terms from the original query to find terms which didn't
        occur in any matching documents.
        This is only valid if you used ``terms=True`` in the search call to
        record matching terms. Otherwise it will raise an exception.
        >>> q = myparser.parse("alfa OR bravo OR charlie")
        >>> results = searcher.search(q, terms=True)
        >>> results.terms()
        set([("content", "alfa"), ("content", "charlie")])
        >>> q.all_terms() - results.terms()
        set([("content", "bravo")])
        """

        if not self.has_matched_terms():
            raise NoTermsException
        return set(self.termdocs.keys())

    def _get_fragmenter(self):
        return self.highlighter.fragmenter

    def _set_fragmenter(self, f):
        self.highlighter.fragmenter = f

    fragmenter = property(_get_fragmenter, _set_fragmenter)

    def _get_formatter(self):
        return self.highlighter.formatter

    def _set_formatter(self, f):
        self.highlighter.formatter = f

    formatter = property(_get_formatter, _set_formatter)

    def _get_scorer(self):
        return self.highlighter.scorer

    def _set_scorer(self, s):
        self.highlighter.scorer = s

    scorer = property(_get_scorer, _set_scorer)

    def _get_order(self):
        return self.highlighter.order

    def _set_order(self, o):
        self.highlighter.order = o

    order = property(_get_order, _set_order)

    def key_terms(
        self,
        fieldname,
        docs=10,
        numterms=5,
        model=whoosh.classify.Bo1Model,
        normalize=True,
    ):
        """Returns the 'numterms' most important terms from the top 'docs'
        documents in these results. "Most important" is generally defined as
        terms that occur frequently in the top hits but relatively infrequently
        in the collection as a whole.
        :param fieldname: Look at the terms in this field. This field must
            store vectors.
        :param docs: Look at this many of the top documents of the results.
        :param numterms: Return this number of important terms.
        :param model: The classify.ExpansionModel to use. See the classify
            module.
        :returns: list of unicode strings.
        """

        if not len(self):
            return []
        docs = min(docs, len(self))

        reader = self.searcher.reader()

        expander = whoosh.classify.Expander(reader, fieldname, model=model)
        for _, docnum in self.top_n[:docs]:
            expander.add_document(docnum)

        return expander.expanded_terms(numterms, normalize=normalize)

    def extend(self, results):
        """Appends hits from 'results' (that are not already in this
        results object) to the end of these results.
        :param results: another results object.
        """

        docs = self.docs()
        for item in results.top_n:
            if item[1] not in docs:
                self.top_n.append(item)
        self.docset = docs | results.docs()

    def filter(self, results):
        """Removes any hits that are not also in the other results object.
        """

        if not len(results):
            return

        otherdocs = results.docs()
        items = [item for item in self.top_n if item[1] in otherdocs]
        self.docset = self.docs() & otherdocs
        self.top_n = items

    def upgrade(self, results, reverse=False):
        """Re-sorts the results so any hits that are also in 'results' appear
        before hits not in 'results', otherwise keeping their current relative
        positions. This does not add the documents in the other results object
        to this one.
        :param results: another results object.
        :param reverse: if True, lower the position of hits in the other
            results object instead of raising them.
        """

        if not len(results):
            return

        otherdocs = results.docs()
        arein = [item for item in self.top_n if item[1] in otherdocs]
        notin = [item for item in self.top_n if item[1] not in otherdocs]

        if reverse:
            items = notin + arein
        else:
            items = arein + notin

        self.top_n = items

    def upgrade_and_extend(self, results):
        """Combines the effects of extend() and upgrade(): hits that are also
        in 'results' are raised. Then any hits from the other results object
        that are not in this results object are appended to the end.
        :param results: another results object.
        """

        if not len(results):
            return

        docs = self.docs()
        otherdocs = results.docs()

        arein = [item for item in self.top_n if item[1] in otherdocs]
        notin = [item for item in self.top_n if item[1] not in otherdocs]
        other = [item for item in results.top_n if item[1] not in docs]

        self.docset = docs | otherdocs
        self.top_n = arein + notin + other


class Hit(object):
    """Represents a single search result ("hit") in a Results object.
    This object acts like a dictionary of the matching document's stored
    fields. If for some reason you need an actual ``dict`` object, use
    ``Hit.fields()`` to get one.
    >>> r = searcher.search(query.Term("content", "render"))
    >>> r[0]
    < Hit {title = u"Rendering the scene"} >
    >>> r[0].rank
    0
    >>> r[0].docnum == 4592
    True
    >>> r[0].score
    2.52045682
    >>> r[0]["title"]
    "Rendering the scene"
    >>> r[0].keys()
    ["title"]
    """

    def __init__(self, results, docnum, pos=None, score=None):
        """
        :param results: the Results object this hit belongs to.
        :param pos: the position in the results list of this hit, for example
            pos = 0 means this is the first (highest scoring) hit.
        :param docnum: the document number of this hit.
        :param score: the score of this hit.
        """

        self.results = results
        self.searcher = results.searcher
        self.reader = self.searcher.reader()
        self.pos = self.rank = pos
        self.docnum = docnum
        self.score = score
        self._fields = None

    def fields(self):
        """Returns a dictionary of the stored fields of the document this
        object represents.
        """

        if self._fields is None:
            self._fields = self.searcher.stored_fields(self.docnum)
        return self._fields

    def matched_terms(self):
        """Returns the set of ``("fieldname", "text")`` tuples representing
        terms from the query that matched in this document. You can
        compare this set to the terms from the original query to find terms
        which didn't occur in this document.
        This is only valid if you used ``terms=True`` in the search call to
        record matching terms. Otherwise it will raise an exception.
        >>> q = myparser.parse("alfa OR bravo OR charlie")
        >>> results = searcher.search(q, terms=True)
        >>> for hit in results:
        ...   print(hit["title"])
        ...   print("Contains:", hit.matched_terms())
        ...   print("Doesn't contain:", q.all_terms() - hit.matched_terms())
        """

        if not self.results.has_matched_terms():
            raise NoTermsException
        return self.results.docterms.get(self.docnum, [])

    def highlights(self, fieldname, text=None, top=3, minscore=1):
        """Returns highlighted snippets from the given field::
            r = searcher.search(myquery)
            for hit in r:
                print(hit["title"])
                print(hit.highlights("content"))
        See :doc:`/highlight`.
        To change the fragmeter, formatter, order, or scorer used in
        highlighting, you can set attributes on the results object::
            from whoosh import highlight
            results = searcher.search(myquery, terms=True)
            results.fragmenter = highlight.SentenceFragmenter()
        ...or use a custom :class:`whoosh.highlight.Highlighter` object::
            hl = highlight.Highlighter(fragmenter=sf)
            results.highlighter = hl
        :param fieldname: the name of the field you want to highlight.
        :param text: by default, the method will attempt to load the contents
            of the field from the stored fields for the document. If the field
            you want to highlight isn't stored in the index, but you have
            access to the text another way (for example, loading from a file or
            a database), you can supply it using the ``text`` parameter.
        :param top: the maximum number of fragments to return.
        :param minscore: the minimum score for fragments to appear in the
            highlights.
        """

        hliter = self.results.highlighter
        return hliter.highlight_hit(
            self, fieldname, text=text, top=top, minscore=minscore
        )

    def more_like_this(
        self,
        fieldname,
        text=None,
        top=10,
        numterms=5,
        model=whoosh.classify.Bo1Model,
        normalize=True,
        filter=None,
    ):
        """Returns a new Results object containing documents similar to this
        hit, based on "key terms" in the given field::
            r = searcher.search(myquery)
            for hit in r:
                print(hit["title"])
                print("Top 3 similar documents:")
                for subhit in hit.more_like_this("content", top=3):
                  print("  ", subhit["title"])
        :param fieldname: the name of the field to use to test similarity.
        :param text: by default, the method will attempt to load the contents
            of the field from the stored fields for the document, or from a
            term vector. If the field isn't stored or vectored in the index,
            but you have access to the text another way (for example, loading
            from a file or a database), you can supply it using the ``text``
            parameter.
        :param top: the number of results to return.
        :param numterms: the number of "key terms" to extract from the hit and
            search for. Using more terms is slower but gives potentially more
            and more accurate results.
        :param model: (expert) a :class:`whoosh.classify.ExpansionModel` to use
            to compute "key terms".
        :param normalize: whether to normalize term weights.
        """

        return self.searcher.more_like(
            self.docnum,
            fieldname,
            text=text,
            top=top,
            numterms=numterms,
            model=model,
            normalize=normalize,
            filter=filter,
        )

    def __repr__(self):
        return "<%s %r>" % (self.__class__.__name__, self.fields())

    def __eq__(self, other):
        if isinstance(other, Hit):
            return self.fields() == other.fields()
        elif isinstance(other, dict):
            return self.fields() == other
        else:
            return False

    def __len__(self):
        return len(self.fields())

    def __iter__(self):
        return iterkeys(self.fields())

    def __getitem__(self, fieldname):
        if fieldname in self.fields():
            return self._fields[fieldname]

        reader = self.reader
        if reader.has_column(fieldname):
            cr = reader.column_reader(fieldname)
            return cr[self.docnum]

        raise KeyError(fieldname)

    def __contains__(self, key):
        return key in self.fields()
        # or self.reader.has_column(key))

    def items(self):
        return list(self.fields().items())

    def keys(self):
        return list(self.fields().keys())

    def values(self):
        return list(self.fields().values())

    def iteritems(self):
        return iteritems(self.fields())

    def iterkeys(self):
        return iterkeys(self.fields())

    def itervalues(self):
        return itervalues(self.fields())

    def get(self, key, default=None):
        return self.fields().get(key, default)

    def __setitem__(self, key, value):
        raise NotImplementedError("You cannot modify a search result")

    def __delitem__(self, key, value):
        raise NotImplementedError("You cannot modify a search result")

    def clear(self):
        raise NotImplementedError("You cannot modify a search result")

    def update(self, dict=None, **kwargs):
        raise NotImplementedError("You cannot modify a search result")


class ResultsPage(object):
    """Represents a single page out of a longer list of results, as returned
    by :func:`whoosh.searching.Searcher.search_page`. Supports a subset of the
    interface of the :class:`~whoosh.searching.Results` object, namely getting
    stored fields with __getitem__ (square brackets), iterating, and the
    ``score()`` and ``docnum()`` methods.
    The ``offset`` attribute contains the results number this page starts at
    (numbered from 0). For example, if the page length is 10, the ``offset``
    attribute on the second page will be ``10``.
    The ``pagecount`` attribute contains the number of pages available.
    The ``pagenum`` attribute contains the page number. This may be less than
    the page you requested if the results had too few pages. For example, if
    you do::
        ResultsPage(results, 5)
    but the results object only contains 3 pages worth of hits, ``pagenum``
    will be 3.
    The ``pagelen`` attribute contains the number of results on this page
    (which may be less than the page length you requested if this is the last
    page of the results).
    The ``total`` attribute contains the total number of hits in the results.
    >>> mysearcher = myindex.searcher()
    >>> pagenum = 2
    >>> page = mysearcher.find_page(pagenum, myquery)
    >>> print("Page %s of %s, results %s to %s of %s" %
    ...       (pagenum, page.pagecount, page.offset+1,
    ...        page.offset+page.pagelen, page.total))
    >>> for i, fields in enumerate(page):
    ...   print("%s. %r" % (page.offset + i + 1, fields))
    >>> mysearcher.close()
    To set highlighter attributes (for example ``formatter``), access the
    underlying :class:`Results` object::
        page.results.formatter = highlight.UppercaseFormatter()
    """

    def __init__(self, results, pagenum, pagelen=10):
        """
        :param results: a :class:`~whoosh.searching.Results` object.
        :param pagenum: which page of the results to use, numbered from ``1``.
        :param pagelen: the number of hits per page.
        """

        self.results = results
        self.total = len(results)

        if pagenum < 1:
            raise ValueError("pagenum must be >= 1")

        self.pagecount = int(ceil(self.total / pagelen))
        self.pagenum = min(self.pagecount, pagenum)

        offset = (self.pagenum - 1) * pagelen
        if (offset + pagelen) > self.total:
            pagelen = self.total - offset
        self.offset = offset
        self.pagelen = pagelen

    def __getitem__(self, n):
        offset = self.offset
        if isinstance(n, slice):
            start, stop, step = n.indices(self.pagelen)
            return self.results.__getitem__(slice(start + offset, stop + offset, step))
        else:
            return self.results.__getitem__(n + offset)

    def __iter__(self):
        return iter(self.results[self.offset: self.offset + self.pagelen])

    def __len__(self):
        return self.total

    def scored_length(self):
        return self.results.scored_length()

    def score(self, n):
        """Returns the score of the hit at the nth position on this page.
        """
        return self.results.score(n + self.offset)

    def docnum(self, n):
        """Returns the document number of the hit at the nth position on this
        page.
        """
        return self.results.docnum(n + self.offset)

    def is_last_page(self):
        """Returns True if this object represents the last page of results.
        """

        return self.pagecount == 0 or self.pagenum == self.pagecount


class CylleneusResults(Results):
    def __init__(
        self,
        searcher,
        q,
        top_n,
        docset=None,
        facetmaps=None,
        runtime=0,
        highlighter=None,
    ):
        """
        :param searcher: the :class:`Searcher` object that produced these
            results.
        :param query: the original query that created these results.
        :param top_n: a list of (score, docnum) tuples representing the top
            N search results.
        """

        self.searcher = searcher
        self.q = q
        self.top_n = top_n
        self.docset = docset
        self._facetmaps = facetmaps or {}
        self.runtime = runtime
        self.highlighter = highlighter or engine.highlight.CylleneusHighlighter()
        self.collector = None
        self._total = None
        self._char_cache = {}

    def __getitem__(self, n):
        if isinstance(n, slice):
            start, stop, step = n.indices(len(self.top_n))
            return [
                CylleneusHit(self, self.top_n[i][1], i, self.top_n[i][0])
                for i in xrange(start, stop, step)
            ]
        else:
            if n >= len(self.top_n):
                raise IndexError(
                    "results[%r]: Results only has %s hits" % (n, len(self.top_n))
                )
            return CylleneusHit(self, self.top_n[n][1], n, self.top_n[n][0])

    def __iter__(self):
        """Yields a :class:`Hit` object for each result in ranked order.
        """

        for i in xrange(len(self.top_n)):
            yield CylleneusHit(self, self.top_n[i][1], i, self.top_n[i][0])


def total_terms(query):
    terms = 0
    if isinstance(query, (engine.query.compound.CylleneusCompoundQuery)):
        for t in query.children():
            terms += total_terms(t)
    else:
        terms += 1
    return terms


def total_fields(query, ixreader):
    """ Calculate total number of fields matched by a complex query """
    return len(set([fieldname for fieldname, _ in query.iter_all_terms(ixreader)]))


def min_score(query):
    """ Calculate the minimum score for a complex query """

    minscore = 0
    if isinstance(
        query, (engine.query.compound.And, engine.query.positional.Collocation)
    ):
        for t in query.children():
            minscore += min_score(t)
    elif isinstance(query, engine.query.compound.Or):
        score = 0
        for t in query.children():
            score += min_score(t)
        minscore += score / len(list(query.children()))
    elif isinstance(query, engine.query.positional.Sequence):
        for t in query.children():
            minscore += min_score(t)
    else:
        minscore += 100 * (
            1 / query.slop if (hasattr(query, "slop") and query.slop) else 1
        )
    return minscore


def iter_queries(query):
    for i, subq in enumerate(query):
        if isinstance(
            subq,
            (
                engine.query.compound.CylleneusCompoundQuery,
                engine.query.spans.SpanQuery,
            ),
        ):
            yield (i, (tuple(iter_queries(subq))))
        else:
            yield (i, (subq))


def query_to_dict(q):
    d = dict()
    for t in q:
        if isinstance(t[1], tuple):
            d[t[0]] = query_to_dict(t[1])
        else:
            d[t[0]] = t[1]
    return d


field_order = {
    "form":         0,
    "lemma":        1,
    "annotation":   5,
    "synset":       2,
    "semfield":     3,
    "morphosyntax": 4,
}


def term_lists(q, ixreader):
    """Returns the terms in the query tree, with the query hierarchy
    represented as nested lists.
    """

    ts = []
    ors = []
    if isinstance(q, engine.query.compound.CylleneusCompoundQuery):
        if isinstance(q, engine.query.compound.Or):
            ors.append(list(q.iter_all_terms(ixreader)))
        elif isinstance(q, engine.query.terms.Annotation):
            ts.extend(
                list(
                    set(
                        [
                            (fieldname, text.split("::")[0])
                            for fieldname, text in q.iter_all_terms(ixreader)
                        ]
                    )
                )
            )
        elif isinstance(q, engine.query.terms.PatternQuery):
            ors.append(
                list(
                    set(
                        [
                            (fieldname, text.split("::")[0])
                            for fieldname, text in q.iter_all_terms(ixreader)
                        ]
                    )
                )
            )
        else:
            for sq in q:
                if isinstance(sq, engine.query.compound.Or):
                    ors.append(list(sq.iter_all_terms(ixreader)))
                elif isinstance(sq, engine.query.terms.Annotation):
                    ts.extend(
                        list(
                            set(
                                [
                                    (fieldname, text.split("::")[0])
                                    for fieldname, text in sq.iter_all_terms(ixreader)
                                ]
                            )
                        )
                    )
                elif isinstance(sq, engine.query.terms.PatternQuery):
                    ors.append(
                        list(
                            set(
                                [
                                    (fieldname, text.split("::")[0])
                                    for fieldname, text in sq.iter_all_terms(ixreader)
                                ]
                            )
                        )
                    )
                else:
                    ts.extend(list(sq.iter_all_terms(ixreader)))
    else:
        if isinstance(q, engine.query.compound.Or):
            ors.append(list(q.iter_all_terms(ixreader)))
        elif isinstance(q, engine.query.terms.Annotation):
            ts.extend(
                list(
                    set(
                        [
                            (fieldname, text.split("::")[0])
                            for fieldname, text in q.iter_all_terms(ixreader)
                        ]
                    )
                )
            )
        elif isinstance(q, engine.query.terms.PatternQuery):
            ors.append(
                list(
                    set(
                        [
                            (fieldname, text.split("::")[0])
                            for fieldname, text in q.iter_all_terms(ixreader)
                        ]
                    )
                )
            )
        else:
            ts.extend(list(q.iter_all_terms(ixreader)))
    ls = []
    if len(ts) != 0:
        if ors:
            for or_ in ors:
                for _t in or_:
                    temp = ts[:]
                    ls.append(list(set(temp + [_t,])))
        else:
            ls.append(ts)
    else:
        ls.extend(product(*ors))
    return ls


class CylleneusHit(Hit):
    """ Hit object for Cylleneus searches """

    def fields(self):
        """Returns a dictionary of the stored fields of the document this
        object represents.
        """

        if self._fields is None:
            self._fields = self.searcher.stored_fields(0)
        return self._fields

    def filter_fragments(self, query, minscore: int = 1):
        WN = latinwordnet.LatinWordNet()

        termlists = sorted(term_lists(query, self.reader))
        term_field_counts = Counter([field for field, value in termlists[0]])

        fieldnames = set([term[0] for terms in termlists for term in terms])
        results = [
            fragment
            for fieldname in fieldnames
            for fragment in self.results.highlighter.fragment_hit(self, fieldname)
        ]
        print_debug(DEBUG_MEDIUM, "  - Initial fragments: {}".format(len(results)))

        # Sort for merging
        results = sorted(results, key=lambda x: x.startchar)

        # Merge overlapping and adjacent unique-field fragments
        merged = []
        seen = dict()
        for i, xf in enumerate(results):
            if not seen.get(xf, False):
                f = copy.deepcopy(xf)
<<<<<<< HEAD
                # FIXME: what is the correct look-ahead threshold?
                for yf in results[i + 1: i + 50]:
=======
                # FIXME: what is the correct look-ahead threshold to capture all overlapping fragments?
                for yf in results[i + 1: i + 32]:
>>>>>>> b5f0112a
                    if (
                        f != yf
                        and (f.overlaps(yf) or f.is_adjacent(yf))
                        or f.same_divs(yf)
                        and not seen.get(yf, False)
                    ):
                        f.matches.extend(yf.matches)
                        f.matched_terms.update(yf.matched_terms)
                        f.matches = natsorted(
                            set(f.matches),
                            key=lambda x: (x.meta["sent_id"], x.meta["sent_pos"]),
                        )
                        if yf.startchar < f.startchar:
                            f.startchar = yf.startchar
                        if f.endchar < yf.endchar:
                            f.endchar = yf.endchar
                        f.text += yf.text[yf.text.find(f.text):]
                        seen.update({xf: True, yf: True})
                merged.append(f)
        print_debug(DEBUG_MEDIUM, "  - Merged fragments: {}".format(len(merged)))

        # For compound annotation queries, keep same-analysis groups
        if isinstance(query, engine.query.positional.Collocation) or any(
            [isinstance(subq, engine.query.positional.Collocation) for subq in query]
        ):
            for fragment in merged:
                morphos = []
                lemma_groups = defaultdict(
                    lambda: defaultdict(lambda: defaultdict(list))
                )
                matches_by_lemma = defaultdict(
                    lambda: defaultdict(lambda: defaultdict(list))
                )

                # ----------::X:Y
                semifinalists = set()
                for match in fragment.matches:
                    if match.fieldname == "annotation":
                        annotation, lemma_group = match.text.split("::")
                        uri, n, g = lemma_group.split(":")
                        matches_by_lemma[uri][n][g].append(match)
                        lemma_groups[uri][n][g].append(annotation)
                    else:
                        semifinalists.add(match)

                for uri in lemma_groups.keys():
                    for lemma, grouping in lemma_groups[uri].items():
                        for group, annotations in grouping.items():
                            if len(annotations) == len(
                                set(
                                    [
                                        term
                                        for terms in termlists
                                        for term in terms
                                        if term[0] == "annotation"
                                    ]
                                )
                            ) and any(
                                [
                                    all(
                                        [
                                            ("annotation", annotation) in terms
                                            for annotation in annotations
                                        ]
                                    )
                                    for terms in termlists
                                ]
                            ):
                                morphos.append((uri, lemma, group))

                candidates = []
                for uri, lemma, group in morphos:
                    grouping = matches_by_lemma[uri][lemma][group]
                    group_meta = [t.meta for t in grouping]
                    # guarantee that the meta data for all matches is the same
                    if group_meta.count(group_meta[0]) == len(group_meta):
                        candidates.append((uri, lemma, group))

                for uri, lemma, group in candidates:
                    semifinalists.update(matches_by_lemma[uri][lemma][group])

                finalists = []
                tt = permutations(
                    sorted(
                        [
                            (semifinalist.fieldname, semifinalist.text.split("::")[0])
                            for semifinalist in semifinalists
                        ]
                    ),
                    r=len(termlists[0]),
                )

                if len(semifinalists) >= len(termlists[0]) and any(
                    [
                        any([all([item in terms for item in t]) for t in tt])
                        for terms in termlists
                    ]
                ):
                    lemmas = set()
                    uris = set()
                    for terms in termlists:
                        for term in terms:
                            if term[0] == "lemma":
                                uris.add(term[1].split("=")[0].split(":")[1])
                            elif term[0] == "synset":
                                pos, offset = term[1].split("#")
                                for synset in WN.synsets(pos=pos, offset=offset).lemmas:
                                    for signification in synset["lemmas"]:
                                        lemmas.update(
                                            [
                                                hdict(lemma)
                                                for lemma in synset["lemmas"][
                                                signification
                                            ]
                                            ]
                                        )
                                uris.update([lemma["uri"] for lemma in lemmas])
                            elif term[0] == "semfield":
                                code = term[1]
                                for semfield in WN.semfields(code=code).lemmas:
                                    lemmas.update(
                                        [hdict(lemma) for lemma in semfield["lemmas"]]
                                    )
                                uris.update([lemma["uri"] for lemma in lemmas])

                    for semifinalist in semifinalists:
                        if semifinalist.fieldname == "annotation":
                            if len(uris) > 0:
                                if (
                                    semifinalist.text.split("::")[1].split(":")[0]
                                    in uris
                                ):
                                    finalists.append(semifinalist)
                            else:
                                finalists.append(semifinalist)
                        else:
                            finalists.append(semifinalist)

                winners = []
                tt = permutations(
                    sorted(
                        [
                            (finalist.fieldname, finalist.text.split("::")[0])
                            for finalist in finalists
                        ]
                    ),
                    r=len(termlists[0]),
                )

                field_counts_by_meta = {}
                for finalist in finalists:
                    meta = hdict(finalist.meta)
                    if meta not in field_counts_by_meta:
                        field_counts_by_meta[meta] = Counter(
                            [f.fieldname for f in finalists if hdict(f.meta) == meta]
                        )

                if len(finalists) >= len(termlists[0]) and any(
                    [
                        any([all([item in terms for item in t]) for t in tt])
                        for terms in termlists
                    ]
                ):
                    meta_counts = Counter(
                        [hdict(finalist.meta) for finalist in finalists]
                    )

                    winners = [
                        finalist
                        for finalist in finalists
                        if meta_counts[hdict(finalist.meta)] >= len(termlists[0])
                           and (finalist.fieldname, finalist.text.split("::")[0])
                           in set([term for termlist in termlists for term in termlist])
                           and all(
                            [
                                field_counts_by_meta[hdict(finalist.meta)][field]
                                >= term_field_counts[field]
                                for field in term_field_counts
                            ]
                        )
                    ]
                fragment.matches = winners

        filtered = []
        for fragment in merged:
            if len(fragment.matches) != 0:
                filtered.append(fragment)
        print_debug(
            DEBUG_MEDIUM, "  - Filtered by annotation: {}".format(len(filtered))
        )

        # Preserve ordering in sequential (adjacency) queries
        if isinstance(query, engine.query.positional.Sequence):
            ordering = {}
            for i, q in enumerate(query):
                if isinstance(
                    q,
                    (
                        engine.query.compound.CylleneusCompoundQuery,
                        engine.query.positional.Collocation,
                    ),
                ):
                    for sq in q:
                        for term in sq.iter_all_terms(self.reader):
                            ordering[(term[0], term[1].split("::")[0])] = (
                                i,
                                getattr(sq, "pos", -1),
                            )
                else:
                    for term in q.iter_all_terms(self.reader):
                        ordering[(term[0], term[1].split("::")[0])] = (
                            i,
                            getattr(q, "pos", -1),
                        )

            for fragment in filtered:
                newmatches = []
                for y in sorted(
                    fragment.matches, key=lambda m: (m.pos, field_order[m.fieldname])
                ):
                    if not newmatches:
                        newmatches.append(y)
                    else:
                        x = newmatches[-1]
                        if (x.fieldname, x.text.split("::")[0]) in ordering and (
                            y.fieldname,
                            y.text.split("::")[0],
                        ) in ordering:
                            if (
                                x.fieldname == "annotation"
                                and y.fieldname == "annotation"
                                and y.pos == x.pos
                            ):
                                newmatches.append(y)
                            else:
                                if (
                                    ordering[(y.fieldname, y.text.split("::")[0])]
                                    >= ordering[(x.fieldname, x.text.split("::")[0])]
                                ):
                                    # For strict sequences, slop == 1
                                    if (
                                        y.pos - x.pos <= query.slop
                                        and y.startchar - x.endchar <= 1
                                    ):
                                        newmatches.append(y)
                fragment.matches = newmatches

        for subq in query:
            if isinstance(subq, engine.query.positional.Sequence):
                ordered = {}
                for i, q in enumerate(subq):
                    if isinstance(
                        q,
                        (
                            engine.query.compound.CylleneusCompoundQuery,
                            engine.query.positional.Collocation,
                        ),
                    ):
                        for sq in q:
                            ordered[(sq.fieldname, sq.text.split("::")[0])] = (
                                i,
                                getattr(sq, "pos", 0),
                            )
                    else:
                        ordered[(q.fieldname, q.text.split("::")[0])] = (
                            i,
                            getattr(q, "pos", 0),
                        )

                for fragment in filtered:
                    newmatches = []
                    for y in sorted(
                        fragment.matches,
                        key=lambda m: (m.pos, field_order[m.fieldname]),
                    ):
                        if not newmatches:
                            newmatches.append(y)
                        else:
                            x = newmatches[-1]
                            if (x.fieldname, x.text.split("::")[0]) in ordered and (
                                y.fieldname,
                                y.text.split("::")[0],
                            ) in ordered:
                                if (
                                    x.fieldname == "annotation"
                                    and y.fieldname == "annotation"
                                    and y.pos == x.pos
                                ):
                                    newmatches.append(y)
                                else:
                                    if (
                                        ordered[(y.fieldname, y.text.split("::")[0])]
                                        >= ordered[(x.fieldname, x.text.split("::")[0])]
                                    ):
                                        # For strict sequences, slop == 1
                                        if (
                                            y.pos - x.pos <= subq.slop
                                            and y.startchar - x.endchar <= 1
                                        ):
                                            newmatches.append(y)
                            else:
                                # If the match is unrelated to the ordering...
                                newmatches.append(y)
                    fragment.matches = newmatches
        print_debug(
            DEBUG_MEDIUM, "  - Filtered for sequences: {}".format(len(filtered))
        )

        # Keep only fragments that reach the minimum score threshold
        scored = []
        for fragment in filtered:
            if len(fragment.matches) != 0:
                fterms = set(
                    [
                        (match.fieldname, match.text.split("::")[0])
                        for match in fragment.matches
                    ]
                )
                if len(fterms) != 0 and any(
                    [all([term in fterms for term in terms]) for terms in termlists]
                ):
                    score = self.results.highlighter.scorer(query, fragment)
                    if score:
                        scored.append((score, fragment))
        print_debug(DEBUG_MEDIUM, "  - Scored fragments: {}".format(len(scored)))

        finalists = list(
            set([(score, fragment) for score, fragment in scored if score >= minscore])
        )
        print_debug(DEBUG_MEDIUM, "  - Final count: {}".format(len(finalists)))

        return finalists

    def fragments(self, minscore=None):
        minscore = minscore or min_score(self.results.q)

        # Filter fragments for complex queries with annotations
        filtered = self.filter_fragments(self.results.q, minscore)

        # Attach collated meta data to fragments, if available
        if self.get("meta", False):
            divs = [div for div in self["meta"].lower().split("-")]

            for score, fragment in filtered:
                matches = natsorted(
                    fragment.matches,
                    key=lambda x: (x.meta["sent_id"], x.meta["sent_pos"]),
                )
                first = matches[0]
                last = matches[-1]

                meta = {"meta": self["meta"].lower()}
                startmeta = {}
                endmeta = {}

                hlites = [
                    [
                        v
                        for k, v in match.meta.items()
                        if k in match.meta["meta"].split("-") or k == "sent_pos"
                    ]
                    for match in matches
                ]
                meta["hlites"] = hlites

                for div in divs:
                    startmeta[div] = getattr(first, "meta")[div]
                    endmeta[div] = getattr(last, "meta")[div]

                # Translation alignment
                if "alignment" in getattr(first, "meta"):
                    startmeta["alignment"] = getattr(first, "meta")["alignment"]
                if "alignment" in getattr(last, "meta"):
                    endmeta["alignment"] = getattr(last, "meta")["alignment"]

                # Sentence in section
                if "sect_sent" in getattr(first, "meta"):
                    startmeta["sect_sent"] = getattr(first, "meta")["sect_sent"]
                else:
                    startmeta["sect_sent"] = None
                if "sect_sent" in getattr(last, "meta"):
                    endmeta["sect_sent"] = getattr(last, "meta")["sect_sent"]
                else:
                    endmeta["sect_sent"] = None

                # Position in section
                if "sect_pos" in getattr(first, "meta"):
                    startmeta["sect_pos"] = getattr(first, "meta")["sect_pos"]
                else:
                    startmeta["sect_pos"] = None
                if "sect_pos" in getattr(last, "meta"):
                    endmeta["sect_pos"] = getattr(last, "meta")["sect_pos"]
                else:
                    endmeta["sect_pos"] = None

                # Sentence id
                if "sent_id" in getattr(first, "meta"):
                    startmeta["sent_id"] = getattr(first, "meta")["sent_id"]
                else:
                    startmeta["sent_id"] = None
                if "sent_id" in getattr(last, "meta"):
                    endmeta["sent_id"] = getattr(last, "meta")["sent_id"]
                else:
                    endmeta["sent_id"] = None

                # Position in sentence
                if "sent_pos" in getattr(first, "meta"):
                    startmeta["sent_pos"] = getattr(first, "meta")["sent_pos"]
                else:
                    startmeta["sent_pos"] = None
                if "sent_pos" in getattr(last, "meta"):
                    endmeta["sent_pos"] = getattr(last, "meta")["sent_pos"]
                else:
                    endmeta["sent_pos"] = None

                # Absolute position
                startmeta["startchar"] = getattr(first, "startchar", None)
                startmeta["endchar"] = getattr(first, "endchar", None)
                startmeta["pos"] = getattr(first, "pos", None)

                endmeta["startchar"] = getattr(last, "startchar", None)
                endmeta["endchar"] = getattr(last, "endchar", None)
                endmeta["pos"] = getattr(last, "pos", None)

                # Extra
                if "act" in getattr(first, "meta"):
                    startmeta["act"] = getattr(first, "meta")["act"]
                    startmeta["scene"] = getattr(first, "meta")["scene"]
                if "act" in getattr(last, "meta"):
                    endmeta["act"] = getattr(last, "meta")["act"]
                    endmeta["scene"] = getattr(last, "meta")["scene"]
                meta["start"] = startmeta
                meta["end"] = endmeta
                fragment.meta = meta
        else:
            for score, fragment in filtered:
                matches = natsorted(
                    fragment.matches,
                    key=lambda x: (x.meta["sent_id"], x.meta["sent_pos"]),
                )
                first = matches[0]
                last = matches[-1]

                meta = {
                    "meta": None,
                }
                startmeta = {}
                endmeta = {}

                hlites = [
                    (match.startchar, match.endchar, match.pos) for match in matches
                ]
                meta["hlites"] = hlites

                startmeta["sect_sent"] = None
                startmeta["sect_pos"] = None
                startmeta["sent_id"] = None
                startmeta["sent_pos"] = None
                endmeta["sect_sent"] = None
                endmeta["sect_pos"] = None
                endmeta["sent_id"] = None
                endmeta["sent_pos"] = None

                # Absolute position
                startmeta["startchar"] = getattr(first, "startchar", None)
                startmeta["endchar"] = getattr(first, "endchar", None)
                startmeta["pos"] = getattr(first, "pos", None)

                endmeta["startchar"] = getattr(last, "startchar", None)
                endmeta["endchar"] = getattr(last, "endchar", None)
                endmeta["pos"] = getattr(last, "pos", None)

                meta["start"] = startmeta
                meta["end"] = endmeta
                fragment.meta = meta
        return filtered

    def highlights(self, fieldname, text=None, top=1000000, minscore=None):
        fragments = self.fragments(minscore)

        if self.get("meta", False):
            fragments = natsorted(
                fragments,
                key=lambda x: tuple(
                    alnum(str(n)) if n is not None else -1
                    for n in x[1].meta["start"].values()
                ),
            )
        else:
            fragments = sorted(fragments, key=lambda x: x[1].startchar, )
        formatted = self.results.highlighter.formatter.format(fragments)

        hlites = []
        for meta, text in formatted:
            hlites.append((self, meta, text if "content" in self else None,))
        if top and isinstance(top, int):
            return hlites[:top]
        else:
            return hlites


class CylleneusSearcher(Searcher):
    def collector(
        self,
        limit=None,
        sortedby=None,
        reverse=False,
        groupedby=None,
        collapse=None,
        collapse_limit=1,
        collapse_order=None,
        optimize=True,
        filter=None,
        mask=None,
        terms=False,
        maptype=None,
        scored=True,
    ):
        """Low-level method: returns a configured
        :class:`whoosh.collectors.Collector` object based on the given
        arguments.
        """

        if limit is not None and limit < 1:
            raise ValueError("limit must be >= 1")

        if not scored and not sortedby:
            c = engine.collectors.CylleneusUnsortedCollector()
        elif sortedby:
            c = engine.collectors.CylleneusSortingCollector(
                sortedby, limit=limit, reverse=reverse
            )
        elif groupedby or reverse or not limit or limit >= self.doc_count():
            # A collector that gathers every matching document
            c = engine.collectors.CylleneusUnlimitedCollector(reverse=reverse)
        else:
            # A collector that uses block quality optimizations and a heap
            # queue to only collect the top N documents
            c = engine.collectors.CylleneusTopCollector(limit, usequality=optimize)

        if groupedby:
            c = engine.collectors.CylleneusFacetCollector(c, groupedby, maptype=maptype)
        if terms:
            uc = engine.collectors.CylleneusUnlimitedCollector()
            c = engine.collectors.CylleneusTermsCollector(uc)
        if collapse:
            c = engine.collectors.CylleneusCollapseCollector(
                c, collapse, limit=collapse_limit, order=collapse_order
            )
        # Filtering wraps last so it sees the docs first
        if filter or mask:
            c = engine.collectors.CylleneusFilterCollector(c, filter, mask)

        return c

    def search(self, q, **kwargs):
        """Runs a :class:`whoosh.query.Query` object on this searcher and
        returns a :class:`Results` object.
        information.
        """

        # Call the collector() method to build a collector based on the
        # parameters passed to this method
        c = self.collector(**kwargs)

        # Call the lower-level method to run the collector
        self.search_with_collector(q, c)
        print_debug(DEBUG_MEDIUM, "Matched in docs: {}".format(len(c.results().docs())))

        # Return the results object from the collector
        return c.results()<|MERGE_RESOLUTION|>--- conflicted
+++ resolved
@@ -1921,13 +1921,9 @@
         for i, xf in enumerate(results):
             if not seen.get(xf, False):
                 f = copy.deepcopy(xf)
-<<<<<<< HEAD
-                # FIXME: what is the correct look-ahead threshold?
-                for yf in results[i + 1: i + 50]:
-=======
+
                 # FIXME: what is the correct look-ahead threshold to capture all overlapping fragments?
                 for yf in results[i + 1: i + 32]:
->>>>>>> b5f0112a
                     if (
                         f != yf
                         and (f.overlaps(yf) or f.is_adjacent(yf))
