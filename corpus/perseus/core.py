import codecs
import json
from pathlib import Path

import settings
from utils import nrange, alnum


# Glob pattern for indexing
glob = '*.json'

<<<<<<< HEAD

# Text fetching
=======
# Fetch text
>>>>>>> 26e18c30
def fetch(work, meta, fragment):
    with codecs.open(work.corpus.text_dir / Path(work.doc['filename']), 'r', 'utf8') as fp:
        doc = json.load(fp)

    divs = meta['meta'].split('-')

    # Reference and hlite values
    ref_start = ', '.join(
        [f"{item}: {meta['start'][item]}" for item in meta['start'] if item in divs]
    )
    ref_end = ', '.join(
        [f"{item}: {meta['end'][item]}" for item in meta['end'] if item in divs]
    )
    reference = '-'.join([ref_start, ref_end]) if ref_end != ref_start else ref_start

    # Collect text and context
    start = [
        alnum(v)
        for k, v in meta['start'].items()
        if k in divs
    ]
    end = [
        alnum(v)
        for k, v in meta['end'].items()
        if k in divs
    ]

    pre_start = start[:-1] + [(start[-1] - settings.LINES_OF_CONTEXT),]
    pre_end = start[:-1] + [(start[-1] - 1),]
    pre = []

    for ref in nrange(pre_start, pre_end, zero=False, negative=False):
        content = doc['text']
        for div in ref:
            try:
                content = content[str(div - 1)]
            except KeyError:
                content = None
                break
        if content:
            pre.append(f"<pre>{content}</pre>")

    match = []
    hlites = sorted(set([tuple(hlite) for hlite in meta['hlites']]))
    for ref in nrange(start, end, zero=False, negative=False):
        content = doc['text']

        i = 0
        for div in ref:
            try:
                content = content[str(div - 1)]
            except KeyError:
                break
            else:
                i += 1
        # Skip incomplete refs (e.g., missing lines)
        if i < len(ref):
            continue

        refs = list(zip(divs, ref))
        start_refs = [(k, int(meta['start'][k])) for k in divs]

        if refs >= start_refs:
            content = [
                f"<em>{t}</em>"
                if tuple([str(r) for r in ref] + [str(i),]) in hlites
                else t
                for i, t in enumerate(content.split())
            ]
        else:
            content = [t for t in content.split()]
        match.append(f"<match>{' '.join(content)}</match>")

    post_start = end[:-1] + [(end[-1] + 1), ]
    post_end = end[:-1] + [(end[-1] + settings.LINES_OF_CONTEXT), ]
    post = []
    for ref in nrange(post_start, post_end, zero=False, negative=False):
        content = doc['text']
        for div in ref:
            try:
                content = content[str(div - 1)]
            except KeyError:
                content = None
                break
        if content:
            post.append(f"<post>{content}</post>")

    if 'poem' in divs or (len(divs) == 2 and divs[-1] in ['line', 'verse']):
        joiner = '\n\n'
    else:
        joiner = ' '
    parts = pre + match + post
    text = f'{joiner}'.join(parts)
    urn = work.urn

    return urn, reference, text


index = {0: {'author': 'Ammianus Marcellinus',
             'work': {'title': 'Rerum Gestarum',
                      'meta': 'book-chapter-section',
                      'urn': 'urn:cts:latinLit:stoa0023.stoa001.perseus-lat1-simple'}},
         1: {'author': 'Apuleius',
             'work': {'title': 'Apologia',
                      'meta': 'section',
                      'urn': 'urn:cts:latinLit:phi1212.phi001.perseus-lat1-simple'}},
         2: {'author': 'Apuleius',
             'work': {'title': 'Florida',
                      'meta': 'section',
                      'urn': 'urn:cts:latinLit:phi1212.phi003.perseus-lat1-simple'}},
         3: {'author': 'Apuleius',
             'work': {'title': 'Metamorphoses',
                      'meta': 'book-chapteer',
                      'urn': 'urn:cts:latinLit:phi1212.phi002.perseus-lat1-simple'}},
         4: {'author': 'Ausonius, Decimus Magnus',
             'work': {'title': 'Bissula',
                      'meta': 'poem-line',
                      'urn': 'urn:cts:latinLit:stoa0045.stoa001.perseus-lat2-simple'}},
         5: {'author': 'Ausonius, Decimus Magnus',
             'work': {'title': 'Caesares',
                      'meta': 'poem-line',
                      'urn': 'urn:cts:latinLit:stoa0045.stoa002.perseus-lat2-simple'}},
         6: {'author': 'Ausonius, Decimus Magnus',
             'work': {'title': 'Commemoratio Professorum Burdigalensium',
                      'meta': 'poem-line',
                      'urn': 'urn:cts:latinLit:stoa0045.stoa004.perseus-lat2-simple'}},
         7: {'author': 'Ausonius, Decimus Magnus',
             'work': {'title': 'De Herediolo',
                      'meta': 'line',
                      'urn': 'urn:cts:latinLit:stoa0045.stoa006.perseus-lat2-simple'}},
         8: {'author': 'Ausonius, Decimus Magnus',
             'work': {'title': 'Eclogarum Liber',
                      'meta': 'poem-line',
                      'urn': 'urn:cts:latinLit:stoa0045.stoa007.perseus-lat2-simple'}},
         9: {'author': 'Ausonius, Decimus Magnus',
             'work': {'title': 'Ephemeris',
                      'meta': 'poem-line',
                      'urn': 'urn:cts:latinLit:stoa0045.stoa008.perseus-lat2-simple'}},
         10: {'author': 'Ausonius, Decimus Magnus',
              'work': {'title': 'Epicedion in Patrem',
                       'meta': 'line',
                       'urn': 'urn:cts:latinLit:stoa0045.stoa009.perseus-lat2-simple'}},
         11: {'author': 'Ausonius, Decimus Magnus',
              'work': {'title': 'Epigrammaton Liber',
                       'meta': 'poem-line',
                       'urn': 'urn:cts:latinLit:stoa0045.stoa010.perseus-lat2-simple'}},
         12: {'author': 'Ausonius, Decimus Magnus',
              'work': {'title': 'Epistulae',
                       'meta': 'letter-line',
                       'urn': 'urn:cts:latinLit:stoa0045.stoa011.perseus-lat2-simple'}},
         13: {'author': 'Ausonius, Decimus Magnus',
              'work': {'title': 'Epitaphia',
                       'meta': 'poem-line',
                       'urn': 'urn:cts:latinLit:stoa0045.stoa012.perseus-lat2-simple'}},
         14: {'author': 'Ausonius, Decimus Magnus',
              'work': {'title': 'Genethliacon ad Ausonium Nepotem',
                       'meta': 'line',
                       'urn': 'urn:cts:latinLit:stoa0045.stoa013.perseus-lat2-simple'}},
         15: {'author': 'Ausonius, Decimus Magnus',
              'work': {'title': 'Gratiarum Actio',
                       'meta': 'section',
                       'urn': 'urn:cts:latinLit:stoa0045.stoa014.perseus-lat2-simple'}},
         16: {'author': 'Ausonius, Decimus Magnus',
              'work': {'title': 'Griphus Ternarii Numeri',
                       'meta': 'poem-line',
                       'urn': 'urn:cts:latinLit:stoa0045.stoa015.perseus-lat2-simple'}},
         17: {'author': 'Ausonius, Decimus Magnus',
              'work': {'title': 'Liber Protrepticus ad Nepotem',
                       'meta': 'poem-line',
                       'urn': 'urn:cts:latinLit:stoa0045.stoa016.perseus-lat2-simple'}},
         18: {'author': 'Ausonius, Decimus Magnus',
              'work': {'title': 'Mosella',
                       'meta': 'poem-line',
                       'urn': 'urn:cts:latinLit:stoa0045.stoa019.perseus-lat2-simple'}},
         19: {'author': 'Ausonius, Decimus Magnus',
              'work': {'title': 'Oratio Versibus Rhopalicis',
                       'meta': 'line',
                       'urn': 'urn:cts:latinLit:stoa0045.stoa020.perseus-lat2-simple'}},
         20: {'author': 'Ausonius, Decimus Magnus',
              'work': {'title': 'Ordo Urbium Nobilium',
                       'meta': 'poem-line',
                       'urn': 'urn:cts:latinLit:stoa0045.stoa021.perseus-lat2-simple'}},
         21: {'author': 'Ausonius, Decimus Magnus',
              'work': {'title': 'Parentalia',
                       'meta': 'poem-line',
                       'urn': 'urn:cts:latinLit:stoa0045.stoa022.perseus-lat2-simple'}},
         22: {'author': 'Ausonius, Decimus Magnus',
              'work': {'title': 'Praefatiunculae',
                       'meta': 'book-line',
                       'urn': 'urn:cts:latinLit:stoa0045.stoa025.perseus-lat2-simple'}},
         23: {'author': 'Ausonius, Decimus Magnus',
              'work': {'title': 'Precationes',
                       'meta': 'book-line',
                       'urn': 'urn:cts:latinLit:stoa0045.stoa026.perseus-lat2-simple'}},
         24: {'author': 'Ausonius, Decimus Magnus',
              'work': {'title': 'Technopaegnion',
                       'meta': 'poem-line',
                       'urn': 'urn:cts:latinLit:stoa0045.stoa028.perseus-lat2-simple'}},
         25: {'author': 'Ausonius, Decimus Magnus',
              'work': {'title': 'Versus Paschales Prosodic',
                       'meta': 'line',
                       'urn': 'urn:cts:latinLit:stoa0045.stoa027.perseus-lat2-simple'}},
         26: {'author': 'Boethius D. 524',
              'work': {'title': 'De consolatione philosophiae',
                       'meta': 'book-section',
                       'urn': 'urn:cts:latinLit:stoa0058.stoa001.perseus-lat2-simple'}},
         27: {'author': 'Boethius D. 524',
              'work': {'title': 'De Fide Catholica',
                       'meta': 'section',
                       'urn': 'urn:cts:latinLit:stoa0058.stoa006.perseus-lat1-simple'}},
         28: {'author': 'Boethius D. 524',
              'work': {'title': 'Liber De Persona et Duabus Naturis Contra Eutychen Et Nestorium',
                       'meta': 'section',
                       'urn': 'urn:cts:latinLit:stoa0058.stoa023.perseus-lat1-simple'}},
         29: {'author': 'Boethius D. 524',
              'work': {'title': 'Quomodo Substantiae in Eo Quod Sint Bonae Sint Cum Non Sint Substanialia Bona',
                       'meta': 'section',
                       'urn': 'urn:cts:latinLit:stoa0058.stoa003.perseus-lat1-simple'}},
         30: {'author': 'Boethius D. 524',
              'work': {'title': 'Quomodo Trinitas Unus Deus Ac Non Tres Dii (De Trinitate)',
                       'meta': 'section',
                       'urn': 'urn:cts:latinLit:stoa0058.stoa025.perseus-lat1-simple'}},
         31: {'author': 'Boethius D. 524',
              'work': {
                  'title': 'Utrum Pater Et Filius Ac Spiritus Sanctus De Divinitate Substantialiter Praedicentur Liber',
                  'meta': 'section',
                  'urn': 'urn:cts:latinLit:stoa0058.stoa028.perseus-lat1-simple'}},
         32: {'author': 'Caesar, Julius',
              'work': {'title': 'Gallic War',
                       'meta': 'Book-Chapter-Section',
                       'urn': 'urn:cts:latinLit:phi0448.phi001.perseus-lat2-simple'}},
         33: {'author': 'Celsus, Aulus Cornelius',
              'work': {'title': 'De Medicina',
                       'meta': 'book-chapter',
                       'urn': 'urn:cts:latinLit:phi0836.phi002.perseus-lat5-simple'}},
         34: {'author': 'Cicero',
              'work': {'title': 'Academica',
                       'meta': 'book-section',
                       'urn': 'urn:cts:latinLit:phi0474.phi045.perseus-lat1-simple'}},
         35: {'author': 'Cicero',
              'work': {'title': 'Orationes de Lege Agraria',
                       'meta': 'chapter-section',
                       'urn': 'urn:cts:latinLit:phi0474.phi011.perseus-lat2-simple'}},
         36: {'author': 'Cicero',
              'work': {'title': 'Brutus',
                       'meta': 'section',
                       'urn': 'urn:cts:latinLit:phi0474.phi039.perseus-lat1-simple'}},
         37: {'author': 'Cicero',
              'work': {'title': 'De Amicitia',
                       'meta': 'section',
                       'urn': 'urn:cts:latinLit:phi0474.phi052.perseus-lat1-simple'}},
         38: {'author': 'Cicero',
              'work': {'title': 'De Divinatione',
                       'meta': 'book-section',
                       'urn': 'urn:cts:latinLit:phi0474.phi053.perseus-lat1-simple'}},
         39: {'author': 'Cicero',
              'work': {'title': 'De Fato',
                       'meta': 'section',
                       'urn': 'urn:cts:latinLit:phi0474.phi054.perseus-lat1-simple'}},
         40: {'author': 'Cicero',
              'work': {'title': 'de Finibus Bonorum et Malorum',
                       'meta': 'book-section',
                       'urn': 'urn:cts:latinLit:phi0474.phi048.perseus-lat1-simple'}},
         41: {'author': 'Cicero',
              'work': {'title': 'De Inventione',
                       'meta': 'chapter-section',
                       'urn': 'urn:cts:latinLit:phi0474.phi036.perseus-lat1-simple'}},
         42: {'author': 'Cicero',
              'work': {'title': 'de Natura Deorum',
                       'meta': 'chapter-section',
                       'urn': 'urn:cts:latinLit:phi0474.phi050.perseus-lat1-simple'}},
         43: {'author': 'Cicero',
              'work': {'title': 'De Officiis',
                       'meta': 'book-section',
                       'urn': 'urn:cts:latinLit:phi0474.phi055.perseus-lat1-simple'}},
         44: {'author': 'Cicero',
              'work': {'title': 'De Optimo Genere Oratorum',
                       'meta': 'section',
                       'urn': 'urn:cts:latinLit:phi0474.phi041.perseus-lat1-simple'}},
         45: {'author': 'Cicero',
              'work': {'title': 'De Republica',
                       'meta': 'book-section',
                       'urn': 'urn:cts:latinLit:phi0474.phi043.perseus-lat1-simple'}},
         46: {'author': 'Cicero',
              'work': {'title': 'De Senectute',
                       'meta': 'section',
                       'urn': 'urn:cts:latinLit:phi0474.phi051.perseus-lat1-simple'}},
         47: {'author': 'Cicero',
              'work': {'title': 'In Caecilium',
                       'meta': 'section',
                       'urn': 'urn:cts:latinLit:phi0474.phi004.perseus-lat2-simple'}},
         48: {'author': 'Cicero',
              'work': {'title': 'Pro Archia',
                       'meta': 'section',
                       'urn': 'urn:cts:latinLit:phi0474.phi016.perseus-lat2-simple'}},
         49: {'author': 'Cicero',
              'work': {'title': 'For Marcus Caelius',
                       'meta': 'unknown',
                       'urn': 'urn:cts:latinLit:phi0474.phi024.perseus-lat2-simple'}},
         50: {'author': 'Cicero',
              'work': {'title': 'Pro Fonteio',
                       'meta': 'section',
                       'urn': 'urn:cts:latinLit:phi0474.phi007.perseus-lat2-simple'}},
         51: {'author': 'Cicero',
              'work': {'title': 'Pro P. Quinctio',
                       'meta': 'section',
                       'urn': 'urn:cts:latinLit:phi0474.phi001.perseus-lat2-simple'}},
         52: {'author': 'Cicero',
              'work': {'title': 'Pro Roscio comoedo',
                       'meta': 'section',
                       'urn': 'urn:cts:latinLit:phi0474.phi003.perseus-lat2-simple'}},
         53: {'author': 'Cicero',
              'work': {'title': 'Pro S. Roscio Amerino',
                       'meta': 'section',
                       'urn': 'urn:cts:latinLit:phi0474.phi002.perseus-lat2-simple'}},
         54: {'author': 'Cicero',
              'work': {'title': 'Pro Sulla',
                       'meta': 'section',
                       'urn': 'urn:cts:latinLit:phi0474.phi015.perseus-lat2-simple'}},
         55: {'author': 'Cicero',
              'work': {'title': 'In Catilinam',
                       'meta': 'chapter-section',
                       'urn': 'urn:cts:latinLit:phi0474.phi013.perseus-lat2-simple'}},
         56: {'author': 'Cicero',
              'work': {'title': 'Pro Cluentio',
                       'meta': 'section',
                       'urn': 'urn:cts:latinLit:phi0474.phi010.perseus-lat2-simple'}},
         57: {'author': 'Cicero',
              'work': {'title': 'Pro C. Rabiro perduellionis reo',
                       'meta': 'section',
                       'urn': 'urn:cts:latinLit:phi0474.phi012.perseus-lat2-simple'}},
         58: {'author': 'Cicero',
              'work': {'title': 'Pro Murena',
                       'meta': 'section',
                       'urn': 'urn:cts:latinLit:phi0474.phi014.perseus-lat2-simple'}},
         59: {'author': 'Cicero',
              'work': {'title': 'Pro Flacco',
                       'meta': 'section',
                       'urn': 'urn:cts:latinLit:phi0474.phi017.perseus-lat2-simple'}},
         60: {'author': 'Cicero',
              'work': {'title': 'Post reditum in senatu',
                       'meta': 'section',
                       'urn': 'urn:cts:latinLit:phi0474.phi019.perseus-lat2-simple'}},
         61: {'author': 'Cicero',
              'work': {'title': 'Letters to Atticus',
                       'meta': 'book-letter-section',
                       'urn': 'urn:cts:latinLit:phi0474.phi057.perseus-lat1-simple'}},
         62: {'author': 'Cicero',
              'work': {'title': 'Letters to Brutus',
                       'meta': 'book-letter-section',
                       'urn': 'urn:cts:latinLit:phi0474.phi059.perseus-lat1-simple'}},
         63: {'author': 'Cicero',
              'work': {'title': 'Letters to his brother Quintus',
                       'meta': 'book-letter-section',
                       'urn': 'urn:cts:latinLit:phi0474.phi058.perseus-lat1-simple'}},
         64: {'author': 'Cicero',
              'work': {'title': 'Letters to his Friends',
                       'meta': 'book-letter-section',
                       'urn': 'urn:cts:latinLit:phi0474.phi056.perseus-lat1-simple'}},
         65: {'author': 'Cicero',
              'work': {'title': 'Lucullus',
                       'meta': 'section',
                       'urn': 'urn:cts:latinLit:phi0474.phi046.perseus-lat1-simple'}},
         66: {'author': 'Cicero',
              'work': {'title': 'Pro A. Caecina',
                       'meta': 'section',
                       'urn': 'urn:cts:latinLit:phi0474.phi008.perseus-lat2-simple'}},
         67: {'author': 'Cicero',
              'work': {'title': 'Pro Tullio',
                       'meta': 'chapter',
                       'urn': 'urn:cts:latinLit:phi0474.phi006.perseus-lat2-simple'}},
         68: {'author': 'Cicero',
              'work': {'title': 'On Oratory',
                       'meta': 'chapter-section',
                       'urn': 'urn:cts:latinLit:phi0474.phi037.perseus-lat1-simple'}},
         69: {'author': 'Cicero',
              'work': {'title': 'Pro lege manilia',
                       'meta': 'section',
                       'urn': 'urn:cts:latinLit:phi0474.phi009.perseus-lat2-simple'}},
         70: {'author': 'Cicero',
              'work': {'title': 'In Verrem',
                       'meta': 'actio-book-section',
                       'urn': 'urn:cts:latinLit:phi0474.phi005.perseus-lat2-simple'}},
         71: {'author': 'Cicero',
              'work': {'title': 'Orator',
                       'meta': 'section',
                       'urn': 'urn:cts:latinLit:phi0474.phi040.perseus-lat1-simple'}},
         72: {'author': 'Cicero',
              'work': {'title': 'Paradoxa Stoicorum',
                       'meta': 'book-section',
                       'urn': 'urn:cts:latinLit:phi0474.phi047.perseus-lat1-simple'}},
         73: {'author': 'Cicero',
              'work': {'title': 'Partitiones Oratoriae',
                       'meta': 'section',
                       'urn': 'urn:cts:latinLit:phi0474.phi038.perseus-lat1-simple'}},
         74: {'author': 'Cicero',
              'work': {'title': 'Timaeus',
                       'meta': 'section',
                       'urn': 'urn:cts:latinLit:phi0474.phi072.perseus-lat1-simple'}},
         75: {'author': 'Cicero',
              'work': {'title': 'Post reditum ad populum',
                       'meta': 'section',
                       'urn': 'urn:cts:latinLit:phi0474.phi018.perseus-lat2-simple'}},
         76: {'author': 'Cicero',
              'work': {'title': 'Topica',
                       'meta': 'section',
                       'urn': 'urn:cts:latinLit:phi0474.phi042.perseus-lat1-simple'}},
         77: {'author': 'Cicero',
              'work': {'title': 'Tusculanae Disputationes',
                       'meta': 'chapter-section',
                       'urn': 'urn:cts:latinLit:phi0474.phi049.perseus-lat1-simple'}},
         78: {'author': 'Claudianus, Claudius',
              'work': {'title': 'Carminum minorum corpusculum',
                       'meta': 'poem-line',
                       'urn': 'urn:cts:latinLit:stoa0089.stoa001.perseus-lat2-simple'}},
         79: {'author': 'Claudianus, Claudius',
              'work': {'title': 'de bello Gildonico',
                       'meta': 'line',
                       'urn': 'urn:cts:latinLit:stoa0089.stoa002.perseus-lat2-simple'}},
         80: {'author': 'Claudianus, Claudius',
              'work': {'title': 'de Bello Gothico',
                       'meta': 'poem-line',
                       'urn': 'urn:cts:latinLit:stoa0089.stoa003.perseus-lat2-simple'}},
         81: {'author': 'Claudianus, Claudius',
              'work': {'title': 'de consulatu Stilichonis',
                       'meta': 'book-line',
                       'urn': 'urn:cts:latinLit:stoa0089.stoa004.perseus-lat2-simple'}},
         82: {'author': 'Claudianus, Claudius',
              'work': {'title': 'de raptu Proserpinae',
                       'meta': 'book-poem-line',
                       'urn': 'urn:cts:latinLit:stoa0089.stoa005.perseus-lat2-simple'}},
         83: {'author': 'Claudianus, Claudius',
              'work': {'title': 'Epithalamium de nuptiis Honorii Augusti',
                       'meta': 'poem-line',
                       'urn': 'urn:cts:latinLit:stoa0089.stoa006.perseus-lat2-simple'}},
         84: {'author': 'Claudianus, Claudius',
              'work': {'title': 'Fescinnina de nuptiis Honorii Augusti',
                       'meta': 'poem-line',
                       'urn': 'urn:cts:latinLit:stoa0089.stoa007.perseus-lat2-simple'}},
         85: {'author': 'Claudianus, Claudius',
              'work': {'title': 'In Eutropium',
                       'meta': 'book-line',
                       'urn': 'urn:cts:latinLit:stoa0089.stoa008.perseus-lat2-simple'}},
         86: {'author': 'Claudianus, Claudius',
              'work': {'title': 'In Rufinum',
                       'meta': 'book-poem-line',
                       'urn': 'urn:cts:latinLit:stoa0089.stoa009.perseus-lat2-simple'}},
         87: {'author': 'Claudianus, Claudius',
              'work': {'title': 'Panegyricus de quarto consulatu Honorii Augusti',
                       'meta': 'line',
                       'urn': 'urn:cts:latinLit:stoa0089.stoa011.perseus-lat2-simple'}},
         88: {'author': 'Claudianus, Claudius',
              'work': {'title': 'Panegyricus de sexto consulatu Honorii Augusti',
                       'meta': 'poem-line',
                       'urn': 'urn:cts:latinLit:stoa0089.stoa012.perseus-lat2-simple'}},
         89: {'author': 'Claudianus, Claudius',
              'work': {'title': 'Panegyricus de tertio consulatu Honorii Augusti',
                       'meta': 'poem-line',
                       'urn': 'urn:cts:latinLit:stoa0089.stoa010.perseus-lat2-simple'}},
         90: {'author': 'Claudianus, Claudius',
              'work': {'title': 'Panegyricus dictus Manlio Theodoro consuli',
                       'meta': 'poem-line',
                       'urn': 'urn:cts:latinLit:stoa0089.stoa013.perseus-lat2-simple'}},
         91: {'author': 'Claudianus, Claudius',
              'work': {'title': 'Panegyricus dictus Probino et Olybrio consulibus',
                       'meta': 'line',
                       'urn': 'urn:cts:latinLit:stoa0089.stoa014.perseus-lat2-simple'}},
         92: {'author': 'Columella, Lucius Junius Moderatus',
              'work': {'title': 'Res Rustica',
                       'meta': 'book-chapter-section',
                       'urn': 'urn:cts:latinLit:phi0845.phi002.perseus-lat3-simple'}},
         93: {'author': 'Curtius Rufus, Quintus',
              'work': {'title': 'Historiarum Alexandri Magni',
                       'meta': 'book-chapter-section',
                       'urn': 'urn:cts:latinLit:phi0860.phi001.perseus-lat2-simple'}},
         94: {'author': 'Florus, Lucius Annaeus',
              'work': {'title': 'Epitome Rerum Romanorum',
                       'meta': 'book-topic-chapter-section',
                       'urn': 'urn:cts:latinLit:phi1242.phi001.perseus-lat1-simple'}},
         95: {'author': 'Gellius, Aulus',
              'work': {'title': 'Noctes Atticae',
                       'meta': 'book-chapter-section',
                       'urn': 'urn:cts:latinLit:phi1254.phi001.perseus-lat1-simple'}},
         96: {'author': 'Horace',
              'work': {'title': 'Ars Poetica',
                       'meta': 'line',
                       'urn': 'urn:cts:latinLit:phi0893.phi006.perseus-lat2-simple'}},
         97: {'author': 'Horace',
              'work': {'title': 'Carmen Saeculare',
                       'meta': 'line',
                       'urn': 'urn:cts:latinLit:phi0893.phi002.perseus-lat2-simple'}},
         98: {'author': 'Horace',
              'work': {'title': 'Epistulae',
                       'meta': 'book-poem-line',
                       'urn': 'urn:cts:latinLit:phi0893.phi005.perseus-lat2-simple'}},
         99: {'author': 'Horace',
              'work': {'title': 'Epodi',
                       'meta': 'poem-line',
                       'urn': 'urn:cts:latinLit:phi0893.phi003.perseus-lat2-simple'}},
         100: {'author': 'Horace',
               'work': {'title': 'Odes',
                        'meta': 'book-poem-line',
                        'urn': 'urn:cts:latinLit:phi0893.phi001.perseus-lat2-simple'}},
         101: {'author': 'Horace',
               'work': {'title': 'Satires',
                        'meta': 'book-poem-line',
                        'urn': 'urn:cts:latinLit:phi0893.phi004.perseus-lat2-simple'}},
         102: {'author': 'Jerome Saint D. 419 Or 20',
               'work': {'title': 'Epistolae',
                        'meta': 'letter-section',
                        'urn': 'urn:cts:latinLit:stoa0162.stoa004.perseus-lat2-simple'}},
         103: {'author': 'Juvenal',
               'work': {'title': 'Satires',
                        'meta': 'book-poem-line',
                        'urn': 'urn:cts:latinLit:phi1276.phi001.perseus-lat2-simple'}},
         104: {'author': 'Lucan',
               'work': {'title': 'Civil War',
                        'meta': 'book-line',
                        'urn': 'urn:cts:latinLit:phi0917.phi001.perseus-lat2-simple'}},
         105: {'author': 'Lucretius',
               'work': {'title': 'De Rerum Natura',
                        'meta': 'book-line',
                        'urn': 'urn:cts:latinLit:phi0550.phi001.perseus-lat1-simple'}},
         106: {'author': 'Martial',
               'work': {'title': 'Epigrammata',
                        'meta': 'book-poem-line',
                        'urn': 'urn:cts:latinLit:phi1294.phi002.perseus-lat2-simple'}},
         107: {'author': 'Minucius Felix, Marcus',
               'work': {'title': 'Octavius',
                        'meta': 'chapter-section',
                        'urn': 'urn:cts:latinLit:stoa0203.stoa001.perseus-lat2-simple'}},
         108: {'author': 'Nepos, Cornelius',
               'work': {'title': 'Agesilaus',
                        'meta': 'chapter-section',
                        'urn': 'urn:cts:latinLit:phi0588.abo017.perseus-lat2-simple'}},
         109: {'author': 'Nepos, Cornelius',
               'work': {'title': 'Alcibiades',
                        'meta': 'chapter-section',
                        'urn': 'urn:cts:latinLit:phi0588.abo007.perseus-lat2-simple'}},
         110: {'author': 'Nepos, Cornelius',
               'work': {'title': 'Aristides',
                        'meta': 'chapter-section',
                        'urn': 'urn:cts:latinLit:phi0588.abo003.perseus-lat2-simple'}},
         111: {'author': 'Nepos, Cornelius',
               'work': {'title': 'Atticus',
                        'meta': 'chapter-section',
                        'urn': 'urn:cts:latinLit:phi0588.abo025.perseus-lat2-simple'}},
         112: {'author': 'Nepos, Cornelius',
               'work': {'title': 'Cato',
                        'meta': 'chapter-section',
                        'urn': 'urn:cts:latinLit:phi0588.abo024.perseus-lat2-simple'}},
         113: {'author': 'Nepos, Cornelius',
               'work': {'title': 'Chabrias',
                        'meta': 'chapter-section',
                        'urn': 'urn:cts:latinLit:phi0588.abo012.perseus-lat2-simple'}},
         114: {'author': 'Nepos, Cornelius',
               'work': {'title': 'Cimon',
                        'meta': 'chapter-section',
                        'urn': 'urn:cts:latinLit:phi0588.abo005.perseus-lat2-simple'}},
         115: {'author': 'Nepos, Cornelius',
               'work': {'title': 'Conon',
                        'meta': 'chapter-section',
                        'urn': 'urn:cts:latinLit:phi0588.abo009.perseus-lat2-simple'}},
         116: {'author': 'Nepos, Cornelius',
               'work': {'title': 'Datames',
                        'meta': 'chapter-section',
                        'urn': 'urn:cts:latinLit:phi0588.abo014.perseus-lat2-simple'}},
         117: {'author': 'Nepos, Cornelius',
               'work': {'title': 'De Regibus',
                        'meta': 'chapter-section',
                        'urn': 'urn:cts:latinLit:phi0588.abo021.perseus-lat2-simple'}},
         118: {'author': 'Nepos, Cornelius',
               'work': {'title': 'Dion',
                        'meta': 'chapter-section',
                        'urn': 'urn:cts:latinLit:phi0588.abo010.perseus-lat2-simple'}},
         119: {'author': 'Nepos, Cornelius',
               'work': {'title': 'Epaminondas',
                        'meta': 'chapter-section',
                        'urn': 'urn:cts:latinLit:phi0588.abo015.perseus-lat2-simple'}},
         120: {'author': 'Nepos, Cornelius',
               'work': {'title': 'Eumenes',
                        'meta': 'chapter-section',
                        'urn': 'urn:cts:latinLit:phi0588.abo018.perseus-lat2-simple'}},
         121: {'author': 'Nepos, Cornelius',
               'work': {'title': 'Hamilcar',
                        'meta': 'chapter-section',
                        'urn': 'urn:cts:latinLit:phi0588.abo022.perseus-lat2-simple'}},
         122: {'author': 'Nepos, Cornelius',
               'work': {'title': 'Hannibal',
                        'meta': 'chapter-section',
                        'urn': 'urn:cts:latinLit:phi0588.abo023.perseus-lat2-simple'}},
         123: {'author': 'Nepos, Cornelius',
               'work': {'title': 'Iphicrates',
                        'meta': 'chapter-section',
                        'urn': 'urn:cts:latinLit:phi0588.abo011.perseus-lat2-simple'}},
         124: {'author': 'Nepos, Cornelius',
               'work': {'title': 'Lysander',
                        'meta': 'chapter-section',
                        'urn': 'urn:cts:latinLit:phi0588.abo006.perseus-lat2-simple'}},
         125: {'author': 'Nepos, Cornelius',
               'work': {'title': 'Miltiades',
                        'meta': 'chapter-section',
                        'urn': 'urn:cts:latinLit:phi0588.abo001.perseus-lat2-simple'}},
         126: {'author': 'Nepos, Cornelius',
               'work': {'title': 'Pausanias',
                        'meta': 'chapter-section',
                        'urn': 'urn:cts:latinLit:phi0588.abo004.perseus-lat2-simple'}},
         127: {'author': 'Nepos, Cornelius',
               'work': {'title': 'Pelopidas',
                        'meta': 'chapter-section',
                        'urn': 'urn:cts:latinLit:phi0588.abo016.perseus-lat2-simple'}},
         128: {'author': 'Nepos, Cornelius',
               'work': {'title': 'Phocion',
                        'meta': 'chapter-section',
                        'urn': 'urn:cts:latinLit:phi0588.abo019.perseus-lat2-simple'}},
         129: {'author': 'Nepos, Cornelius',
               'work': {'title': 'Themistocles',
                        'meta': 'chapter-section',
                        'urn': 'urn:cts:latinLit:phi0588.abo002.perseus-lat2-simple'}},
         130: {'author': 'Nepos, Cornelius',
               'work': {'title': 'Thrasybulus',
                        'meta': 'chapter-section',
                        'urn': 'urn:cts:latinLit:phi0588.abo008.perseus-lat2-simple'}},
         131: {'author': 'Nepos, Cornelius',
               'work': {'title': 'Timoleon',
                        'meta': 'chapter-section',
                        'urn': 'urn:cts:latinLit:phi0588.abo020.perseus-lat2-simple'}},
         132: {'author': 'Nepos, Cornelius',
               'work': {'title': 'Timotheus',
                        'meta': 'chapter-section',
                        'urn': 'urn:cts:latinLit:phi0588.abo013.perseus-lat2-simple'}},
         133: {'author': 'Ovid',
               'work': {'title': 'Amores',
                        'meta': 'book-poem-line',
                        'urn': 'urn:cts:latinLit:phi0959.phi001.perseus-lat2-simple'}},
         134: {'author': 'Ovid',
               'work': {'title': 'Medicamina faciei femineae',
                        'meta': 'line',
                        'urn': 'urn:cts:latinLit:phi0959.phi003.perseus-lat2-simple'}},
         135: {'author': 'Ovid',
               'work': {'title': 'Ars Amatoria',
                        'meta': 'book-line',
                        'urn': 'urn:cts:latinLit:phi0959.phi004.perseus-lat2-simple'}},
         136: {'author': 'Ovid',
               'work': {'title': 'Fasti',
                        'meta': 'book-line',
                        'urn': 'urn:cts:latinLit:phi0959.phi007.perseus-lat2-simple'}},
         137: {'author': 'Ovid',
               'work': {'title': 'Epistulae',
                        'meta': 'poem-line',
                        'urn': 'urn:cts:latinLit:phi0959.phi002.perseus-lat2-simple'}},
         138: {'author': 'Ovid',
               'work': {'title': 'Ibis',
                        'meta': 'line',
                        'urn': 'urn:cts:latinLit:phi0959.phi010.perseus-lat2-simple'}},
         139: {'author': 'Ovid',
               'work': {'title': 'Ex Ponto',
                        'meta': 'book-poem-line',
                        'urn': 'urn:cts:latinLit:phi0959.phi009.perseus-lat2-simple'}},
         140: {'author': 'Ovid',
               'work': {'title': 'Metamorphoses',
                        'meta': 'book-line',
                        'urn': 'urn:cts:latinLit:phi0959.phi006.perseus-lat2-simple'}},
         141: {'author': 'Ovid',
               'work': {'title': 'Remedia amoris',
                        'meta': 'line',
                        'urn': 'urn:cts:latinLit:phi0959.phi005.perseus-lat2-simple'}},
         142: {'author': 'Ovid',
               'work': {'title': 'Tristia',
                        'meta': 'book-poem-line',
                        'urn': 'urn:cts:latinLit:phi0959.phi008.perseus-lat2-simple'}},
         143: {'author': 'Paris, Julius',
               'work': {'title': 'Facta et Dicta Memorabilia',
                        'meta': 'book-chapter-section',
                        'urn': 'urn:cts:latinLit:phi1038.phi001.perseus-lat1-simple'}},
         144: {'author': 'Plautus, Titus Maccius',
               'work': {'title': 'Asinaria',
                        'meta': 'line',
                        'urn': 'urn:cts:latinLit:phi0119.phi002.perseus-lat2-simple'}},
         145: {'author': 'Plautus, Titus Maccius',
               'work': {'title': 'Aulularia',
                        'meta': 'line',
                        'urn': 'urn:cts:latinLit:phi0119.phi003.perseus-lat2-simple'}},
         146: {'author': 'Plautus, Titus Maccius',
               'work': {'title': 'Bacchides',
                        'meta': 'line',
                        'urn': 'urn:cts:latinLit:phi0119.phi004.perseus-lat2-simple'}},
         147: {'author': 'Plautus, Titus Maccius',
               'work': {'title': 'Captivi',
                        'meta': 'line',
                        'urn': 'urn:cts:latinLit:phi0119.phi005.perseus-lat2-simple'}},
         148: {'author': 'Plautus, Titus Maccius',
               'work': {'title': 'Casina',
                        'meta': 'line',
                        'urn': 'urn:cts:latinLit:phi0119.phi006.perseus-lat2-simple'}},
         149: {'author': 'Plautus, Titus Maccius',
               'work': {'title': 'Curculio',
                        'meta': 'line',
                        'urn': 'urn:cts:latinLit:phi0119.phi008.perseus-lat2-simple'}},
         150: {'author': 'Plautus, Titus Maccius',
               'work': {'title': 'Epidicus',
                        'meta': 'line',
                        'urn': 'urn:cts:latinLit:phi0119.phi009.perseus-lat2-simple'}},
         151: {'author': 'Plautus, Titus Maccius',
               'work': {'title': 'Menaechmi',
                        'meta': 'line',
                        'urn': 'urn:cts:latinLit:phi0119.phi010.perseus-lat2-simple'}},
         152: {'author': 'Plautus, Titus Maccius',
               'work': {'title': 'Mercator',
                        'meta': 'line',
                        'urn': 'urn:cts:latinLit:phi0119.phi011.perseus-lat2-simple'}},
         153: {'author': 'Plautus, Titus Maccius',
               'work': {'title': 'Miles Gloriosus',
                        'meta': 'line',
                        'urn': 'urn:cts:latinLit:phi0119.phi012.perseus-lat2-simple'}},
         154: {'author': 'Plautus, Titus Maccius',
               'work': {'title': 'Mostellaria',
                        'meta': 'line',
                        'urn': 'urn:cts:latinLit:phi0119.phi013.perseus-lat2-simple'}},
         155: {'author': 'Plautus, Titus Maccius',
               'work': {'title': 'Persa',
                        'meta': 'line',
                        'urn': 'urn:cts:latinLit:phi0119.phi014.perseus-lat2-simple'}},
         156: {'author': 'Plautus, Titus Maccius',
               'work': {'title': 'Poenulus',
                        'meta': 'line',
                        'urn': 'urn:cts:latinLit:phi0119.phi015.perseus-lat2-simple'}},
         157: {'author': 'Plautus, Titus Maccius',
               'work': {'title': 'Rudens',
                        'meta': 'line',
                        'urn': 'urn:cts:latinLit:phi0119.phi017.perseus-lat2-simple'}},
         158: {'author': 'Plautus, Titus Maccius',
               'work': {'title': 'Stichus',
                        'meta': 'line',
                        'urn': 'urn:cts:latinLit:phi0119.phi018.perseus-lat2-simple'}},
         159: {'author': 'Plautus, Titus Maccius',
               'work': {'title': 'Trinummus',
                        'meta': 'line',
                        'urn': 'urn:cts:latinLit:phi0119.phi019.perseus-lat2-simple'}},
         160: {'author': 'Plautus, Titus Maccius',
               'work': {'title': 'Truculentus',
                        'meta': 'line',
                        'urn': 'urn:cts:latinLit:phi0119.phi020.perseus-lat2-simple'}},
         161: {'author': 'Pliny, The Elder',
               'work': {'title': 'Naturalis Historia',
                        'meta': 'book-chapter',
                        'urn': 'urn:cts:latinLit:phi0978.phi001.perseus-lat2-simple'}},
         162: {'author': 'Pliny, The Younger',
               'work': {'title': 'Epistulae',
                        'meta': 'book-letter-section',
                        'urn': 'urn:cts:latinLit:phi1318.phi001.perseus-lat1-simple'}},
         163: {'author': 'Propertius, Sextus',
               'work': {'title': 'Elegies',
                        'meta': 'book-poem-line',
                        'urn': 'urn:cts:latinLit:phi0620.phi001.perseus-lat3-simple'}},
         164: {'author': 'Prudentius B. 348',
               'work': {'title': 'Apotheosis',
                        'meta': 'section-line',
                        'urn': 'urn:cts:latinLit:stoa0238.stoa005.perseus-lat2-simple'}},
         165: {'author': 'Prudentius B. 348',
               'work': {'title': 'Cathemerina',
                        'meta': 'poem-line',
                        'urn': 'urn:cts:latinLit:stoa0238.stoa004.perseus-lat2-simple'}},
         166: {'author': 'Prudentius B. 348',
               'work': {'title': 'Contra Orationem Symmachia',
                        'meta': 'book-section-line',
                        'urn': 'urn:cts:latinLit:stoa0238.stoa007.perseus-lat2-simple'}},
         167: {'author': 'Prudentius B. 348',
               'work': {'title': 'Dittochaeon',
                        'meta': 'line',
                        'urn': 'urn:cts:latinLit:stoa0238.stoa008.perseus-lat2-simple'}},
         168: {'author': 'Prudentius B. 348',
               'work': {'title': 'Epilogus',
                        'meta': 'line',
                        'urn': 'urn:cts:latinLit:stoa0238.stoa009.perseus-lat2-simple'}},
         169: {'author': 'Prudentius B. 348',
               'work': {'title': 'Hamartigenia',
                        'meta': 'section-line',
                        'urn': 'urn:cts:latinLit:stoa0238.stoa006.perseus-lat2-simple'}},
         170: {'author': 'Prudentius B. 348',
               'work': {'title': 'Liber Peristephanon',
                        'meta': 'poem-line',
                        'urn': 'urn:cts:latinLit:stoa0238.stoa001.perseus-lat2-simple'}},
         171: {'author': 'Prudentius B. 348',
               'work': {'title': 'Praefetio',
                        'meta': 'line',
                        'urn': 'urn:cts:latinLit:stoa0238.stoa003.perseus-lat2-simple'}},
         172: {'author': 'Prudentius B. 348',
               'work': {'title': 'Psychomachia',
                        'meta': 'section-line',
                        'urn': 'urn:cts:latinLit:stoa0238.stoa002.perseus-lat2-simple'}},
         173: {'author': 'Quintus Tullius Cicero',
               'work': {'title': 'Commentariolum Petitionis',
                        'meta': 'section',
                        'urn': 'urn:cts:latinLit:phi0478.phi003.perseus-lat2-simple'}},
         174: {'author': 'Sallust',
               'work': {'title': 'Bellum Iugurthinum',
                        'meta': 'chapter',
                        'urn': 'urn:cts:latinLit:phi0631.phi002.perseus-lat4-simple'}},
         175: {'author': 'Sallust',
               'work': {'title': 'Catilinae Coniuratio',
                        'meta': 'chapter',
                        'urn': 'urn:cts:latinLit:phi0631.phi001.perseus-lat3-simple'}},
         176: {'author': 'Sallust',
               'work': {'title': 'Historiae',
                        'meta': 'book-section',
                        'urn': 'urn:cts:latinLit:phi0631.phi003.perseus-lat2-simple'}},
         177: {'author': 'Seneca, Lucius Annaeus, 55 B.C.-Ca. 39 A.D',
               'work': {'title': 'Controversiae',
                        'meta': 'book-chapter-section',
                        'urn': 'urn:cts:latinLit:phi1014.phi001.perseus-lat1-simple'}},
         178: {'author': 'Seneca, Lucius Annaeus, 55 B.C.-Ca. 39 A.D',
               'work': {'title': 'Excerpta Controversiae',
                        'meta': 'book-chapter',
                        'urn': 'urn:cts:latinLit:phi1014.phi002.perseus-lat1-simple'}},
         179: {'author': 'Seneca, Lucius Annaeus, 55 B.C.-Ca. 39 A.D',
               'work': {'title': 'Fragmenta',
                        'meta': 'fragment',
                        'urn': 'urn:cts:latinLit:phi1014.phi004.perseus-lat1-simple'}},
         180: {'author': 'Seneca, Lucius Annaeus, 55 B.C.-Ca. 39 A.D',
               'work': {'title': 'Suasoriae',
                        'meta': 'chapter-section',
                        'urn': 'urn:cts:latinLit:phi1014.phi003.perseus-lat1-simple'}},
         181: {'author': 'Seneca, Lucius Annaeus (Plays)',
               'work': {'title': 'Agamemnon',
                        'meta': 'line',
                        'urn': 'urn:cts:latinLit:phi1017.phi007.perseus-lat2-simple'}},
         182: {'author': 'Seneca, Lucius Annaeus (Plays)',
               'work': {'title': 'Apocolocyntosis',
                        'meta': 'section',
                        'urn': 'urn:cts:latinLit:phi1017.phi011.perseus-lat2-simple'}},
         183: {'author': 'Seneca, Lucius Annaeus (Plays)',
               'work': {'title': 'De Clementia',
                        'meta': 'book-chapter-section',
                        'urn': 'urn:cts:latinLit:phi1017.phi014.perseus-lat2-simple'}},
         184: {'author': 'Seneca, Lucius Annaeus (Plays)',
               'work': {'title': 'Hercules Furens',
                        'meta': 'line',
                        'urn': 'urn:cts:latinLit:phi1017.phi001.perseus-lat2-simple'}},
         185: {'author': 'Seneca, Lucius Annaeus (Plays)',
               'work': {'title': 'Hercules Oetaeus',
                        'meta': 'line',
                        'urn': 'urn:cts:latinLit:phi1017.phi009.perseus-lat2-simple'}},
         186: {'author': 'Seneca, Lucius Annaeus (Plays)',
               'work': {'title': 'Medea',
                        'meta': 'line',
                        'urn': 'urn:cts:latinLit:phi1017.phi004.perseus-lat2-simple'}},
         187: {'author': 'Seneca, Lucius Annaeus (Plays)',
               'work': {'title': 'Octavia',
                        'meta': 'line',
                        'urn': 'urn:cts:latinLit:phi1017.phi010.perseus-lat2-simple'}},
         188: {'author': 'Seneca, Lucius Annaeus (Plays)',
               'work': {'title': 'Oedipus',
                        'meta': 'line',
                        'urn': 'urn:cts:latinLit:phi1017.phi006.perseus-lat2-simple'}},
         189: {'author': 'Seneca, Lucius Annaeus (Plays)',
               'work': {'title': 'Phaedra',
                        'meta': 'line',
                        'urn': 'urn:cts:latinLit:phi1017.phi005.perseus-lat2-simple'}},
         190: {'author': 'Seneca, Lucius Annaeus (Plays)',
               'work': {'title': 'Phoenissae',
                        'meta': 'line',
                        'urn': 'urn:cts:latinLit:phi1017.phi003.perseus-lat2-simple'}},
         191: {'author': 'Seneca, Lucius Annaeus (Plays)',
               'work': {'title': 'Thyestes',
                        'meta': 'line',
                        'urn': 'urn:cts:latinLit:phi1017.phi008.perseus-lat2-simple'}},
         192: {'author': 'Seneca, Lucius Annaeus (Plays)',
               'work': {'title': 'Troades Furens',
                        'meta': 'line',
                        'urn': 'urn:cts:latinLit:phi1017.phi002.perseus-lat2-simple'}},
         193: {'author': 'Seneca, Lucius Annaeus',
               'work': {'title': 'de Brevitate Vitae',
                        'meta': 'chapter-section',
                        'urn': 'urn:cts:latinLit:stoa0255.stoa004.perseus-lat2-simple'}},
         194: {'author': 'Seneca, Lucius Annaeus',
               'work': {'title': 'de consolatione ad Helviam',
                        'meta': 'chapter-section',
                        'urn': 'urn:cts:latinLit:stoa0255.stoa006.perseus-lat2-simple'}},
         195: {'author': 'Seneca, Lucius Annaeus',
               'work': {'title': 'de consolatione ad Marciam',
                        'meta': 'chapter-section',
                        'urn': 'urn:cts:latinLit:stoa0255.stoa007.perseus-lat2-simple'}},
         196: {'author': 'Seneca, Lucius Annaeus',
               'work': {'title': 'de consolatione ad Polybium',
                        'meta': 'chapter-section',
                        'urn': 'urn:cts:latinLit:stoa0255.stoa008.perseus-lat2-simple'}},
         197: {'author': 'Seneca, Lucius Annaeus',
               'work': {'title': 'de Constantia',
                        'meta': 'chapter-section',
                        'urn': 'urn:cts:latinLit:stoa0255.stoa009.perseus-lat2-simple'}},
         198: {'author': 'Seneca, Lucius Annaeus',
               'work': {'title': 'de Ira',
                        'meta': 'book-chapter-section',
                        'urn': 'urn:cts:latinLit:stoa0255.stoa010.perseus-lat2-simple'}},
         199: {'author': 'Seneca, Lucius Annaeus',
               'work': {'title': 'de Otio Sapientis',
                        'meta': 'chapter-section',
                        'urn': 'urn:cts:latinLit:stoa0255.stoa011.perseus-lat2-simple'}},
         200: {'author': 'Seneca, Lucius Annaeus',
               'work': {'title': 'de Providentia',
                        'meta': 'chapter-section',
                        'urn': 'urn:cts:latinLit:stoa0255.stoa012.perseus-lat2-simple'}},
         201: {'author': 'Seneca, Lucius Annaeus',
               'work': {'title': 'de Tranquilitate Animi',
                        'meta': 'chapter-section',
                        'urn': 'urn:cts:latinLit:stoa0255.stoa013.perseus-lat2-simple'}},
         202: {'author': 'Seneca, Lucius Annaeus',
               'work': {'title': 'de Vita Beata',
                        'meta': 'chapter-section',
                        'urn': 'urn:cts:latinLit:stoa0255.stoa014.perseus-lat2-simple'}},
         203: {'author': 'Silius Italicus, Tiberius Catius',
               'work': {'title': 'Punica',
                        'meta': 'book-line',
                        'urn': 'urn:cts:latinLit:phi1345.phi001.perseus-lat2-simple'}},
         204: {'author': 'Statius, P. Papinius (Publius Papinius)',
               'work': {'title': 'Achilleis',
                        'meta': 'book-line',
                        'urn': 'urn:cts:latinLit:phi1020.phi003.perseus-lat2-simple'}},
         205: {'author': 'Statius, P. Papinius (Publius Papinius)',
               'work': {'title': 'Silvae',
                        'meta': 'book-poem-line',
                        'urn': 'urn:cts:latinLit:phi1020.phi002.perseus-lat2-simple'}},
         206: {'author': 'Suetonius Ca. 69-Ca. 122',
               'work': {'title': 'Caligula',
                        'meta': 'chapter',
                        'urn': 'urn:cts:latinLit:phi1348.abo014.perseus-lat2-simple'}},
         207: {'author': 'Suetonius Ca. 69-Ca. 122',
               'work': {'title': 'Divus Augustus',
                        'meta': 'unknown',
                        'urn': 'urn:cts:latinLit:phi1348.abo012.perseus-lat2-simple'}},
         208: {'author': 'Suetonius Ca. 69-Ca. 122',
               'work': {'title': 'Divus Claudius',
                        'meta': 'chapter',
                        'urn': 'urn:cts:latinLit:phi1348.abo015.perseus-lat2-simple'}},
         209: {'author': 'Suetonius Ca. 69-Ca. 122',
               'work': {'title': 'Divus Julius',
                        'meta': 'unknown',
                        'urn': 'urn:cts:latinLit:phi1348.abo011.perseus-lat2-simple'}},
         210: {'author': 'Suetonius Ca. 69-Ca. 122',
               'work': {'title': 'Divus Titus',
                        'meta': 'chapter',
                        'urn': 'urn:cts:latinLit:phi1348.abo021.perseus-lat2-simple'}},
         211: {'author': 'Suetonius Ca. 69-Ca. 122',
               'work': {'title': 'Divus Vespasianus',
                        'meta': 'chapter',
                        'urn': 'urn:cts:latinLit:phi1348.abo020.perseus-lat2-simple'}},
         212: {'author': 'Suetonius Ca. 69-Ca. 122',
               'work': {'title': 'Domitianus',
                        'meta': 'chapter',
                        'urn': 'urn:cts:latinLit:phi1348.abo022.perseus-lat2-simple'}},
         213: {'author': 'Suetonius Ca. 69-Ca. 122',
               'work': {'title': 'Galba',
                        'meta': 'chapter',
                        'urn': 'urn:cts:latinLit:phi1348.abo017.perseus-lat2-simple'}},
         214: {'author': 'Suetonius Ca. 69-Ca. 122',
               'work': {'title': 'Nero',
                        'meta': 'chapter',
                        'urn': 'urn:cts:latinLit:phi1348.abo016.perseus-lat2-simple'}},
         215: {'author': 'Suetonius Ca. 69-Ca. 122',
               'work': {'title': 'Otho',
                        'meta': 'chapter',
                        'urn': 'urn:cts:latinLit:phi1348.abo018.perseus-lat2-simple'}},
         216: {'author': 'Suetonius Ca. 69-Ca. 122',
               'work': {'title': 'Tiberius',
                        'meta': 'chapter',
                        'urn': 'urn:cts:latinLit:phi1348.abo013.perseus-lat2-simple'}},
         217: {'author': 'Suetonius Ca. 69-Ca. 122',
               'work': {'title': 'Vitellius',
                        'meta': 'chapter',
                        'urn': 'urn:cts:latinLit:phi1348.abo019.perseus-lat2-simple'}},
         218: {'author': 'Tacitus, Cornelius',
               'work': {'title': 'Agricola',
                        'meta': 'chapter-section',
                        'urn': 'urn:cts:latinLit:phi1351.phi001.perseus-lat1-simple'}},
         219: {'author': 'Tacitus, Cornelius',
               'work': {'title': 'Germania',
                        'meta': 'chapter-section',
                        'urn': 'urn:cts:latinLit:phi1351.phi002.perseus-lat1-simple'}},
         220: {'author': 'Terence',
               'work': {'title': 'Andria',
                        'meta': 'line',
                        'urn': 'urn:cts:latinLit:phi0134.phi001.perseus-lat2-simple'}},
         221: {'author': 'Terence',
               'work': {'title': 'Phormio',
                        'meta': 'line',
                        'urn': 'urn:cts:latinLit:phi0134.phi004.perseus-lat2-simple'}},
         222: {'author': 'Terence',
               'work': {'title': 'The Brothers',
                        'meta': 'line',
                        'urn': 'urn:cts:latinLit:phi0134.phi006.perseus-lat2-simple'}},
         223: {'author': 'Terence',
               'work': {'title': 'The Eunuch',
                        'meta': 'line',
                        'urn': 'urn:cts:latinLit:phi0134.phi003.perseus-lat2-simple'}},
         224: {'author': 'Terence',
               'work': {'title': 'The Mother-in-Law',
                        'meta': 'line',
                        'urn': 'urn:cts:latinLit:phi0134.phi005.perseus-lat2-simple'}},
         225: {'author': 'Terence',
               'work': {'title': 'The Self-Tormenter',
                        'meta': 'line',
                        'urn': 'urn:cts:latinLit:phi0134.phi002.perseus-lat2-simple'}},
         226: {'author': 'Tertullian Ca. 160-Ca. 230',
               'work': {'title': 'Ad Martyras',
                        'meta': 'chapter',
                        'urn': 'urn:cts:latinLit:stoa0275.stoa001.opp-lat1-simple'}},
         227: {'author': 'Tertullian Ca. 160-Ca. 230',
               'work': {'title': 'Ad Nationes Libri Duo',
                        'meta': 'book-chapter',
                        'urn': 'urn:cts:latinLit:stoa0275.stoa002.opp-lat1-simple'}},
         228: {'author': 'Tertullian Ca. 160-Ca. 230',
               'work': {'title': 'Ad Scapulam',
                        'meta': 'chapter',
                        'urn': 'urn:cts:latinLit:stoa0275.stoa003.opp-lat1-simple'}},
         229: {'author': 'Tertullian Ca. 160-Ca. 230',
               'work': {'title': 'Ad Uxorem',
                        'meta': 'book-chapter',
                        'urn': 'urn:cts:latinLit:stoa0276.stoa002.opp-lat1-simple'}},
         230: {'author': 'Tertullian Ca. 160-Ca. 230',
               'work': {'title': 'Adversus Hermogenem',
                        'meta': 'chapter',
                        'urn': 'urn:cts:latinLit:stoa0275.stoa004.opp-lat1-simple'}},
         231: {'author': 'Tertullian Ca. 160-Ca. 230',
               'work': {'title': 'Adversus Judaeos Liber',
                        'meta': 'chapter',
                        'urn': 'urn:cts:latinLit:stoa0275.stoa005.opp-lat1-simple'}},
         232: {'author': 'Tertullian Ca. 160-Ca. 230',
               'work': {'title': 'Adversus Marcionem',
                        'meta': 'book-chapter',
                        'urn': 'urn:cts:latinLit:stoa0275.stoa006.opp-lat1-simple'}},
         233: {'author': 'Tertullian Ca. 160-Ca. 230',
               'work': {'title': 'Adversus Praxean',
                        'meta': 'chapter',
                        'urn': 'urn:cts:latinLit:stoa0275.stoa007.opp-lat1-simple'}},
         234: {'author': 'Tertullian Ca. 160-Ca. 230',
               'work': {'title': 'Adversus Valentinianos',
                        'meta': 'chapter',
                        'urn': 'urn:cts:latinLit:stoa0275.stoa008.opp-lat1-simple'}},
         235: {'author': 'Tertullian Ca. 160-Ca. 230',
               'work': {'title': 'Apologeticum',
                        'meta': 'chapter-section',
                        'urn': 'urn:cts:latinLit:stoa0275.stoa009.perseus-lat2-simple'}},
         236: {'author': 'Tertullian Ca. 160-Ca. 230',
               'work': {'title': 'De Anima',
                        'meta': 'chapter',
                        'urn': 'urn:cts:latinLit:stoa0275.stoa010.opp-lat1-simple'}},
         237: {'author': 'Tertullian Ca. 160-Ca. 230',
               'work': {'title': 'De Baptismo',
                        'meta': 'chapter',
                        'urn': 'urn:cts:latinLit:stoa0275.stoa011.opp-lat1-simple'}},
         238: {'author': 'Tertullian Ca. 160-Ca. 230',
               'work': {'title': 'De Carne Christi',
                        'meta': 'chapter',
                        'urn': 'urn:cts:latinLit:stoa0275.stoa012.opp-lat1-simple'}},
         239: {'author': 'Tertullian Ca. 160-Ca. 230',
               'work': {'title': 'De Carnis Resurrectione',
                        'meta': 'chapter',
                        'urn': 'urn:cts:latinLit:stoa0275.stoa026.opp-lat1-simple'}},
         240: {'author': 'Tertullian Ca. 160-Ca. 230',
               'work': {'title': 'De Corona',
                        'meta': 'chapter',
                        'urn': 'urn:cts:latinLit:stoa0275.stoa013.opp-lat1-simple'}},
         241: {'author': 'Tertullian Ca. 160-Ca. 230',
               'work': {'title': 'De Cultu Feminarum',
                        'meta': 'chapter',
                        'urn': 'urn:cts:latinLit:stoa0275.stoa014.opp-lat1-simple'}},
         242: {'author': 'Tertullian Ca. 160-Ca. 230',
               'work': {'title': 'De Exhortatione Castitatis Liber',
                        'meta': 'chapter',
                        'urn': 'urn:cts:latinLit:stoa0275.stoa015.opp-lat1-simple'}},
         243: {'author': 'Tertullian Ca. 160-Ca. 230',
               'work': {'title': 'De Fuga in Persecutione',
                        'meta': 'chapter',
                        'urn': 'urn:cts:latinLit:stoa0275.stoa016.opp-lat1-simple'}},
         244: {'author': 'Tertullian Ca. 160-Ca. 230',
               'work': {'title': 'De idolatria',
                        'meta': 'chapter',
                        'urn': 'urn:cts:latinLit:stoa0275.stoa017.opp-lat1-simple'}},
         245: {'author': 'Tertullian Ca. 160-Ca. 230',
               'work': {'title': 'De ieiunio adversus psychicos',
                        'meta': 'chapter',
                        'urn': 'urn:cts:latinLit:stoa0275.stoa018.opp-lat1-simple'}},
         246: {'author': 'Tertullian Ca. 160-Ca. 230',
               'work': {'title': 'De Monogamia',
                        'meta': 'chapter',
                        'urn': 'urn:cts:latinLit:stoa0275.stoa019.opp-lat1-simple'}},
         247: {'author': 'Tertullian Ca. 160-Ca. 230',
               'work': {'title': 'De Oratione',
                        'meta': 'chapter',
                        'urn': 'urn:cts:latinLit:stoa0275.stoa020.opp-lat1-simple'}},
         248: {'author': 'Tertullian Ca. 160-Ca. 230',
               'work': {'title': 'De Paenitentia',
                        'meta': 'chapter',
                        'urn': 'urn:cts:latinLit:stoa0275.stoa021.opp-lat1-simple'}},
         249: {'author': 'Tertullian Ca. 160-Ca. 230',
               'work': {'title': 'De Pallio',
                        'meta': 'chapter',
                        'urn': 'urn:cts:latinLit:stoa0275.stoa022.opp-lat1-simple'}},
         250: {'author': 'Tertullian Ca. 160-Ca. 230',
               'work': {'title': 'De Patientia',
                        'meta': 'chapter',
                        'urn': 'urn:cts:latinLit:stoa0275.stoa023.opp-lat1-simple'}},
         251: {'author': 'Tertullian Ca. 160-Ca. 230',
               'work': {'title': 'De Praescriptionibus Hereticorum',
                        'meta': 'chapter',
                        'urn': 'urn:cts:latinLit:stoa0275.stoa024.opp-lat1-simple'}},
         252: {'author': 'Tertullian Ca. 160-Ca. 230',
               'work': {'title': 'De Pudicitia',
                        'meta': 'chapter',
                        'urn': 'urn:cts:latinLit:stoa0275.stoa025.opp-lat1-simple'}},
         253: {'author': 'Tertullian Ca. 160-Ca. 230',
               'work': {'title': 'De Spectaculis',
                        'meta': 'chapter-section',
                        'urn': 'urn:cts:latinLit:stoa0275.stoa027.perseus-lat2-simple'}},
         254: {'author': 'Tertullian Ca. 160-Ca. 230',
               'work': {'title': 'De Testimionio Animae',
                        'meta': 'chapter',
                        'urn': 'urn:cts:latinLit:stoa0275.stoa028.opp-lat1-simple'}},
         255: {'author': 'Tertullian Ca. 160-Ca. 230',
               'work': {'title': 'De Virginibus Velandis',
                        'meta': 'chapter',
                        'urn': 'urn:cts:latinLit:stoa0275.stoa029.opp-lat1-simple'}},
         256: {'author': 'Tertullian Ca. 160-Ca. 230',
               'work': {'title': 'Scorpiace',
                        'meta': 'chapter',
                        'urn': 'urn:cts:latinLit:stoa0275.stoa030.opp-lat1-simple'}},
         257: {'author': 'Tibullus',
               'work': {'title': 'Elegiae',
                        'meta': 'poem-line',
                        'urn': 'urn:cts:latinLit:phi0660.phi003.perseus-lat2-simple'}},
         258: {'author': 'Valerius Flaccus, Gaius',
               'work': {'title': 'Argonautica',
                        'meta': 'book-line',
                        'urn': 'urn:cts:latinLit:phi1035.phi001.perseus-lat2-simple'}},
         259: {'author': 'Virgil',
               'work': {'title': 'Aeneid',
                        'meta': 'Book-line',
                        'urn': 'urn:cts:latinLit:phi0690.phi003.perseus-lat2-simple'}},
         260: {'author': 'Virgil',
               'work': {'title': 'Eclogues',
                        'meta': 'poem-line',
                        'urn': 'urn:cts:latinLit:phi0690.phi001.perseus-lat2-simple'}},
         261: {'author': 'Virgil',
               'work': {'title': 'Georgics',
                        'meta': 'poem-line',
                        'urn': 'urn:cts:latinLit:phi0690.phi002.perseus-lat2-simple'}},
         262: {'author': 'Vitruvius Pollio',
               'work': {'title': 'On Architecture',
                        'meta': 'book-chapter-section',
                        'urn': 'urn:cts:latinLit:phi1056.phi001.perseus-lat1-simple'}},
         263: {'author': 'Vopiscus, Flavius Fl. 3./4. Jh',
               'work': {'title': 'Alexander Severus',
                        'meta': 'chapter',
                        'urn': 'urn:cts:latinLit:phi2331.phi018.perseus-lat2-simple'}},
         264: {'author': 'Vopiscus, Flavius Fl. 3./4. Jh',
               'work': {'title': 'Antoninus Caracalla',
                        'meta': 'chapter',
                        'urn': 'urn:cts:latinLit:phi2331.phi013.perseus-lat2-simple'}},
         265: {'author': 'Vopiscus, Flavius Fl. 3./4. Jh',
               'work': {'title': 'Antoninus Geta',
                        'meta': 'chapter',
                        'urn': 'urn:cts:latinLit:phi2331.phi014.perseus-lat2-simple'}},
         266: {'author': 'Vopiscus, Flavius Fl. 3./4. Jh',
               'work': {'title': 'Antoninus Heliogobalus',
                        'meta': 'chapter',
                        'urn': 'urn:cts:latinLit:phi2331.phi017.perseus-lat2-simple'}},
         267: {'author': 'Vopiscus, Flavius Fl. 3./4. Jh',
               'work': {'title': 'Antoninus Pius',
                        'meta': 'chapter',
                        'urn': 'urn:cts:latinLit:phi2331.phi003.perseus-lat2-simple'}},
         268: {'author': 'Vopiscus, Flavius Fl. 3./4. Jh',
               'work': {'title': 'Avidius Casius',
                        'meta': 'chapter',
                        'urn': 'urn:cts:latinLit:phi2331.phi006.perseus-lat2-simple'}},
         269: {'author': 'Vopiscus, Flavius Fl. 3./4. Jh',
               'work': {'title': 'Carus et Carinus et Numerianus',
                        'meta': 'chapter',
                        'urn': 'urn:cts:latinLit:phi2331.phi030.perseus-lat2-simple'}},
         270: {'author': 'Vopiscus, Flavius Fl. 3./4. Jh',
               'work': {'title': 'Clodinus Albinus',
                        'meta': 'chapter',
                        'urn': 'urn:cts:latinLit:phi2331.phi012.perseus-lat2-simple'}},
         271: {'author': 'Vopiscus, Flavius Fl. 3./4. Jh',
               'work': {'title': 'Commodus Antoninus',
                        'meta': 'chapter',
                        'urn': 'urn:cts:latinLit:phi2331.phi007.perseus-lat2-simple'}},
         272: {'author': 'Vopiscus, Flavius Fl. 3./4. Jh',
               'work': {'title': 'De Vita Hadriani',
                        'meta': 'chapter',
                        'urn': 'urn:cts:latinLit:phi2331.phi001.perseus-lat2-simple'}},
         273: {'author': 'Vopiscus, Flavius Fl. 3./4. Jh',
               'work': {'title': 'Diadumenus Antoninus',
                        'meta': 'chapter',
                        'urn': 'urn:cts:latinLit:phi2331.phi016.perseus-lat2-simple'}},
         274: {'author': 'Vopiscus, Flavius Fl. 3./4. Jh',
               'work': {'title': 'Didius Julianus',
                        'meta': 'chapter',
                        'urn': 'urn:cts:latinLit:phi2331.phi009.perseus-lat2-simple'}},
         275: {'author': 'Vopiscus, Flavius Fl. 3./4. Jh',
               'work': {'title': 'Divus Aurelianus',
                        'meta': 'chapter',
                        'urn': 'urn:cts:latinLit:phi2331.phi026.perseus-lat2-simple'}},
         276: {'author': 'Vopiscus, Flavius Fl. 3./4. Jh',
               'work': {'title': 'Divus Claudius',
                        'meta': 'chapter',
                        'urn': 'urn:cts:latinLit:phi2331.phi025.perseus-lat2-simple'}},
         277: {'author': 'Vopiscus, Flavius Fl. 3./4. Jh',
               'work': {'title': 'Firmus Saturninus, Proculus et Bonosus',
                        'meta': 'chapter',
                        'urn': 'urn:cts:latinLit:phi2331.phi029.perseus-lat2-simple'}},
         278: {'author': 'Vopiscus, Flavius Fl. 3./4. Jh',
               'work': {'title': 'Gallieni Duo',
                        'meta': 'chapter',
                        'urn': 'urn:cts:latinLit:phi2331.phi023.perseus-lat2-simple'}},
         279: {'author': 'Vopiscus, Flavius Fl. 3./4. Jh',
               'work': {'title': 'Goridani Tres',
                        'meta': 'chapter',
                        'urn': 'urn:cts:latinLit:phi2331.phi020.perseus-lat2-simple'}},
         280: {'author': 'Vopiscus, Flavius Fl. 3./4. Jh',
               'work': {'title': 'Helius',
                        'meta': 'chapter',
                        'urn': 'urn:cts:latinLit:phi2331.phi002.perseus-lat2-simple'}},
         281: {'author': 'Vopiscus, Flavius Fl. 3./4. Jh',
               'work': {'title': 'Marcus Antoninus Philosophus',
                        'meta': 'chapter',
                        'urn': 'urn:cts:latinLit:phi2331.phi004.perseus-lat2-simple'}},
         282: {'author': 'Vopiscus, Flavius Fl. 3./4. Jh',
               'work': {'title': 'Maximini Duo',
                        'meta': 'chapter',
                        'urn': 'urn:cts:latinLit:phi2331.phi019.perseus-lat2-simple'}},
         283: {'author': 'Vopiscus, Flavius Fl. 3./4. Jh',
               'work': {'title': 'Maximus et Balbinus',
                        'meta': 'chapter',
                        'urn': 'urn:cts:latinLit:phi2331.phi021.perseus-lat2-simple'}},
         284: {'author': 'Vopiscus, Flavius Fl. 3./4. Jh',
               'work': {'title': 'Opilius Macrinus',
                        'meta': 'chapter',
                        'urn': 'urn:cts:latinLit:phi2331.phi015.perseus-lat2-simple'}},
         285: {'author': 'Vopiscus, Flavius Fl. 3./4. Jh',
               'work': {'title': 'Pertinax',
                        'meta': 'chapter',
                        'urn': 'urn:cts:latinLit:phi2331.phi008.perseus-lat2-simple'}},
         286: {'author': 'Vopiscus, Flavius Fl. 3./4. Jh',
               'work': {'title': 'Pescennius Niger',
                        'meta': 'chapter',
                        'urn': 'urn:cts:latinLit:phi2331.phi011.perseus-lat2-simple'}},
         287: {'author': 'Vopiscus, Flavius Fl. 3./4. Jh',
               'work': {'title': 'Probus',
                        'meta': 'chapter',
                        'urn': 'urn:cts:latinLit:phi2331.phi028.perseus-lat2-simple'}},
         288: {'author': 'Vopiscus, Flavius Fl. 3./4. Jh',
               'work': {'title': 'Severus',
                        'meta': 'chapter',
                        'urn': 'urn:cts:latinLit:phi2331.phi010.perseus-lat2-simple'}},
         289: {'author': 'Vopiscus, Flavius Fl. 3./4. Jh',
               'work': {'title': 'Tacitus',
                        'meta': 'chapter',
                        'urn': 'urn:cts:latinLit:phi2331.phi027.perseus-lat2-simple'}},
         290: {'author': 'Vopiscus, Flavius Fl. 3./4. Jh',
               'work': {'title': 'Tyranni Triginta',
                        'meta': 'chapter',
                        'urn': 'urn:cts:latinLit:phi2331.phi024.perseus-lat2-simple'}},
         291: {'author': 'Vopiscus, Flavius Fl. 3./4. Jh',
               'work': {'title': 'Valeriani Duo',
                        'meta': 'chapter',
                        'urn': 'urn:cts:latinLit:phi2331.phi022.perseus-lat2-simple'}},
         292: {'author': 'Vopiscus, Flavius Fl. 3./4. Jh',
               'work': {'title': 'Verus',
                        'meta': 'chapter',
                        'urn': 'urn:cts:latinLit:phi2331.phi005.perseus-lat2-simple'}}}

reverse_index = {'Ammianus Marcellinus': [{'title': 'Rerum Gestarum',
               'meta': 'book-chapter-section',
               'urn': 'urn:cts:latinLit:stoa0023.stoa001.perseus-lat1-simple',
               'docnum': 0}],
             'Apuleius': [{'title': 'Apologia',
               'meta': 'section',
               'urn': 'urn:cts:latinLit:phi1212.phi001.perseus-lat1-simple',
               'docnum': 1},
              {'title': 'Florida',
               'meta': 'section',
               'urn': 'urn:cts:latinLit:phi1212.phi003.perseus-lat1-simple',
               'docnum': 2},
              {'title': 'Metamorphoses',
               'meta': 'book-chapteer',
               'urn': 'urn:cts:latinLit:phi1212.phi002.perseus-lat1-simple',
               'docnum': 3}],
             'Ausonius, Decimus Magnus': [{'title': 'Bissula',
               'meta': 'poem-line',
               'urn': 'urn:cts:latinLit:stoa0045.stoa001.perseus-lat2-simple',
               'docnum': 4},
              {'title': 'Caesares',
               'meta': 'poem-line',
               'urn': 'urn:cts:latinLit:stoa0045.stoa002.perseus-lat2-simple',
               'docnum': 5},
              {'title': 'Commemoratio Professorum Burdigalensium',
               'meta': 'poem-line',
               'urn': 'urn:cts:latinLit:stoa0045.stoa004.perseus-lat2-simple',
               'docnum': 6},
              {'title': 'De Herediolo',
               'meta': 'line',
               'urn': 'urn:cts:latinLit:stoa0045.stoa006.perseus-lat2-simple',
               'docnum': 7},
              {'title': 'Eclogarum Liber',
               'meta': 'poem-line',
               'urn': 'urn:cts:latinLit:stoa0045.stoa007.perseus-lat2-simple',
               'docnum': 8},
              {'title': 'Ephemeris',
               'meta': 'poem-line',
               'urn': 'urn:cts:latinLit:stoa0045.stoa008.perseus-lat2-simple',
               'docnum': 9},
              {'title': 'Epicedion in Patrem',
               'meta': 'line',
               'urn': 'urn:cts:latinLit:stoa0045.stoa009.perseus-lat2-simple',
               'docnum': 10},
              {'title': 'Epigrammaton Liber',
               'meta': 'poem-line',
               'urn': 'urn:cts:latinLit:stoa0045.stoa010.perseus-lat2-simple',
               'docnum': 11},
              {'title': 'Epistulae',
               'meta': 'letter-line',
               'urn': 'urn:cts:latinLit:stoa0045.stoa011.perseus-lat2-simple',
               'docnum': 12},
              {'title': 'Epitaphia',
               'meta': 'poem-line',
               'urn': 'urn:cts:latinLit:stoa0045.stoa012.perseus-lat2-simple',
               'docnum': 13},
              {'title': 'Genethliacon ad Ausonium Nepotem',
               'meta': 'line',
               'urn': 'urn:cts:latinLit:stoa0045.stoa013.perseus-lat2-simple',
               'docnum': 14},
              {'title': 'Gratiarum Actio',
               'meta': 'section',
               'urn': 'urn:cts:latinLit:stoa0045.stoa014.perseus-lat2-simple',
               'docnum': 15},
              {'title': 'Griphus Ternarii Numeri',
               'meta': 'poem-line',
               'urn': 'urn:cts:latinLit:stoa0045.stoa015.perseus-lat2-simple',
               'docnum': 16},
              {'title': 'Liber Protrepticus ad Nepotem',
               'meta': 'poem-line',
               'urn': 'urn:cts:latinLit:stoa0045.stoa016.perseus-lat2-simple',
               'docnum': 17},
              {'title': 'Mosella',
               'meta': 'poem-line',
               'urn': 'urn:cts:latinLit:stoa0045.stoa019.perseus-lat2-simple',
               'docnum': 18},
              {'title': 'Oratio Versibus Rhopalicis',
               'meta': 'line',
               'urn': 'urn:cts:latinLit:stoa0045.stoa020.perseus-lat2-simple',
               'docnum': 19},
              {'title': 'Ordo Urbium Nobilium',
               'meta': 'poem-line',
               'urn': 'urn:cts:latinLit:stoa0045.stoa021.perseus-lat2-simple',
               'docnum': 20},
              {'title': 'Parentalia',
               'meta': 'poem-line',
               'urn': 'urn:cts:latinLit:stoa0045.stoa022.perseus-lat2-simple',
               'docnum': 21},
              {'title': 'Praefatiunculae',
               'meta': 'book-line',
               'urn': 'urn:cts:latinLit:stoa0045.stoa025.perseus-lat2-simple',
               'docnum': 22},
              {'title': 'Precationes',
               'meta': 'book-line',
               'urn': 'urn:cts:latinLit:stoa0045.stoa026.perseus-lat2-simple',
               'docnum': 23},
              {'title': 'Technopaegnion',
               'meta': 'poem-line',
               'urn': 'urn:cts:latinLit:stoa0045.stoa028.perseus-lat2-simple',
               'docnum': 24},
              {'title': 'Versus Paschales Prosodic',
               'meta': 'line',
               'urn': 'urn:cts:latinLit:stoa0045.stoa027.perseus-lat2-simple',
               'docnum': 25}],
             'Boethius D. 524': [{'title': 'De consolatione philosophiae',
               'meta': 'book-section',
               'urn': 'urn:cts:latinLit:stoa0058.stoa001.perseus-lat2-simple',
               'docnum': 26},
              {'title': 'De Fide Catholica',
               'meta': 'section',
               'urn': 'urn:cts:latinLit:stoa0058.stoa006.perseus-lat1-simple',
               'docnum': 27},
              {'title': 'Liber De Persona et Duabus Naturis Contra Eutychen Et Nestorium',
               'meta': 'section',
               'urn': 'urn:cts:latinLit:stoa0058.stoa023.perseus-lat1-simple',
               'docnum': 28},
              {'title': 'Quomodo Substantiae in Eo Quod Sint Bonae Sint Cum Non Sint Substanialia Bona',
               'meta': 'section',
               'urn': 'urn:cts:latinLit:stoa0058.stoa003.perseus-lat1-simple',
               'docnum': 29},
              {'title': 'Quomodo Trinitas Unus Deus Ac Non Tres Dii (De Trinitate)',
               'meta': 'section',
               'urn': 'urn:cts:latinLit:stoa0058.stoa025.perseus-lat1-simple',
               'docnum': 30},
              {'title': 'Utrum Pater Et Filius Ac Spiritus Sanctus De Divinitate Substantialiter Praedicentur Liber',
               'meta': 'section',
               'urn': 'urn:cts:latinLit:stoa0058.stoa028.perseus-lat1-simple',
               'docnum': 31}],
             'Caesar, Julius': [{'title': 'Gallic War',
               'meta': 'Book-Chapter-Section',
               'urn': 'urn:cts:latinLit:phi0448.phi001.perseus-lat2-simple',
               'docnum': 32}],
             'Celsus, Aulus Cornelius': [{'title': 'De Medicina',
               'meta': 'book-chapter',
               'urn': 'urn:cts:latinLit:phi0836.phi002.perseus-lat5-simple',
               'docnum': 33}],
             'Cicero': [{'title': 'Academica',
               'meta': 'book-section',
               'urn': 'urn:cts:latinLit:phi0474.phi045.perseus-lat1-simple',
               'docnum': 34},
              {'title': 'Orationes de Lege Agraria',
               'meta': 'chapter-section',
               'urn': 'urn:cts:latinLit:phi0474.phi011.perseus-lat2-simple',
               'docnum': 35},
              {'title': 'Brutus',
               'meta': 'section',
               'urn': 'urn:cts:latinLit:phi0474.phi039.perseus-lat1-simple',
               'docnum': 36},
              {'title': 'De Amicitia',
               'meta': 'section',
               'urn': 'urn:cts:latinLit:phi0474.phi052.perseus-lat1-simple',
               'docnum': 37},
              {'title': 'De Divinatione',
               'meta': 'book-section',
               'urn': 'urn:cts:latinLit:phi0474.phi053.perseus-lat1-simple',
               'docnum': 38},
              {'title': 'De Fato',
               'meta': 'section',
               'urn': 'urn:cts:latinLit:phi0474.phi054.perseus-lat1-simple',
               'docnum': 39},
              {'title': 'de Finibus Bonorum et Malorum',
               'meta': 'book-section',
               'urn': 'urn:cts:latinLit:phi0474.phi048.perseus-lat1-simple',
               'docnum': 40},
              {'title': 'De Inventione',
               'meta': 'chapter-section',
               'urn': 'urn:cts:latinLit:phi0474.phi036.perseus-lat1-simple',
               'docnum': 41},
              {'title': 'de Natura Deorum',
               'meta': 'chapter-section',
               'urn': 'urn:cts:latinLit:phi0474.phi050.perseus-lat1-simple',
               'docnum': 42},
              {'title': 'De Officiis',
               'meta': 'book-section',
               'urn': 'urn:cts:latinLit:phi0474.phi055.perseus-lat1-simple',
               'docnum': 43},
              {'title': 'De Optimo Genere Oratorum',
               'meta': 'section',
               'urn': 'urn:cts:latinLit:phi0474.phi041.perseus-lat1-simple',
               'docnum': 44},
              {'title': 'De Republica',
               'meta': 'book-section',
               'urn': 'urn:cts:latinLit:phi0474.phi043.perseus-lat1-simple',
               'docnum': 45},
              {'title': 'De Senectute',
               'meta': 'section',
               'urn': 'urn:cts:latinLit:phi0474.phi051.perseus-lat1-simple',
               'docnum': 46},
              {'title': 'In Caecilium',
               'meta': 'section',
               'urn': 'urn:cts:latinLit:phi0474.phi004.perseus-lat2-simple',
               'docnum': 47},
              {'title': 'Pro Archia',
               'meta': 'section',
               'urn': 'urn:cts:latinLit:phi0474.phi016.perseus-lat2-simple',
               'docnum': 48},
              {'title': 'For Marcus Caelius',
               'meta': 'unknown',
               'urn': 'urn:cts:latinLit:phi0474.phi024.perseus-lat2-simple',
               'docnum': 49},
              {'title': 'Pro Fonteio',
               'meta': 'section',
               'urn': 'urn:cts:latinLit:phi0474.phi007.perseus-lat2-simple',
               'docnum': 50},
              {'title': 'Pro P. Quinctio',
               'meta': 'section',
               'urn': 'urn:cts:latinLit:phi0474.phi001.perseus-lat2-simple',
               'docnum': 51},
              {'title': 'Pro Roscio comoedo',
               'meta': 'section',
               'urn': 'urn:cts:latinLit:phi0474.phi003.perseus-lat2-simple',
               'docnum': 52},
              {'title': 'Pro S. Roscio Amerino',
               'meta': 'section',
               'urn': 'urn:cts:latinLit:phi0474.phi002.perseus-lat2-simple',
               'docnum': 53},
              {'title': 'Pro Sulla',
               'meta': 'section',
               'urn': 'urn:cts:latinLit:phi0474.phi015.perseus-lat2-simple',
               'docnum': 54},
              {'title': 'In Catilinam',
               'meta': 'chapter-section',
               'urn': 'urn:cts:latinLit:phi0474.phi013.perseus-lat2-simple',
               'docnum': 55},
              {'title': 'Pro Cluentio',
               'meta': 'section',
               'urn': 'urn:cts:latinLit:phi0474.phi010.perseus-lat2-simple',
               'docnum': 56},
              {'title': 'Pro C. Rabiro perduellionis reo',
               'meta': 'section',
               'urn': 'urn:cts:latinLit:phi0474.phi012.perseus-lat2-simple',
               'docnum': 57},
              {'title': 'Pro Murena',
               'meta': 'section',
               'urn': 'urn:cts:latinLit:phi0474.phi014.perseus-lat2-simple',
               'docnum': 58},
              {'title': 'Pro Flacco',
               'meta': 'section',
               'urn': 'urn:cts:latinLit:phi0474.phi017.perseus-lat2-simple',
               'docnum': 59},
              {'title': 'Post reditum in senatu',
               'meta': 'section',
               'urn': 'urn:cts:latinLit:phi0474.phi019.perseus-lat2-simple',
               'docnum': 60},
              {'title': 'Letters to Atticus',
               'meta': 'book-letter-section',
               'urn': 'urn:cts:latinLit:phi0474.phi057.perseus-lat1-simple',
               'docnum': 61},
              {'title': 'Letters to Brutus',
               'meta': 'book-letter-section',
               'urn': 'urn:cts:latinLit:phi0474.phi059.perseus-lat1-simple',
               'docnum': 62},
              {'title': 'Letters to his brother Quintus',
               'meta': 'book-letter-section',
               'urn': 'urn:cts:latinLit:phi0474.phi058.perseus-lat1-simple',
               'docnum': 63},
              {'title': 'Letters to his Friends',
               'meta': 'book-letter-section',
               'urn': 'urn:cts:latinLit:phi0474.phi056.perseus-lat1-simple',
               'docnum': 64},
              {'title': 'Lucullus',
               'meta': 'section',
               'urn': 'urn:cts:latinLit:phi0474.phi046.perseus-lat1-simple',
               'docnum': 65},
              {'title': 'Pro A. Caecina',
               'meta': 'section',
               'urn': 'urn:cts:latinLit:phi0474.phi008.perseus-lat2-simple',
               'docnum': 66},
              {'title': 'Pro Tullio',
               'meta': 'chapter',
               'urn': 'urn:cts:latinLit:phi0474.phi006.perseus-lat2-simple',
               'docnum': 67},
              {'title': 'On Oratory',
               'meta': 'chapter-section',
               'urn': 'urn:cts:latinLit:phi0474.phi037.perseus-lat1-simple',
               'docnum': 68},
              {'title': 'Pro lege manilia',
               'meta': 'section',
               'urn': 'urn:cts:latinLit:phi0474.phi009.perseus-lat2-simple',
               'docnum': 69},
              {'title': 'In Verrem',
               'meta': 'actio-book-section',
               'urn': 'urn:cts:latinLit:phi0474.phi005.perseus-lat2-simple',
               'docnum': 70},
              {'title': 'Orator',
               'meta': 'section',
               'urn': 'urn:cts:latinLit:phi0474.phi040.perseus-lat1-simple',
               'docnum': 71},
              {'title': 'Paradoxa Stoicorum',
               'meta': 'book-section',
               'urn': 'urn:cts:latinLit:phi0474.phi047.perseus-lat1-simple',
               'docnum': 72},
              {'title': 'Partitiones Oratoriae',
               'meta': 'section',
               'urn': 'urn:cts:latinLit:phi0474.phi038.perseus-lat1-simple',
               'docnum': 73},
              {'title': 'Timaeus',
               'meta': 'section',
               'urn': 'urn:cts:latinLit:phi0474.phi072.perseus-lat1-simple',
               'docnum': 74},
              {'title': 'Post reditum ad populum',
               'meta': 'section',
               'urn': 'urn:cts:latinLit:phi0474.phi018.perseus-lat2-simple',
               'docnum': 75},
              {'title': 'Topica',
               'meta': 'section',
               'urn': 'urn:cts:latinLit:phi0474.phi042.perseus-lat1-simple',
               'docnum': 76},
              {'title': 'Tusculanae Disputationes',
               'meta': 'chapter-section',
               'urn': 'urn:cts:latinLit:phi0474.phi049.perseus-lat1-simple',
               'docnum': 77}],
             'Claudianus, Claudius': [{'title': 'Carminum minorum corpusculum',
               'meta': 'poem-line',
               'urn': 'urn:cts:latinLit:stoa0089.stoa001.perseus-lat2-simple',
               'docnum': 78},
              {'title': 'de bello Gildonico',
               'meta': 'line',
               'urn': 'urn:cts:latinLit:stoa0089.stoa002.perseus-lat2-simple',
               'docnum': 79},
              {'title': 'de Bello Gothico',
               'meta': 'poem-line',
               'urn': 'urn:cts:latinLit:stoa0089.stoa003.perseus-lat2-simple',
               'docnum': 80},
              {'title': 'de consulatu Stilichonis',
               'meta': 'book-line',
               'urn': 'urn:cts:latinLit:stoa0089.stoa004.perseus-lat2-simple',
               'docnum': 81},
              {'title': 'de raptu Proserpinae',
               'meta': 'book-poem-line',
               'urn': 'urn:cts:latinLit:stoa0089.stoa005.perseus-lat2-simple',
               'docnum': 82},
              {'title': 'Epithalamium de nuptiis Honorii Augusti',
               'meta': 'poem-line',
               'urn': 'urn:cts:latinLit:stoa0089.stoa006.perseus-lat2-simple',
               'docnum': 83},
              {'title': 'Fescinnina de nuptiis Honorii Augusti',
               'meta': 'poem-line',
               'urn': 'urn:cts:latinLit:stoa0089.stoa007.perseus-lat2-simple',
               'docnum': 84},
              {'title': 'In Eutropium',
               'meta': 'book-line',
               'urn': 'urn:cts:latinLit:stoa0089.stoa008.perseus-lat2-simple',
               'docnum': 85},
              {'title': 'In Rufinum',
               'meta': 'book-poem-line',
               'urn': 'urn:cts:latinLit:stoa0089.stoa009.perseus-lat2-simple',
               'docnum': 86},
              {'title': 'Panegyricus de quarto consulatu Honorii Augusti',
               'meta': 'line',
               'urn': 'urn:cts:latinLit:stoa0089.stoa011.perseus-lat2-simple',
               'docnum': 87},
              {'title': 'Panegyricus de sexto consulatu Honorii Augusti',
               'meta': 'poem-line',
               'urn': 'urn:cts:latinLit:stoa0089.stoa012.perseus-lat2-simple',
               'docnum': 88},
              {'title': 'Panegyricus de tertio consulatu Honorii Augusti',
               'meta': 'poem-line',
               'urn': 'urn:cts:latinLit:stoa0089.stoa010.perseus-lat2-simple',
               'docnum': 89},
              {'title': 'Panegyricus dictus Manlio Theodoro consuli',
               'meta': 'poem-line',
               'urn': 'urn:cts:latinLit:stoa0089.stoa013.perseus-lat2-simple',
               'docnum': 90},
              {'title': 'Panegyricus dictus Probino et Olybrio consulibus',
               'meta': 'line',
               'urn': 'urn:cts:latinLit:stoa0089.stoa014.perseus-lat2-simple',
               'docnum': 91}],
             'Columella, Lucius Junius Moderatus': [{'title': 'Res Rustica',
               'meta': 'book-chapter-section',
               'urn': 'urn:cts:latinLit:phi0845.phi002.perseus-lat3-simple',
               'docnum': 92}],
             'Curtius Rufus, Quintus': [{'title': 'Historiarum Alexandri Magni',
               'meta': 'book-chapter-section',
               'urn': 'urn:cts:latinLit:phi0860.phi001.perseus-lat2-simple',
               'docnum': 93}],
             'Florus, Lucius Annaeus': [{'title': 'Epitome Rerum Romanorum',
               'meta': 'book-topic-chapter-section',
               'urn': 'urn:cts:latinLit:phi1242.phi001.perseus-lat1-simple',
               'docnum': 94}],
             'Gellius, Aulus': [{'title': 'Noctes Atticae',
               'meta': 'book-chapter-section',
               'urn': 'urn:cts:latinLit:phi1254.phi001.perseus-lat1-simple',
               'docnum': 95}],
             'Horace': [{'title': 'Ars Poetica',
               'meta': 'line',
               'urn': 'urn:cts:latinLit:phi0893.phi006.perseus-lat2-simple',
               'docnum': 96},
              {'title': 'Carmen Saeculare',
               'meta': 'line',
               'urn': 'urn:cts:latinLit:phi0893.phi002.perseus-lat2-simple',
               'docnum': 97},
              {'title': 'Epistulae',
               'meta': 'book-poem-line',
               'urn': 'urn:cts:latinLit:phi0893.phi005.perseus-lat2-simple',
               'docnum': 98},
              {'title': 'Epodi',
               'meta': 'poem-line',
               'urn': 'urn:cts:latinLit:phi0893.phi003.perseus-lat2-simple',
               'docnum': 99},
              {'title': 'Odes',
               'meta': 'book-poem-line',
               'urn': 'urn:cts:latinLit:phi0893.phi001.perseus-lat2-simple',
               'docnum': 100},
              {'title': 'Satires',
               'meta': 'book-poem-line',
               'urn': 'urn:cts:latinLit:phi0893.phi004.perseus-lat2-simple',
               'docnum': 101}],
             'Jerome Saint D. 419 Or 20': [{'title': 'Epistolae',
               'meta': 'letter-section',
               'urn': 'urn:cts:latinLit:stoa0162.stoa004.perseus-lat2-simple',
               'docnum': 102}],
             'Juvenal': [{'title': 'Satires',
               'meta': 'book-poem-line',
               'urn': 'urn:cts:latinLit:phi1276.phi001.perseus-lat2-simple',
               'docnum': 103}],
             'Lucan': [{'title': 'Civil War',
               'meta': 'book-line',
               'urn': 'urn:cts:latinLit:phi0917.phi001.perseus-lat2-simple',
               'docnum': 104}],
             'Lucretius': [{'title': 'De Rerum Natura',
               'meta': 'book-line',
               'urn': 'urn:cts:latinLit:phi0550.phi001.perseus-lat1-simple',
               'docnum': 105}],
             'Martial': [{'title': 'Epigrammata',
               'meta': 'book-poem-line',
               'urn': 'urn:cts:latinLit:phi1294.phi002.perseus-lat2-simple',
               'docnum': 106}],
             'Minucius Felix, Marcus': [{'title': 'Octavius',
               'meta': 'chapter-section',
               'urn': 'urn:cts:latinLit:stoa0203.stoa001.perseus-lat2-simple',
               'docnum': 107}],
             'Nepos, Cornelius': [{'title': 'Agesilaus',
               'meta': 'chapter-section',
               'urn': 'urn:cts:latinLit:phi0588.abo017.perseus-lat2-simple',
               'docnum': 108},
              {'title': 'Alcibiades',
               'meta': 'chapter-section',
               'urn': 'urn:cts:latinLit:phi0588.abo007.perseus-lat2-simple',
               'docnum': 109},
              {'title': 'Aristides',
               'meta': 'chapter-section',
               'urn': 'urn:cts:latinLit:phi0588.abo003.perseus-lat2-simple',
               'docnum': 110},
              {'title': 'Atticus',
               'meta': 'chapter-section',
               'urn': 'urn:cts:latinLit:phi0588.abo025.perseus-lat2-simple',
               'docnum': 111},
              {'title': 'Cato',
               'meta': 'chapter-section',
               'urn': 'urn:cts:latinLit:phi0588.abo024.perseus-lat2-simple',
               'docnum': 112},
              {'title': 'Chabrias',
               'meta': 'chapter-section',
               'urn': 'urn:cts:latinLit:phi0588.abo012.perseus-lat2-simple',
               'docnum': 113},
              {'title': 'Cimon',
               'meta': 'chapter-section',
               'urn': 'urn:cts:latinLit:phi0588.abo005.perseus-lat2-simple',
               'docnum': 114},
              {'title': 'Conon',
               'meta': 'chapter-section',
               'urn': 'urn:cts:latinLit:phi0588.abo009.perseus-lat2-simple',
               'docnum': 115},
              {'title': 'Datames',
               'meta': 'chapter-section',
               'urn': 'urn:cts:latinLit:phi0588.abo014.perseus-lat2-simple',
               'docnum': 116},
              {'title': 'De Regibus',
               'meta': 'chapter-section',
               'urn': 'urn:cts:latinLit:phi0588.abo021.perseus-lat2-simple',
               'docnum': 117},
              {'title': 'Dion',
               'meta': 'chapter-section',
               'urn': 'urn:cts:latinLit:phi0588.abo010.perseus-lat2-simple',
               'docnum': 118},
              {'title': 'Epaminondas',
               'meta': 'chapter-section',
               'urn': 'urn:cts:latinLit:phi0588.abo015.perseus-lat2-simple',
               'docnum': 119},
              {'title': 'Eumenes',
               'meta': 'chapter-section',
               'urn': 'urn:cts:latinLit:phi0588.abo018.perseus-lat2-simple',
               'docnum': 120},
              {'title': 'Hamilcar',
               'meta': 'chapter-section',
               'urn': 'urn:cts:latinLit:phi0588.abo022.perseus-lat2-simple',
               'docnum': 121},
              {'title': 'Hannibal',
               'meta': 'chapter-section',
               'urn': 'urn:cts:latinLit:phi0588.abo023.perseus-lat2-simple',
               'docnum': 122},
              {'title': 'Iphicrates',
               'meta': 'chapter-section',
               'urn': 'urn:cts:latinLit:phi0588.abo011.perseus-lat2-simple',
               'docnum': 123},
              {'title': 'Lysander',
               'meta': 'chapter-section',
               'urn': 'urn:cts:latinLit:phi0588.abo006.perseus-lat2-simple',
               'docnum': 124},
              {'title': 'Miltiades',
               'meta': 'chapter-section',
               'urn': 'urn:cts:latinLit:phi0588.abo001.perseus-lat2-simple',
               'docnum': 125},
              {'title': 'Pausanias',
               'meta': 'chapter-section',
               'urn': 'urn:cts:latinLit:phi0588.abo004.perseus-lat2-simple',
               'docnum': 126},
              {'title': 'Pelopidas',
               'meta': 'chapter-section',
               'urn': 'urn:cts:latinLit:phi0588.abo016.perseus-lat2-simple',
               'docnum': 127},
              {'title': 'Phocion',
               'meta': 'chapter-section',
               'urn': 'urn:cts:latinLit:phi0588.abo019.perseus-lat2-simple',
               'docnum': 128},
              {'title': 'Themistocles',
               'meta': 'chapter-section',
               'urn': 'urn:cts:latinLit:phi0588.abo002.perseus-lat2-simple',
               'docnum': 129},
              {'title': 'Thrasybulus',
               'meta': 'chapter-section',
               'urn': 'urn:cts:latinLit:phi0588.abo008.perseus-lat2-simple',
               'docnum': 130},
              {'title': 'Timoleon',
               'meta': 'chapter-section',
               'urn': 'urn:cts:latinLit:phi0588.abo020.perseus-lat2-simple',
               'docnum': 131},
              {'title': 'Timotheus',
               'meta': 'chapter-section',
               'urn': 'urn:cts:latinLit:phi0588.abo013.perseus-lat2-simple',
               'docnum': 132}],
             'Ovid': [{'title': 'Amores',
               'meta': 'book-poem-line',
               'urn': 'urn:cts:latinLit:phi0959.phi001.perseus-lat2-simple',
               'docnum': 133},
              {'title': 'Medicamina faciei femineae',
               'meta': 'line',
               'urn': 'urn:cts:latinLit:phi0959.phi003.perseus-lat2-simple',
               'docnum': 134},
              {'title': 'Ars Amatoria',
               'meta': 'book-line',
               'urn': 'urn:cts:latinLit:phi0959.phi004.perseus-lat2-simple',
               'docnum': 135},
              {'title': 'Fasti',
               'meta': 'book-line',
               'urn': 'urn:cts:latinLit:phi0959.phi007.perseus-lat2-simple',
               'docnum': 136},
              {'title': 'Epistulae',
               'meta': 'poem-line',
               'urn': 'urn:cts:latinLit:phi0959.phi002.perseus-lat2-simple',
               'docnum': 137},
              {'title': 'Ibis',
               'meta': 'line',
               'urn': 'urn:cts:latinLit:phi0959.phi010.perseus-lat2-simple',
               'docnum': 138},
              {'title': 'Ex Ponto',
               'meta': 'book-poem-line',
               'urn': 'urn:cts:latinLit:phi0959.phi009.perseus-lat2-simple',
               'docnum': 139},
              {'title': 'Metamorphoses',
               'meta': 'book-line',
               'urn': 'urn:cts:latinLit:phi0959.phi006.perseus-lat2-simple',
               'docnum': 140},
              {'title': 'Remedia amoris',
               'meta': 'line',
               'urn': 'urn:cts:latinLit:phi0959.phi005.perseus-lat2-simple',
               'docnum': 141},
              {'title': 'Tristia',
               'meta': 'book-poem-line',
               'urn': 'urn:cts:latinLit:phi0959.phi008.perseus-lat2-simple',
               'docnum': 142}],
             'Paris, Julius': [{'title': 'Facta et Dicta Memorabilia',
               'meta': 'book-chapter-section',
               'urn': 'urn:cts:latinLit:phi1038.phi001.perseus-lat1-simple',
               'docnum': 143}],
             'Plautus, Titus Maccius': [{'title': 'Asinaria',
               'meta': 'line',
               'urn': 'urn:cts:latinLit:phi0119.phi002.perseus-lat2-simple',
               'docnum': 144},
              {'title': 'Aulularia',
               'meta': 'line',
               'urn': 'urn:cts:latinLit:phi0119.phi003.perseus-lat2-simple',
               'docnum': 145},
              {'title': 'Bacchides',
               'meta': 'line',
               'urn': 'urn:cts:latinLit:phi0119.phi004.perseus-lat2-simple',
               'docnum': 146},
              {'title': 'Captivi',
               'meta': 'line',
               'urn': 'urn:cts:latinLit:phi0119.phi005.perseus-lat2-simple',
               'docnum': 147},
              {'title': 'Casina',
               'meta': 'line',
               'urn': 'urn:cts:latinLit:phi0119.phi006.perseus-lat2-simple',
               'docnum': 148},
              {'title': 'Curculio',
               'meta': 'line',
               'urn': 'urn:cts:latinLit:phi0119.phi008.perseus-lat2-simple',
               'docnum': 149},
              {'title': 'Epidicus',
               'meta': 'line',
               'urn': 'urn:cts:latinLit:phi0119.phi009.perseus-lat2-simple',
               'docnum': 150},
              {'title': 'Menaechmi',
               'meta': 'line',
               'urn': 'urn:cts:latinLit:phi0119.phi010.perseus-lat2-simple',
               'docnum': 151},
              {'title': 'Mercator',
               'meta': 'line',
               'urn': 'urn:cts:latinLit:phi0119.phi011.perseus-lat2-simple',
               'docnum': 152},
              {'title': 'Miles Gloriosus',
               'meta': 'line',
               'urn': 'urn:cts:latinLit:phi0119.phi012.perseus-lat2-simple',
               'docnum': 153},
              {'title': 'Mostellaria',
               'meta': 'line',
               'urn': 'urn:cts:latinLit:phi0119.phi013.perseus-lat2-simple',
               'docnum': 154},
              {'title': 'Persa',
               'meta': 'line',
               'urn': 'urn:cts:latinLit:phi0119.phi014.perseus-lat2-simple',
               'docnum': 155},
              {'title': 'Poenulus',
               'meta': 'line',
               'urn': 'urn:cts:latinLit:phi0119.phi015.perseus-lat2-simple',
               'docnum': 156},
              {'title': 'Rudens',
               'meta': 'line',
               'urn': 'urn:cts:latinLit:phi0119.phi017.perseus-lat2-simple',
               'docnum': 157},
              {'title': 'Stichus',
               'meta': 'line',
               'urn': 'urn:cts:latinLit:phi0119.phi018.perseus-lat2-simple',
               'docnum': 158},
              {'title': 'Trinummus',
               'meta': 'line',
               'urn': 'urn:cts:latinLit:phi0119.phi019.perseus-lat2-simple',
               'docnum': 159},
              {'title': 'Truculentus',
               'meta': 'line',
               'urn': 'urn:cts:latinLit:phi0119.phi020.perseus-lat2-simple',
               'docnum': 160}],
             'Pliny, The Elder': [{'title': 'Naturalis Historia',
               'meta': 'book-chapter',
               'urn': 'urn:cts:latinLit:phi0978.phi001.perseus-lat2-simple',
               'docnum': 161}],
             'Pliny, The Younger': [{'title': 'Epistulae',
               'meta': 'book-letter-section',
               'urn': 'urn:cts:latinLit:phi1318.phi001.perseus-lat1-simple',
               'docnum': 162}],
             'Propertius, Sextus': [{'title': 'Elegies',
               'meta': 'book-poem-line',
               'urn': 'urn:cts:latinLit:phi0620.phi001.perseus-lat3-simple',
               'docnum': 163}],
             'Prudentius B. 348': [{'title': 'Apotheosis',
               'meta': 'section-line',
               'urn': 'urn:cts:latinLit:stoa0238.stoa005.perseus-lat2-simple',
               'docnum': 164},
              {'title': 'Cathemerina',
               'meta': 'poem-line',
               'urn': 'urn:cts:latinLit:stoa0238.stoa004.perseus-lat2-simple',
               'docnum': 165},
              {'title': 'Contra Orationem Symmachia',
               'meta': 'book-section-line',
               'urn': 'urn:cts:latinLit:stoa0238.stoa007.perseus-lat2-simple',
               'docnum': 166},
              {'title': 'Dittochaeon',
               'meta': 'line',
               'urn': 'urn:cts:latinLit:stoa0238.stoa008.perseus-lat2-simple',
               'docnum': 167},
              {'title': 'Epilogus',
               'meta': 'line',
               'urn': 'urn:cts:latinLit:stoa0238.stoa009.perseus-lat2-simple',
               'docnum': 168},
              {'title': 'Hamartigenia',
               'meta': 'section-line',
               'urn': 'urn:cts:latinLit:stoa0238.stoa006.perseus-lat2-simple',
               'docnum': 169},
              {'title': 'Liber Peristephanon',
               'meta': 'poem-line',
               'urn': 'urn:cts:latinLit:stoa0238.stoa001.perseus-lat2-simple',
               'docnum': 170},
              {'title': 'Praefetio',
               'meta': 'line',
               'urn': 'urn:cts:latinLit:stoa0238.stoa003.perseus-lat2-simple',
               'docnum': 171},
              {'title': 'Psychomachia',
               'meta': 'section-line',
               'urn': 'urn:cts:latinLit:stoa0238.stoa002.perseus-lat2-simple',
               'docnum': 172}],
             'Quintus Tullius Cicero': [{'title': 'Commentariolum Petitionis',
               'meta': 'section',
               'urn': 'urn:cts:latinLit:phi0478.phi003.perseus-lat2-simple',
               'docnum': 173}],
             'Sallust': [{'title': 'Bellum Iugurthinum',
               'meta': 'chapter',
               'urn': 'urn:cts:latinLit:phi0631.phi002.perseus-lat4-simple',
               'docnum': 174},
              {'title': 'Catilinae Coniuratio',
               'meta': 'chapter',
               'urn': 'urn:cts:latinLit:phi0631.phi001.perseus-lat3-simple',
               'docnum': 175},
              {'title': 'Historiae',
               'meta': 'book-section',
               'urn': 'urn:cts:latinLit:phi0631.phi003.perseus-lat2-simple',
               'docnum': 176}],
             'Seneca, Lucius Annaeus, 55 B.C.-Ca. 39 A.D': [{'title': 'Controversiae',
               'meta': 'book-chapter-section',
               'urn': 'urn:cts:latinLit:phi1014.phi001.perseus-lat1-simple',
               'docnum': 177},
              {'title': 'Excerpta Controversiae',
               'meta': 'book-chapter',
               'urn': 'urn:cts:latinLit:phi1014.phi002.perseus-lat1-simple',
               'docnum': 178},
              {'title': 'Fragmenta',
               'meta': 'fragment',
               'urn': 'urn:cts:latinLit:phi1014.phi004.perseus-lat1-simple',
               'docnum': 179},
              {'title': 'Suasoriae',
               'meta': 'chapter-section',
               'urn': 'urn:cts:latinLit:phi1014.phi003.perseus-lat1-simple',
               'docnum': 180}],
             'Seneca, Lucius Annaeus (Plays)': [{'title': 'Agamemnon',
               'meta': 'line',
               'urn': 'urn:cts:latinLit:phi1017.phi007.perseus-lat2-simple',
               'docnum': 181},
              {'title': 'Apocolocyntosis',
               'meta': 'section',
               'urn': 'urn:cts:latinLit:phi1017.phi011.perseus-lat2-simple',
               'docnum': 182},
              {'title': 'De Clementia',
               'meta': 'book-chapter-section',
               'urn': 'urn:cts:latinLit:phi1017.phi014.perseus-lat2-simple',
               'docnum': 183},
              {'title': 'Hercules Furens',
               'meta': 'line',
               'urn': 'urn:cts:latinLit:phi1017.phi001.perseus-lat2-simple',
               'docnum': 184},
              {'title': 'Hercules Oetaeus',
               'meta': 'line',
               'urn': 'urn:cts:latinLit:phi1017.phi009.perseus-lat2-simple',
               'docnum': 185},
              {'title': 'Medea',
               'meta': 'line',
               'urn': 'urn:cts:latinLit:phi1017.phi004.perseus-lat2-simple',
               'docnum': 186},
              {'title': 'Octavia',
               'meta': 'line',
               'urn': 'urn:cts:latinLit:phi1017.phi010.perseus-lat2-simple',
               'docnum': 187},
              {'title': 'Oedipus',
               'meta': 'line',
               'urn': 'urn:cts:latinLit:phi1017.phi006.perseus-lat2-simple',
               'docnum': 188},
              {'title': 'Phaedra',
               'meta': 'line',
               'urn': 'urn:cts:latinLit:phi1017.phi005.perseus-lat2-simple',
               'docnum': 189},
              {'title': 'Phoenissae',
               'meta': 'line',
               'urn': 'urn:cts:latinLit:phi1017.phi003.perseus-lat2-simple',
               'docnum': 190},
              {'title': 'Thyestes',
               'meta': 'line',
               'urn': 'urn:cts:latinLit:phi1017.phi008.perseus-lat2-simple',
               'docnum': 191},
              {'title': 'Troades Furens',
               'meta': 'line',
               'urn': 'urn:cts:latinLit:phi1017.phi002.perseus-lat2-simple',
               'docnum': 192}],
             'Seneca, Lucius Annaeus': [{'title': 'de Brevitate Vitae',
               'meta': 'chapter-section',
               'urn': 'urn:cts:latinLit:stoa0255.stoa004.perseus-lat2-simple',
               'docnum': 193},
              {'title': 'de consolatione ad Helviam',
               'meta': 'chapter-section',
               'urn': 'urn:cts:latinLit:stoa0255.stoa006.perseus-lat2-simple',
               'docnum': 194},
              {'title': 'de consolatione ad Marciam',
               'meta': 'chapter-section',
               'urn': 'urn:cts:latinLit:stoa0255.stoa007.perseus-lat2-simple',
               'docnum': 195},
              {'title': 'de consolatione ad Polybium',
               'meta': 'chapter-section',
               'urn': 'urn:cts:latinLit:stoa0255.stoa008.perseus-lat2-simple',
               'docnum': 196},
              {'title': 'de Constantia',
               'meta': 'chapter-section',
               'urn': 'urn:cts:latinLit:stoa0255.stoa009.perseus-lat2-simple',
               'docnum': 197},
              {'title': 'de Ira',
               'meta': 'book-chapter-section',
               'urn': 'urn:cts:latinLit:stoa0255.stoa010.perseus-lat2-simple',
               'docnum': 198},
              {'title': 'de Otio Sapientis',
               'meta': 'chapter-section',
               'urn': 'urn:cts:latinLit:stoa0255.stoa011.perseus-lat2-simple',
               'docnum': 199},
              {'title': 'de Providentia',
               'meta': 'chapter-section',
               'urn': 'urn:cts:latinLit:stoa0255.stoa012.perseus-lat2-simple',
               'docnum': 200},
              {'title': 'de Tranquilitate Animi',
               'meta': 'chapter-section',
               'urn': 'urn:cts:latinLit:stoa0255.stoa013.perseus-lat2-simple',
               'docnum': 201},
              {'title': 'de Vita Beata',
               'meta': 'chapter-section',
               'urn': 'urn:cts:latinLit:stoa0255.stoa014.perseus-lat2-simple',
               'docnum': 202}],
             'Silius Italicus, Tiberius Catius': [{'title': 'Punica',
               'meta': 'book-line',
               'urn': 'urn:cts:latinLit:phi1345.phi001.perseus-lat2-simple',
               'docnum': 203}],
             'Statius, P. Papinius (Publius Papinius)': [{'title': 'Achilleis',
               'meta': 'book-line',
               'urn': 'urn:cts:latinLit:phi1020.phi003.perseus-lat2-simple',
               'docnum': 204},
              {'title': 'Silvae',
               'meta': 'book-poem-line',
               'urn': 'urn:cts:latinLit:phi1020.phi002.perseus-lat2-simple',
               'docnum': 205}],
             'Suetonius Ca. 69-Ca. 122': [{'title': 'Caligula',
               'meta': 'chapter',
               'urn': 'urn:cts:latinLit:phi1348.abo014.perseus-lat2-simple',
               'docnum': 206},
              {'title': 'Divus Augustus',
               'meta': 'unknown',
               'urn': 'urn:cts:latinLit:phi1348.abo012.perseus-lat2-simple',
               'docnum': 207},
              {'title': 'Divus Claudius',
               'meta': 'chapter',
               'urn': 'urn:cts:latinLit:phi1348.abo015.perseus-lat2-simple',
               'docnum': 208},
              {'title': 'Divus Julius',
               'meta': 'unknown',
               'urn': 'urn:cts:latinLit:phi1348.abo011.perseus-lat2-simple',
               'docnum': 209},
              {'title': 'Divus Titus',
               'meta': 'chapter',
               'urn': 'urn:cts:latinLit:phi1348.abo021.perseus-lat2-simple',
               'docnum': 210},
              {'title': 'Divus Vespasianus',
               'meta': 'chapter',
               'urn': 'urn:cts:latinLit:phi1348.abo020.perseus-lat2-simple',
               'docnum': 211},
              {'title': 'Domitianus',
               'meta': 'chapter',
               'urn': 'urn:cts:latinLit:phi1348.abo022.perseus-lat2-simple',
               'docnum': 212},
              {'title': 'Galba',
               'meta': 'chapter',
               'urn': 'urn:cts:latinLit:phi1348.abo017.perseus-lat2-simple',
               'docnum': 213},
              {'title': 'Nero',
               'meta': 'chapter',
               'urn': 'urn:cts:latinLit:phi1348.abo016.perseus-lat2-simple',
               'docnum': 214},
              {'title': 'Otho',
               'meta': 'chapter',
               'urn': 'urn:cts:latinLit:phi1348.abo018.perseus-lat2-simple',
               'docnum': 215},
              {'title': 'Tiberius',
               'meta': 'chapter',
               'urn': 'urn:cts:latinLit:phi1348.abo013.perseus-lat2-simple',
               'docnum': 216},
              {'title': 'Vitellius',
               'meta': 'chapter',
               'urn': 'urn:cts:latinLit:phi1348.abo019.perseus-lat2-simple',
               'docnum': 217}],
             'Tacitus, Cornelius': [{'title': 'Agricola',
               'meta': 'chapter-section',
               'urn': 'urn:cts:latinLit:phi1351.phi001.perseus-lat1-simple',
               'docnum': 218},
              {'title': 'Germania',
               'meta': 'chapter-section',
               'urn': 'urn:cts:latinLit:phi1351.phi002.perseus-lat1-simple',
               'docnum': 219}],
             'Terence': [{'title': 'Andria',
               'meta': 'line',
               'urn': 'urn:cts:latinLit:phi0134.phi001.perseus-lat2-simple',
               'docnum': 220},
              {'title': 'Phormio',
               'meta': 'line',
               'urn': 'urn:cts:latinLit:phi0134.phi004.perseus-lat2-simple',
               'docnum': 221},
              {'title': 'The Brothers',
               'meta': 'line',
               'urn': 'urn:cts:latinLit:phi0134.phi006.perseus-lat2-simple',
               'docnum': 222},
              {'title': 'The Eunuch',
               'meta': 'line',
               'urn': 'urn:cts:latinLit:phi0134.phi003.perseus-lat2-simple',
               'docnum': 223},
              {'title': 'The Mother-in-Law',
               'meta': 'line',
               'urn': 'urn:cts:latinLit:phi0134.phi005.perseus-lat2-simple',
               'docnum': 224},
              {'title': 'The Self-Tormenter',
               'meta': 'line',
               'urn': 'urn:cts:latinLit:phi0134.phi002.perseus-lat2-simple',
               'docnum': 225}],
             'Tertullian Ca. 160-Ca. 230': [{'title': 'Ad Martyras',
               'meta': 'chapter',
               'urn': 'urn:cts:latinLit:stoa0275.stoa001.opp-lat1-simple',
               'docnum': 226},
              {'title': 'Ad Nationes Libri Duo',
               'meta': 'book-chapter',
               'urn': 'urn:cts:latinLit:stoa0275.stoa002.opp-lat1-simple',
               'docnum': 227},
              {'title': 'Ad Scapulam',
               'meta': 'chapter',
               'urn': 'urn:cts:latinLit:stoa0275.stoa003.opp-lat1-simple',
               'docnum': 228},
              {'title': 'Ad Uxorem',
               'meta': 'book-chapter',
               'urn': 'urn:cts:latinLit:stoa0276.stoa002.opp-lat1-simple',
               'docnum': 229},
              {'title': 'Adversus Hermogenem',
               'meta': 'chapter',
               'urn': 'urn:cts:latinLit:stoa0275.stoa004.opp-lat1-simple',
               'docnum': 230},
              {'title': 'Adversus Judaeos Liber',
               'meta': 'chapter',
               'urn': 'urn:cts:latinLit:stoa0275.stoa005.opp-lat1-simple',
               'docnum': 231},
              {'title': 'Adversus Marcionem',
               'meta': 'book-chapter',
               'urn': 'urn:cts:latinLit:stoa0275.stoa006.opp-lat1-simple',
               'docnum': 232},
              {'title': 'Adversus Praxean',
               'meta': 'chapter',
               'urn': 'urn:cts:latinLit:stoa0275.stoa007.opp-lat1-simple',
               'docnum': 233},
              {'title': 'Adversus Valentinianos',
               'meta': 'chapter',
               'urn': 'urn:cts:latinLit:stoa0275.stoa008.opp-lat1-simple',
               'docnum': 234},
              {'title': 'Apologeticum',
               'meta': 'chapter-section',
               'urn': 'urn:cts:latinLit:stoa0275.stoa009.perseus-lat2-simple',
               'docnum': 235},
              {'title': 'De Anima',
               'meta': 'chapter',
               'urn': 'urn:cts:latinLit:stoa0275.stoa010.opp-lat1-simple',
               'docnum': 236},
              {'title': 'De Baptismo',
               'meta': 'chapter',
               'urn': 'urn:cts:latinLit:stoa0275.stoa011.opp-lat1-simple',
               'docnum': 237},
              {'title': 'De Carne Christi',
               'meta': 'chapter',
               'urn': 'urn:cts:latinLit:stoa0275.stoa012.opp-lat1-simple',
               'docnum': 238},
              {'title': 'De Carnis Resurrectione',
               'meta': 'chapter',
               'urn': 'urn:cts:latinLit:stoa0275.stoa026.opp-lat1-simple',
               'docnum': 239},
              {'title': 'De Corona',
               'meta': 'chapter',
               'urn': 'urn:cts:latinLit:stoa0275.stoa013.opp-lat1-simple',
               'docnum': 240},
              {'title': 'De Cultu Feminarum',
               'meta': 'chapter',
               'urn': 'urn:cts:latinLit:stoa0275.stoa014.opp-lat1-simple',
               'docnum': 241},
              {'title': 'De Exhortatione Castitatis Liber',
               'meta': 'chapter',
               'urn': 'urn:cts:latinLit:stoa0275.stoa015.opp-lat1-simple',
               'docnum': 242},
              {'title': 'De Fuga in Persecutione',
               'meta': 'chapter',
               'urn': 'urn:cts:latinLit:stoa0275.stoa016.opp-lat1-simple',
               'docnum': 243},
              {'title': 'De idolatria',
               'meta': 'chapter',
               'urn': 'urn:cts:latinLit:stoa0275.stoa017.opp-lat1-simple',
               'docnum': 244},
              {'title': 'De ieiunio adversus psychicos',
               'meta': 'chapter',
               'urn': 'urn:cts:latinLit:stoa0275.stoa018.opp-lat1-simple',
               'docnum': 245},
              {'title': 'De Monogamia',
               'meta': 'chapter',
               'urn': 'urn:cts:latinLit:stoa0275.stoa019.opp-lat1-simple',
               'docnum': 246},
              {'title': 'De Oratione',
               'meta': 'chapter',
               'urn': 'urn:cts:latinLit:stoa0275.stoa020.opp-lat1-simple',
               'docnum': 247},
              {'title': 'De Paenitentia',
               'meta': 'chapter',
               'urn': 'urn:cts:latinLit:stoa0275.stoa021.opp-lat1-simple',
               'docnum': 248},
              {'title': 'De Pallio',
               'meta': 'chapter',
               'urn': 'urn:cts:latinLit:stoa0275.stoa022.opp-lat1-simple',
               'docnum': 249},
              {'title': 'De Patientia',
               'meta': 'chapter',
               'urn': 'urn:cts:latinLit:stoa0275.stoa023.opp-lat1-simple',
               'docnum': 250},
              {'title': 'De Praescriptionibus Hereticorum',
               'meta': 'chapter',
               'urn': 'urn:cts:latinLit:stoa0275.stoa024.opp-lat1-simple',
               'docnum': 251},
              {'title': 'De Pudicitia',
               'meta': 'chapter',
               'urn': 'urn:cts:latinLit:stoa0275.stoa025.opp-lat1-simple',
               'docnum': 252},
              {'title': 'De Spectaculis',
               'meta': 'chapter-section',
               'urn': 'urn:cts:latinLit:stoa0275.stoa027.perseus-lat2-simple',
               'docnum': 253},
              {'title': 'De Testimionio Animae',
               'meta': 'chapter',
               'urn': 'urn:cts:latinLit:stoa0275.stoa028.opp-lat1-simple',
               'docnum': 254},
              {'title': 'De Virginibus Velandis',
               'meta': 'chapter',
               'urn': 'urn:cts:latinLit:stoa0275.stoa029.opp-lat1-simple',
               'docnum': 255},
              {'title': 'Scorpiace',
               'meta': 'chapter',
               'urn': 'urn:cts:latinLit:stoa0275.stoa030.opp-lat1-simple',
               'docnum': 256}],
             'Tibullus': [{'title': 'Elegiae',
               'meta': 'poem-line',
               'urn': 'urn:cts:latinLit:phi0660.phi003.perseus-lat2-simple',
               'docnum': 257}],
             'Valerius Flaccus, Gaius': [{'title': 'Argonautica',
               'meta': 'book-line',
               'urn': 'urn:cts:latinLit:phi1035.phi001.perseus-lat2-simple',
               'docnum': 258}],
             'Virgil': [{'title': 'Aeneid',
               'meta': 'Book-line',
               'urn': 'urn:cts:latinLit:phi0690.phi003.perseus-lat2-simple',
               'docnum': 259},
              {'title': 'Eclogues',
               'meta': 'poem-line',
               'urn': 'urn:cts:latinLit:phi0690.phi001.perseus-lat2-simple',
               'docnum': 260},
              {'title': 'Georgics',
               'meta': 'poem-line',
               'urn': 'urn:cts:latinLit:phi0690.phi002.perseus-lat2-simple',
               'docnum': 261}],
             'Vitruvius Pollio': [{'title': 'On Architecture',
               'meta': 'book-chapter-section',
               'urn': 'urn:cts:latinLit:phi1056.phi001.perseus-lat1-simple',
               'docnum': 262}],
             'Vopiscus, Flavius Fl. 3./4. Jh': [{'title': 'Alexander Severus',
               'meta': 'chapter',
               'urn': 'urn:cts:latinLit:phi2331.phi018.perseus-lat2-simple',
               'docnum': 263},
              {'title': 'Antoninus Caracalla',
               'meta': 'chapter',
               'urn': 'urn:cts:latinLit:phi2331.phi013.perseus-lat2-simple',
               'docnum': 264},
              {'title': 'Antoninus Geta',
               'meta': 'chapter',
               'urn': 'urn:cts:latinLit:phi2331.phi014.perseus-lat2-simple',
               'docnum': 265},
              {'title': 'Antoninus Heliogobalus',
               'meta': 'chapter',
               'urn': 'urn:cts:latinLit:phi2331.phi017.perseus-lat2-simple',
               'docnum': 266},
              {'title': 'Antoninus Pius',
               'meta': 'chapter',
               'urn': 'urn:cts:latinLit:phi2331.phi003.perseus-lat2-simple',
               'docnum': 267},
              {'title': 'Avidius Casius',
               'meta': 'chapter',
               'urn': 'urn:cts:latinLit:phi2331.phi006.perseus-lat2-simple',
               'docnum': 268},
              {'title': 'Carus et Carinus et Numerianus',
               'meta': 'chapter',
               'urn': 'urn:cts:latinLit:phi2331.phi030.perseus-lat2-simple',
               'docnum': 269},
              {'title': 'Clodinus Albinus',
               'meta': 'chapter',
               'urn': 'urn:cts:latinLit:phi2331.phi012.perseus-lat2-simple',
               'docnum': 270},
              {'title': 'Commodus Antoninus',
               'meta': 'chapter',
               'urn': 'urn:cts:latinLit:phi2331.phi007.perseus-lat2-simple',
               'docnum': 271},
              {'title': 'De Vita Hadriani',
               'meta': 'chapter',
               'urn': 'urn:cts:latinLit:phi2331.phi001.perseus-lat2-simple',
               'docnum': 272},
              {'title': 'Diadumenus Antoninus',
               'meta': 'chapter',
               'urn': 'urn:cts:latinLit:phi2331.phi016.perseus-lat2-simple',
               'docnum': 273},
              {'title': 'Didius Julianus',
               'meta': 'chapter',
               'urn': 'urn:cts:latinLit:phi2331.phi009.perseus-lat2-simple',
               'docnum': 274},
              {'title': 'Divus Aurelianus',
               'meta': 'chapter',
               'urn': 'urn:cts:latinLit:phi2331.phi026.perseus-lat2-simple',
               'docnum': 275},
              {'title': 'Divus Claudius',
               'meta': 'chapter',
               'urn': 'urn:cts:latinLit:phi2331.phi025.perseus-lat2-simple',
               'docnum': 276},
              {'title': 'Firmus Saturninus, Proculus et Bonosus',
               'meta': 'chapter',
               'urn': 'urn:cts:latinLit:phi2331.phi029.perseus-lat2-simple',
               'docnum': 277},
              {'title': 'Gallieni Duo',
               'meta': 'chapter',
               'urn': 'urn:cts:latinLit:phi2331.phi023.perseus-lat2-simple',
               'docnum': 278},
              {'title': 'Goridani Tres',
               'meta': 'chapter',
               'urn': 'urn:cts:latinLit:phi2331.phi020.perseus-lat2-simple',
               'docnum': 279},
              {'title': 'Helius',
               'meta': 'chapter',
               'urn': 'urn:cts:latinLit:phi2331.phi002.perseus-lat2-simple',
               'docnum': 280},
              {'title': 'Marcus Antoninus Philosophus',
               'meta': 'chapter',
               'urn': 'urn:cts:latinLit:phi2331.phi004.perseus-lat2-simple',
               'docnum': 281},
              {'title': 'Maximini Duo',
               'meta': 'chapter',
               'urn': 'urn:cts:latinLit:phi2331.phi019.perseus-lat2-simple',
               'docnum': 282},
              {'title': 'Maximus et Balbinus',
               'meta': 'chapter',
               'urn': 'urn:cts:latinLit:phi2331.phi021.perseus-lat2-simple',
               'docnum': 283},
              {'title': 'Opilius Macrinus',
               'meta': 'chapter',
               'urn': 'urn:cts:latinLit:phi2331.phi015.perseus-lat2-simple',
               'docnum': 284},
              {'title': 'Pertinax',
               'meta': 'chapter',
               'urn': 'urn:cts:latinLit:phi2331.phi008.perseus-lat2-simple',
               'docnum': 285},
              {'title': 'Pescennius Niger',
               'meta': 'chapter',
               'urn': 'urn:cts:latinLit:phi2331.phi011.perseus-lat2-simple',
               'docnum': 286},
              {'title': 'Probus',
               'meta': 'chapter',
               'urn': 'urn:cts:latinLit:phi2331.phi028.perseus-lat2-simple',
               'docnum': 287},
              {'title': 'Severus',
               'meta': 'chapter',
               'urn': 'urn:cts:latinLit:phi2331.phi010.perseus-lat2-simple',
               'docnum': 288},
              {'title': 'Tacitus',
               'meta': 'chapter',
               'urn': 'urn:cts:latinLit:phi2331.phi027.perseus-lat2-simple',
               'docnum': 289},
              {'title': 'Tyranni Triginta',
               'meta': 'chapter',
               'urn': 'urn:cts:latinLit:phi2331.phi024.perseus-lat2-simple',
               'docnum': 290},
              {'title': 'Valeriani Duo',
               'meta': 'chapter',
               'urn': 'urn:cts:latinLit:phi2331.phi022.perseus-lat2-simple',
               'docnum': 291},
              {'title': 'Verus',
               'meta': 'chapter',
               'urn': 'urn:cts:latinLit:phi2331.phi005.perseus-lat2-simple',
               'docnum': 292}]}

mapping = {
    "abactus1": {"lemma": "abactus", "uri": "45879", "pos": "a", "morpho": "aps---mn1-"}, "abactus2": {
        "lemma": "abactus", "uri": "a9982", "pos": "n", "morpho": "n-s---mn4-"
    }, "abdico1": {"lemma": "abdico", "uri": "a0034", "pos": "v", "morpho": "v1spia--1-"},
    "abdico2": {"lemma": "abdico", "uri": "a0035", "pos": "v", "morpho": "v1spia--3-"},
    "aborsus1": {"lemma": "aborsus", "uri": "51972", "pos": "a", "morpho": "aps---mn1-"},
    "aborsus2": {"lemma": "aborsus", "uri": "101412", "pos": "n", "morpho": "n-s---mn4-"},
    "abortio1": {"lemma": "abortio", "uri": "a0126", "pos": "n", "morpho": "n-s---fn3-"},
    "abortio2": {"lemma": "abortio", "uri": "a0127", "pos": "v", "morpho": "v1spia--4-"},
    "Absyrtus1": {"lemma": "Absyrtus", "uri": "58422", "pos": "n", "morpho": "n-s---mn2-"},
    "Absyrtus2": {"lemma": "Absyrtus", "uri": "58422", "pos": "n", "morpho": "n-s---mn2-"},
    "accendo1": {"lemma": "accendo", "uri": "a0246", "pos": "n", "morpho": "n-s---mn3-"},
    "accendo2": {"lemma": "accendo", "uri": "a0245", "pos": "v", "morpho": "v1spia--3-"},
    "accensus1": {"lemma": "accensus", "uri": "58407", "pos": "a", "morpho": "aps---mn1-"},
    "accensus2": {"lemma": "accensus", "uri": "a0277", "pos": "n", "morpho": "n-s---mn4-"},
    "acceptor1": {"lemma": "acceptor", "uri": "a0259", "pos": "n", "morpho": "n-s---mn3-"},
    "acceptor2": {"lemma": "acceptor", "uri": "a0259", "pos": "n", "morpho": "n-s---mn3-"},
    "accessus1": {"lemma": "accessus", "uri": "101502", "pos": "a", "morpho": "aps---mn1-"},
    "accessus2": {"lemma": "accessus", "uri": "a0239", "pos": "n", "morpho": "n-s---mn4-"},
    "accitus1": {"lemma": "accitus", "uri": "101513", "pos": "a", "morpho": "aps---mn1-"},
    "accitus2": {"lemma": "accitus", "uri": "a9989", "pos": "n", "morpho": "n-s---mn4-"},
    "acer1": {"lemma": "acer", "uri": "a0335", "pos": "n", "morpho": "n-s---nn3-"},
    "acer2": {"lemma": "acer", "uri": "a0336", "pos": "a", "morpho": "aps---mn3i"},
    "Achaeus1": {"lemma": "Achaeus", "uri": "101202", "pos": "n", "morpho": "n-s---mn2-"},
    "Achaeus2": {"lemma": "Achaeus", "uri": "58435", "pos": "a", "morpho": "aps---mn1-"},
    "Achates1": {"lemma": "Achates", "uri": "19250", "pos": "n", "morpho": "n-s---mn3-"},
    "Achates2": {"lemma": "Achates", "uri": "19250", "pos": "n", "morpho": "n-s---mn3-"},
    "Acis1": {"lemma": "Acis", "uri": "58448", "pos": "n", "morpho": "n-s---fn3-"},
    "Acis2": {"lemma": "Acis", "uri": "58448", "pos": "n", "morpho": "n-s---fn3-"},
    "Acragas1": {"lemma": "Acragas", "uri": "58453", "pos": "n", "morpho": "n-s---mn3-"},
    "Acragas2": {"lemma": "Acragas", "uri": "58453", "pos": "n", "morpho": "n-s---mn3-"},
    "acritas1": {"lemma": "acritas", "uri": "a0419", "pos": "n", "morpho": "n-s---fn3-"},
    "Acritas2": {"lemma": "Acritas", "uri": "19263", "pos": "n", "morpho": "n-s---mn1g"},
    "acta1": {"lemma": "acta", "uri": "a0436", "pos": "n", "morpho": "n-s---fn1-"},
    "acta2": {"lemma": "acta", "uri": "101596", "pos": "n", "morpho": "n-p---nn2-"},
    "acte1": {"lemma": "acte", "uri": "a0439", "pos": "n", "morpho": "n-s---fn1g"},
    "Acte2": {"lemma": "Acte", "uri": "58461", "pos": "n", "morpho": "n-s---fn1g"},
    "Actius1": {"lemma": "Actius", "uri": "58463", "pos": "n", "morpho": "n-s---mn2-"},
    "Actius2": {"lemma": "Actius", "uri": "58463", "pos": "n", "morpho": "n-s---mn2-"},
    "actor1": {"lemma": "actor", "uri": "a0448", "pos": "n", "morpho": "n-s---mn3-"},
    "actorius1": {"lemma": "actorius", "uri": "a0449", "pos": "a", "morpho": "aps---mn1-"},
    "Actorius2": {"lemma": "Actorius", "uri": "58464", "pos": "n", "morpho": "n-s---mn2-"},
    "actuarius1": {"lemma": "actuarius", "uri": "a0453", "pos": "a", "morpho": "aps---mn1-"},
    "actuarius2": {"lemma": "actuarius", "uri": "a0453", "pos": "n", "morpho": "n-s---mn2-"},
    "actus1": {"lemma": "actus", "uri": "a9991", "pos": "n", "morpho": "n-s---mn4-"},
    "actus2": {"lemma": "actus", "uri": "a9991", "pos": "n", "morpho": "n-s---mn4-"},
    "acus1": {"lemma": "acus", "uri": "a0468", "pos": "n", "morpho": "n-s---fn4-"},
    "acus2": {"lemma": "acus", "uri": "a0468", "pos": "n", "morpho": "n-s---nn3-"},
    "acus3": {"lemma": "acus", "uri": "a0468", "pos": "n", "morpho": "n-s---mn2-"},
    "adactus1": {"lemma": "adactus", "uri": "101622", "pos": "a", "morpho": "aps---mn1-"},
    "adactus2": {"lemma": "adactus", "uri": "a9993", "pos": "n", "morpho": "n-s---mn4-"},
    "adauctus1": {"lemma": "adauctus", "uri": "101646", "pos": "a", "morpho": "aps---mn1-"},
    "adauctus2": {"lemma": "adauctus", "uri": "a0477", "pos": "n", "morpho": "n-s---mn4-"},
    "adeo1": {"lemma": "adeo", "uri": "a0553", "pos": "v", "morpho": "v1spia--2-"},
    "adeo2": {"lemma": "adeo", "uri": "a0552", "pos": "r", "morpho": "rp--------"},
    "adeptus1": {"lemma": "adeptus", "uri": "101666", "pos": "a", "morpho": "aps---mn1-"},
    "adeptus2": {"lemma": "adeptus", "uri": "a0638", "pos": "n", "morpho": "n-s---mn4-"},
    "aditus1": {"lemma": "aditus", "uri": "a9997", "pos": "n", "morpho": "n-s---mn4-"},
    "aditus2": {"lemma": "aditus", "uri": "a9997", "pos": "n", "morpho": "n-s---mn4-"},
    "adjectus1": {"lemma": "adiectus", "uri": "101730", "pos": "a", "morpho": "aps---mn1-"},
    "adjectus2": {"lemma": "adiectus", "uri": "a9996", "pos": "n", "morpho": "n-s---mn4-"},
    "adjuro1": {"lemma": "adiuro", "uri": "a0628", "pos": "v", "morpho": "v1spia--1-"},
    "adjuro2": {"lemma": "adiuro", "uri": "a0628", "pos": "v", "morpho": "v1spia--1-"},
    "adjutor1": {"lemma": "adiutor", "uri": "a0631", "pos": "n", "morpho": "n-s---mn3-"},
    "adjutor2": {"lemma": "adiutor", "uri": "a0631", "pos": "n", "morpho": "n-s---mn3-"},
    "adjutus1": {"lemma": "adiutus", "uri": "101758", "pos": "a", "morpho": "aps---mn1-"},
    "adjutus2": {"lemma": "adiutus", "uri": "a0675", "pos": "n", "morpho": "n-s---mn4-"},
    "admissus1": {"lemma": "admissus", "uri": "101798", "pos": "a", "morpho": "aps---mn1-"},
    "admissus2": {"lemma": "admissus", "uri": "a9998", "pos": "n", "morpho": "n-s---mn4-"},
    "admixtus1": {"lemma": "admixtus", "uri": "101802", "pos": "a", "morpho": "aps---mn1-"},
    "admixtus2": {"lemma": "admixtus", "uri": "a9999", "pos": "n", "morpho": "n-s---mn4-"},
    "admonitus1": {"lemma": "admonitus", "uri": "101807", "pos": "a", "morpho": "aps---mn1-"},
    "admonitus2": {"lemma": "admonitus", "uri": "a0711", "pos": "n", "morpho": "n-s---mn4-"},
    "admorsus1": {"lemma": "admorsus", "uri": "101808", "pos": "a", "morpho": "aps---mn1-"},
    "admorsus2": {"lemma": "admorsus", "uri": "a8880", "pos": "n", "morpho": "n-s---mn4-"},
    "adoleo1": {"lemma": "adoleo", "uri": "a1875", "pos": "v", "morpho": "v1spia--2-"},
    "adoleo2": {"lemma": "adoleo", "uri": "a1875", "pos": "v", "morpho": "v1spia--2-"},
    "adoreus1": {"lemma": "adoreus", "uri": "a2263", "pos": "a", "morpho": "aps---mn1-"},
    "Adoreus2": {"lemma": "Adoreus", "uri": "58472", "pos": "n", "morpho": "n-s---mn2-"},
    "adulter1": {"lemma": "adulter", "uri": "a0812", "pos": "n", "morpho": "n-s---mn2r"},
    "adulter2": {"lemma": "adulter", "uri": "a0812", "pos": "a", "morpho": "aps---mn1r"},
    "advectus1": {"lemma": "aduectus", "uri": "101897", "pos": "a", "morpho": "aps---mn1-"},
    "advectus2": {"lemma": "aduectus", "uri": "a8885", "pos": "n", "morpho": "n-s---mn4-"},
    "adversus1": {"lemma": "aduersus", "uri": "19548", "pos": "a", "morpho": "aps---mn1-"},
    "adversus2": {"lemma": "aduersus", "uri": "a2240", "pos": "n", "morpho": "n-s---mn2-"},
    "adversus3": {"lemma": "aduersus", "uri": "a0795", "pos": "r", "morpho": "rp--------"},
    "advocatus1": {"lemma": "aduocatus", "uri": "101922", "pos": "a", "morpho": "aps---mn1-"},
    "advocatus2": {"lemma": "aduocatus", "uri": "a0794", "pos": "n", "morpho": "n-s---mn2-"},
    "Aegeus1": {"lemma": "Aegeus", "uri": "58485", "pos": "n", "morpho": "n-s---mn2-"},
    "Aegeus2": {"lemma": "Aegeus", "uri": "58485", "pos": "n", "morpho": "n-s---mn2-"},
    "Aegyptus1": {"lemma": "Aegyptus", "uri": "19574", "pos": "n", "morpho": "n-s---fn2-"},
    "Aegyptus2": {"lemma": "Aegyptus", "uri": "19574", "pos": "n", "morpho": "n-s---fn2-"},
    "Aenea1": {"lemma": "Aenea", "uri": "58500", "pos": "n", "morpho": "n-s---fn1-"},
    "Aenea2": {"lemma": "Aenea", "uri": "58500", "pos": "n", "morpho": "n-s---fn1-"},
    "aenus3": {"lemma": "aenus", "uri": "32574", "pos": "a", "morpho": "aps---mn1-"},
    "Aeolis1": {"lemma": "Aeolis", "uri": "58507", "pos": "n", "morpho": "n-s---fn3-"},
    "Aeolis2": {"lemma": "Aeolis", "uri": "58507", "pos": "n", "morpho": "n-s---fn3-"},
    "aereus1": {"lemma": "aereus", "uri": "a0974", "pos": "a", "morpho": "aps---mn1-"},
    "aereus2": {"lemma": "aereus", "uri": "a0974", "pos": "a", "morpho": "aps---mn1-"},
    "aero1": {"lemma": "aero", "uri": "a0985", "pos": "v", "morpho": "v1spia--1-"},
    "aero2": {"lemma": "aero", "uri": "a0986", "pos": "n", "morpho": "n-s---mn3-"},
    "Aesis1": {"lemma": "Aesis", "uri": "58520", "pos": "n", "morpho": "n-s---fn3-"},
    "Aesis2": {"lemma": "Aesis", "uri": "58520", "pos": "n", "morpho": "n-s---fn3-"},
    "aeterno1": {"lemma": "aeterno", "uri": "19627", "pos": "r", "morpho": "rp--------"},
    "aeterno2": {"lemma": "aeterno", "uri": "a1042", "pos": "v", "morpho": "v1spia--1-"},
    "aethra1": {"lemma": "aethra", "uri": "a1049", "pos": "n", "morpho": "n-s---fn1-"},
    "Aethra2": {"lemma": "Aethra", "uri": "58527", "pos": "n", "morpho": "n-s---fn1-"},
    "affatus1": {"lemma": "affatus", "uri": "a8888", "pos": "n", "morpho": "n-s---mn4-"},
    "affatus2": {"lemma": "affatus", "uri": "a8888", "pos": "n", "morpho": "n-s---mn4-"},
    "affectus1": {"lemma": "affectus", "uri": "37417", "pos": "a", "morpho": "aps---mn1-"},
    "affectus2": {"lemma": "affectus", "uri": "a1055", "pos": "n", "morpho": "n-s---mn4-"},
    "afflatus1": {"lemma": "afflatus", "uri": "a8889", "pos": "n", "morpho": "n-s---mn4-"},
    "afflatus2": {"lemma": "afflatus", "uri": "a8889", "pos": "n", "morpho": "n-s---mn4-"},
    "afflictus1": {"lemma": "afflictus", "uri": "36969", "pos": "a", "morpho": "aps---mn1-"},
    "afflictus2": {"lemma": "afflictus", "uri": "a8891", "pos": "n", "morpho": "n-s---mn4-"},
    "aggero1": {"lemma": "aggero", "uri": "a1150", "pos": "v", "morpho": "v1spia--1-"},
    "aggero2": {"lemma": "aggero", "uri": "a1149", "pos": "v", "morpho": "v1spia--3-"},
    "aggestus1": {"lemma": "aggestus", "uri": "a8893", "pos": "n", "morpho": "n-s---mn4-"},
    "aggestus2": {"lemma": "aggestus", "uri": "97563", "pos": "n", "morpho": "n-s---mn2-"},
    "aggressus1": {"lemma": "aggressus", "uri": "a1202", "pos": "n", "morpho": "n-s---mn4-"},
    "aggressus2": {"lemma": "aggressus", "uri": "a1202", "pos": "n", "morpho": "n-s---mn4-"},
    "agna1": {"lemma": "agna", "uri": "a1207", "pos": "n", "morpho": "n-s---fn1-"},
    "agna2": {"lemma": "agna", "uri": "a1207", "pos": "n", "morpho": "n-s---fn1-"},
    "agricola1": {"lemma": "agricola", "uri": "a1233", "pos": "n", "morpho": "n-s---mn1-"},
    "agrius1": {"lemma": "agrius", "uri": "a1242", "pos": "a", "morpho": "aps---mn1-"},
    "Agrius2": {"lemma": "Agrius", "uri": "58551", "pos": "n", "morpho": "n-s---mn2-"},
    "alazon1": {"lemma": "alazon", "uri": "101215", "pos": "n", "morpho": "n-s---mn3-"},
    "Alazon2": {"lemma": "Alazon", "uri": "58561", "pos": "n", "morpho": "n-s---nn3-"},
    "alba1": {"lemma": "alba", "uri": "a1311", "pos": "n", "morpho": "n-s---fn1-"},
    "Alba2": {"lemma": "Alba", "uri": "58562", "pos": "n", "morpho": "n-s---fn1-"},
    "Alba3": {"lemma": "Alba", "uri": "58562", "pos": "n", "morpho": "n-s---fn1-"},
    "Alba4": {"lemma": "Alba", "uri": "58562", "pos": "n", "morpho": "n-s---fn1-"},
    "albinus1": {"lemma": "albinus", "uri": "a1296", "pos": "n", "morpho": "n-s---mn2-"},
    "Albinus2": {"lemma": "Albinus", "uri": "58567", "pos": "n", "morpho": "n-s---mn2-"},
    "alburnus1": {"lemma": "alburnus", "uri": "a1310", "pos": "n", "morpho": "n-s---mn2-"},
    "Alcis1": {"lemma": "Alcis", "uri": "58578", "pos": "n", "morpho": "n-s---fn3-"},
    "Alcis2": {"lemma": "Alcis", "uri": "58578", "pos": "n", "morpho": "n-s---fn3-"},
    "Alcmaeo1": {"lemma": "Alcmaeo", "uri": "58581", "pos": "n", "morpho": "n-s---mn3-"},
    "Alcmaeo2": {"lemma": "Alcmaeo", "uri": "58581", "pos": "n", "morpho": "n-s---mn3-"},
    "algidus1": {"lemma": "algidus", "uri": "a1340", "pos": "a", "morpho": "aps---mn1-"},
    "Algidus2": {"lemma": "Algidus", "uri": "58590", "pos": "n", "morpho": "n-s---mn2-"},
    "alis1": {"lemma": "alis", "uri": "97578", "pos": "n", "morpho": "n-s---fn3-"},
    "Alis2": {"lemma": "Alis", "uri": "58592", "pos": "n", "morpho": "n-s---fn3-"},
    "alitus1": {"lemma": "alitus", "uri": "a8935", "pos": "n", "morpho": "n-s---mn4-"},
    "alitus2": {"lemma": "alitus", "uri": "a8935", "pos": "n", "morpho": "n-s---mn4-"},
    "Alius1": {"lemma": "Alius", "uri": "58593", "pos": "a", "morpho": "aps---mn1-"},
    "alius2": {"lemma": "alius", "uri": "a1506", "pos": "a", "morpho": "aps---mn1p"},
    "allapsus1": {"lemma": "allapsus", "uri": "a1401", "pos": "n", "morpho": "n-s---mn4-"},
    "allapsus2": {"lemma": "allapsus", "uri": "a1401", "pos": "n", "morpho": "n-s---mn4-"},
    "allector1": {"lemma": "allector", "uri": "a2640", "pos": "n", "morpho": "n-s---mn3-"},
    "allector2": {"lemma": "allector", "uri": "a2640", "pos": "n", "morpho": "n-s---mn3-"},
    "allectus1": {"lemma": "allectus", "uri": "102187", "pos": "a", "morpho": "aps---mn1-"},
    "allectus2": {"lemma": "allectus", "uri": "102187", "pos": "a", "morpho": "aps---mn1-"},
    "allego1": {"lemma": "allego", "uri": "a1403", "pos": "v", "morpho": "v1spia--1-"},
    "allego2": {"lemma": "allego", "uri": "a1404", "pos": "v", "morpho": "v1spia--3-"},
    "allex1": {"lemma": "allex", "uri": "a9937", "pos": "n", "morpho": "n-s---mn3-"},
    "allex2": {"lemma": "allex", "uri": "a9937", "pos": "n", "morpho": "n-s---mn3-"},
    "alsius1": {"lemma": "alsius", "uri": "a1477", "pos": "a", "morpho": "aps---mn1-"},
    "althaea1": {"lemma": "althaea", "uri": "a1500", "pos": "n", "morpho": "n-s---fn1-"},
    "Althaea2": {"lemma": "Althaea", "uri": "58605", "pos": "n", "morpho": "n-s---fn1-"},
    "altus1": {"lemma": "altus", "uri": "19744", "pos": "a", "morpho": "aps---mn1-"},
    "altus2": {"lemma": "altus", "uri": "a8935", "pos": "n", "morpho": "n-s---mn4-"},
    "ambitus1": {"lemma": "ambitus", "uri": "102304", "pos": "a", "morpho": "aps---mn1-"},
    "ambitus2": {"lemma": "ambitus", "uri": "a8896", "pos": "n", "morpho": "n-s---mn4-"},
    "ambrosia1": {"lemma": "ambrosia", "uri": "a2297", "pos": "n", "morpho": "n-s---fn1-"},
    "ambrosius1": {"lemma": "ambrosius", "uri": "a2370", "pos": "a", "morpho": "aps---mn1-"},
    "amictus1": {"lemma": "amictus", "uri": "102337", "pos": "a", "morpho": "aps---mn1-"},
    "amictus2": {"lemma": "amictus", "uri": "a8898", "pos": "n", "morpho": "n-s---mn4-"},
    "amicus1": {"lemma": "amicus", "uri": "a0783", "pos": "a", "morpho": "aps---mn1-"},
    "amicus2": {"lemma": "amicus", "uri": "a1687", "pos": "n", "morpho": "n-s---mn2-"},
    "amissus1": {"lemma": "amissus", "uri": "102341", "pos": "a", "morpho": "aps---mn1-"},
    "amissus2": {"lemma": "amissus", "uri": "a1734", "pos": "n", "morpho": "n-s---mn4-"},
    "ampelos1": {"lemma": "ampelos", "uri": "a1729", "pos": "n", "morpho": "n-s---fn2g"},
    "Ampelos3": {"lemma": "Ampelos", "uri": "58630", "pos": "n", "morpho": "n-s---mn2-"},
    "amplexus1": {"lemma": "amplexus", "uri": "102396", "pos": "a", "morpho": "aps---mn1-"},
    "amplexus2": {"lemma": "amplexus", "uri": "a1780", "pos": "n", "morpho": "n-s---mn4-"},
    "Anas3": {"lemma": "Anas", "uri": "101222", "pos": "n", "morpho": "n-s---mn1g"},
    "ancon1": {"lemma": "ancon", "uri": "a1926", "pos": "n", "morpho": "n-s---mn3-"},
    "ancus1": {"lemma": "ancus", "uri": "30758", "pos": "n", "morpho": "n-s---mn2-"},
    "Andes1": {"lemma": "Andes", "uri": "58669", "pos": "n", "morpho": "n-p---mn3i"},
    "Andes2": {"lemma": "Andes", "uri": "58669", "pos": "n", "morpho": "n-p---mn3i"},
    "anfractus1": {"lemma": "anfractus", "uri": "a1968", "pos": "a", "morpho": "aps---mn1-"},
    "anfractus2": {"lemma": "anfractus", "uri": "a1968", "pos": "n", "morpho": "n-s---mn4-"},
    "anhydros1": {"lemma": "anhydros", "uri": "a2018", "pos": "n", "morpho": "n-s---fn2g"},
    "Anhydros2": {"lemma": "Anhydros", "uri": "58680", "pos": "n", "morpho": "n-s---mn2-"},
    "animatus1": {"lemma": "animatus", "uri": "19882", "pos": "a", "morpho": "aps---mn1-"},
    "animatus2": {"lemma": "animatus", "uri": "a2055", "pos": "n", "morpho": "n-s---mn4-"},
    "animosus1": {"lemma": "animosus", "uri": "a2043", "pos": "a", "morpho": "aps---mn1-"},
    "animosus2": {"lemma": "animosus", "uri": "a2043", "pos": "a", "morpho": "aps---mn1-"},
    "animula1": {"lemma": "animula", "uri": "a2044", "pos": "n", "morpho": "n-s---fn1-"},
    "annexus1": {"lemma": "annexus", "uri": "43574", "pos": "a", "morpho": "aps---mn1-"},
    "annexus2": {"lemma": "annexus", "uri": "53389", "pos": "n", "morpho": "n-s---mn4-"},
    "annisus1": {"lemma": "annisus", "uri": "102575", "pos": "a", "morpho": "aps---mn1-"},
    "annisus2": {"lemma": "annisus", "uri": "102576", "pos": "n", "morpho": "n-s---mn4-"},
    "annixus1": {"lemma": "annixus", "uri": "30176", "pos": "a", "morpho": "aps---mn1-"},
    "annixus2": {"lemma": "annixus", "uri": "30176", "pos": "a", "morpho": "aps---mn1-"},
    "anno1": {"lemma": "anno", "uri": "a7061", "pos": "v", "morpho": "v1spia--1-"},
    "anno2": {"lemma": "anno", "uri": "a7061", "pos": "v", "morpho": "v1spia--1-"},
    "anser1": {"lemma": "anser", "uri": "a0919", "pos": "n", "morpho": "n-s---mn3-"},
    "anthedon1": {"lemma": "anthedon", "uri": "a2187", "pos": "n", "morpho": "n-s---fn3-"},
    "Anthedon2": {"lemma": "Anthedon", "uri": "58694", "pos": "n", "morpho": "n-s---nn3-"},
    "anthrax1": {"lemma": "anthrax", "uri": "a2201", "pos": "n", "morpho": "n-s---mn3-"},
    "Anthrax2": {"lemma": "Anthrax", "uri": "58698", "pos": "n", "morpho": "n-s---mn3-"},
    "Antiochensis1": {"lemma": "Antiochensis", "uri": "58709", "pos": "n", "morpho": "n-s---fn3-"},
    "Antiochensis2": {"lemma": "Antiochensis", "uri": "58709", "pos": "n", "morpho": "n-s---fn3-"},
    "Antiochenus1": {"lemma": "Antiochenus", "uri": "58710", "pos": "a", "morpho": "aps---mn1-"},
    "Antiochenus2": {"lemma": "Antiochenus", "uri": "58710", "pos": "a", "morpho": "aps---mn1-"},
    "antipathes1": {"lemma": "antipathes", "uri": "a2228", "pos": "n", "morpho": "n-s---fn3i"},
    "antipathes2": {"lemma": "antipathes", "uri": "a2228", "pos": "n", "morpho": "n-s---fn3i"},
    "anulus1": {"lemma": "anulus", "uri": "a2290", "pos": "n", "morpho": "n-s---mn2-"},
    "anulus2": {"lemma": "anulus", "uri": "a2290", "pos": "n", "morpho": "n-s---mn2-"},
    "anus1": {"lemma": "anus", "uri": "a2292", "pos": "n", "morpho": "n-s---mn2-"},
    "aper1": {"lemma": "aper", "uri": "a2320", "pos": "n", "morpho": "n-s---mn2r"},
    "Aphrodisias1": {"lemma": "Aphrodisias", "uri": "58739", "pos": "n", "morpho": "n-s---mn3-"},
    "apicius1": {"lemma": "apicius", "uri": "a2359", "pos": "a", "morpho": "aps---mn1-"},
    "Apicius2": {"lemma": "Apicius", "uri": "58742", "pos": "a", "morpho": "aps---mn1-"},
    "apis1": {"lemma": "apis", "uri": "a2369", "pos": "n", "morpho": "n-s---fn3i"},
    "Apis2": {"lemma": "Apis", "uri": "7030", "pos": "n", "morpho": "n-s---mn3g"},
    "Apis3": {"lemma": "Apis", "uri": "7030", "pos": "n", "morpho": "n-s---mn3g"},
    "apparatus1": {"lemma": "apparatus", "uri": "19985", "pos": "a", "morpho": "aps---mn1-"},
    "apparatus2": {"lemma": "apparatus", "uri": "a2502", "pos": "n", "morpho": "n-s---mn4-"},
    "appello1": {"lemma": "appello", "uri": "a2482", "pos": "v", "morpho": "v1spia--3-"},
    "appello2": {"lemma": "appello", "uri": "a2481", "pos": "v", "morpho": "v1spia--1-"},
    "appetitus1": {"lemma": "appetitus", "uri": "a8901", "pos": "n", "morpho": "n-s---mn4-"},
    "appetitus2": {"lemma": "appetitus", "uri": "a8901", "pos": "n", "morpho": "n-s---mn4-"},
    "appeto2": {"lemma": "appeto", "uri": "a2499", "pos": "n", "morpho": "n-s---mn3-"},
    "Appianus1": {"lemma": "Appianus", "uri": "58756", "pos": "a", "morpho": "aps---mn1-"},
    "Appianus2": {"lemma": "Appianus", "uri": "58756", "pos": "a", "morpho": "aps---mn1-"},
    "Appianus3": {"lemma": "Appianus", "uri": "58756", "pos": "a", "morpho": "aps---mn1-"},
    "appingo1": {"lemma": "appingo", "uri": "a2501", "pos": "v", "morpho": "v1spia--3-"},
    "appingo2": {"lemma": "appingo", "uri": "a2501", "pos": "v", "morpho": "v1spia--3-"},
    "appositus1": {"lemma": "appositus", "uri": "20007", "pos": "a", "morpho": "aps---mn1-"},
    "appositus2": {"lemma": "appositus", "uri": "a2509", "pos": "n", "morpho": "n-s---mn4-"},
    "appulsus1": {"lemma": "appulsus", "uri": "a8903", "pos": "n", "morpho": "n-s---mn4-"},
    "appulsus2": {"lemma": "appulsus", "uri": "a8903", "pos": "n", "morpho": "n-s---mn4-"},
    "apus1": {"lemma": "apus", "uri": "a2581", "pos": "n", "morpho": "n-s---mn3-"},
    "aquila1": {"lemma": "aquila", "uri": "a1531", "pos": "n", "morpho": "n-s---fn1-"},
    "Aquila2": {"lemma": "Aquila", "uri": "58765", "pos": "n", "morpho": "n-s---fn1-"},
    "Arabus1": {"lemma": "Arabus", "uri": "58775", "pos": "n", "morpho": "n-s---mn2-"},
    "Arabus2": {"lemma": "Arabus", "uri": "58775", "pos": "n", "morpho": "n-s---mn2-"},
    "Arabus3": {"lemma": "Arabus", "uri": "58775", "pos": "n", "morpho": "n-s---mn2-"},
    "aracia1": {"lemma": "aracia", "uri": "32659", "pos": "n", "morpho": "n-s---fn1-"},
    "Aracia2": {"lemma": "Aracia", "uri": "58778", "pos": "n", "morpho": "n-s---fn1-"},
    "araneus1": {"lemma": "araneus", "uri": "a2639", "pos": "n", "morpho": "n-s---mn2-"},
    "araneus2": {"lemma": "araneus", "uri": "a2639", "pos": "a", "morpho": "aps---mn1-"},
    "aratus1": {"lemma": "aratus", "uri": "102950", "pos": "a", "morpho": "aps---mn1-"},
    "Aratus2": {"lemma": "Aratus", "uri": "58783", "pos": "n", "morpho": "n-s---mn2-"},
    "Arbis1": {"lemma": "Arbis", "uri": "58786", "pos": "n", "morpho": "n-s---fn3-"},
    "Arbis2": {"lemma": "Arbis", "uri": "58786", "pos": "n", "morpho": "n-s---fn3-"},
    "arbitratus1": {"lemma": "arbitratus", "uri": "102954", "pos": "a", "morpho": "aps---mn1-"},
    "arbitratus2": {"lemma": "arbitratus", "uri": "a8904", "pos": "n", "morpho": "n-s---mn4-"},
    "arbor1": {"lemma": "arbor", "uri": "a2659", "pos": "n", "morpho": "n-s---fn3-"},
    "arbuscula1": {"lemma": "arbuscula", "uri": "a2665", "pos": "n", "morpho": "n-s---fn1-"},
    "Arbuscula2": {"lemma": "Arbuscula", "uri": "58788", "pos": "n", "morpho": "n-s---fn1-"},
    "Arcadia1": {"lemma": "Arcadia", "uri": "58789", "pos": "n", "morpho": "n-s---fn1-"},
    "Arcadia2": {"lemma": "Arcadia", "uri": "58789", "pos": "n", "morpho": "n-s---fn1-"},
    "arcanus1": {"lemma": "arcanus", "uri": "a2675", "pos": "a", "morpho": "aps---mn1-"},
    "Arcanus2": {"lemma": "Arcanus", "uri": "58790", "pos": "a", "morpho": "aps---mn1-"},
    "arcessitus1": {"lemma": "arcessitus", "uri": "97663", "pos": "a", "morpho": "aps---mn1-"},
    "arcessitus2": {"lemma": "arcessitus", "uri": "a2676", "pos": "n", "morpho": "n-s---mn4-"},
    "arctus1": {"lemma": "arctus", "uri": "55642", "pos": "a", "morpho": "aps---mn1-"},
    "arctus2": {"lemma": "arctus", "uri": "97666", "pos": "n", "morpho": "n-s---mn2-"},
    "ardea1": {"lemma": "ardea", "uri": "a2766", "pos": "n", "morpho": "n-s---fn1-"},
    "Ardea2": {"lemma": "Ardea", "uri": "58799", "pos": "a", "morpho": "aps---fn1-"},
    "argentarius1": {"lemma": "argentarius", "uri": "a2788", "pos": "a", "morpho": "aps---mn1-"},
    "argenteus1": {"lemma": "argenteus", "uri": "a2578", "pos": "a", "morpho": "aps---mn1-"},
    "Argenteus2": {"lemma": "Argenteus", "uri": "58811", "pos": "n", "morpho": "n-s---mn2-"},
    "argestes1": {"lemma": "argestes", "uri": "a2796", "pos": "n", "morpho": "n-s---mn1g"},
    "Argestes2": {"lemma": "Argestes", "uri": "132172", "pos": "n", "morpho": "n-s---mn3i"},
    "Aria1": {"lemma": "Aria", "uri": "58820", "pos": "n", "morpho": "n-s---fn1-"},
    "Aria2": {"lemma": "Aria", "uri": "58820", "pos": "n", "morpho": "n-s---fn1-"},
    "aris1": {"lemma": "aris", "uri": "a2839", "pos": "n", "morpho": "n-s---fn3-"},
    "Aris2": {"lemma": "Aris", "uri": "58828", "pos": "n", "morpho": "n-s---fn3-"},
    "Arius1": {"lemma": "Arius", "uri": "58836", "pos": "n", "morpho": "n-s---mn2-"},
    "Arius2": {"lemma": "Arius", "uri": "58836", "pos": "n", "morpho": "n-s---mn2-"},
    "armatus1": {"lemma": "armatus", "uri": "45112", "pos": "a", "morpho": "aps---mn1-"},
    "armatus2": {"lemma": "armatus", "uri": "a2909", "pos": "n", "morpho": "n-s---mn4-"},
    "Arna1": {"lemma": "Arna", "uri": "58838", "pos": "n", "morpho": "n-s---fn1-"},
    "arna2": {"lemma": "arna", "uri": "31502", "pos": "n", "morpho": "n-s---fn1-"},
    "Arne1": {"lemma": "Arne", "uri": "58839", "pos": "n", "morpho": "n-s---fn1-"},
    "Arne2": {"lemma": "Arne", "uri": "58839", "pos": "n", "morpho": "n-s---fn1-"},
    "artio1": {"lemma": "artio", "uri": "a2967", "pos": "v", "morpho": "v1spia--4-"},
    "artio2": {"lemma": "artio", "uri": "a2967", "pos": "v", "morpho": "v1spia--4-"},
    "artus1": {"lemma": "artus", "uri": "a1891", "pos": "a", "morpho": "aps---mn1-"},
    "artus2": {"lemma": "artus", "uri": "a1967", "pos": "n", "morpho": "n-s---mn4-"},
    "Ascanius1": {"lemma": "Ascanius", "uri": "58860", "pos": "a", "morpho": "aps---mn1-"},
    "Ascanius2": {"lemma": "Ascanius", "uri": "58860", "pos": "a", "morpho": "aps---mn1-"},
    "ascensus1": {"lemma": "ascensus", "uri": "a2969", "pos": "n", "morpho": "n-s---mn4-"},
    "ascensus2": {"lemma": "ascensus", "uri": "a2969", "pos": "n", "morpho": "n-s---mn4-"},
    "ascio1": {"lemma": "ascio", "uri": "a2285", "pos": "v", "morpho": "v1spia--1-"},
    "ascio2": {"lemma": "ascio", "uri": "a2285", "pos": "v", "morpho": "v1spia--1-"},
    "ascitus1": {"lemma": "ascitus", "uri": "33308", "pos": "a", "morpho": "aps---mn1-"},
    "ascitus2": {"lemma": "ascitus", "uri": "55283", "pos": "n", "morpho": "n-s---mn4-"},
    "aspargo1": {"lemma": "aspargo", "uri": "51315", "pos": "v", "morpho": "v1spia--3-"},
    "aspargo2": {"lemma": "aspargo", "uri": "97699", "pos": "n", "morpho": "n-s---fn3-"},
    "aspectus1": {"lemma": "aspectus", "uri": "a3106", "pos": "n", "morpho": "n-s---mn4-"},
    "aspectus2": {"lemma": "aspectus", "uri": "a3106", "pos": "n", "morpho": "n-s---mn4-"},
    "asper1": {"lemma": "asper", "uri": "a3072", "pos": "a", "morpho": "aps---mn1r"},
    "aspergo2": {"lemma": "aspergo", "uri": "a3076", "pos": "n", "morpho": "n-s---fn3-"},
    "aspersus1": {"lemma": "aspersus", "uri": "a8905", "pos": "n", "morpho": "n-s---mn4-"},
    "aspersus2": {"lemma": "aspersus", "uri": "a8905", "pos": "n", "morpho": "n-s---mn4-"},
    "assarius1": {"lemma": "assarius", "uri": "a3113", "pos": "a", "morpho": "aps---mn1-"},
    "assarius2": {"lemma": "assarius", "uri": "a3112", "pos": "n", "morpho": "n-s---mn2-"},
    "assensus1": {"lemma": "assensus", "uri": "a3151", "pos": "n", "morpho": "n-s---mn4-"},
    "assensus2": {"lemma": "assensus", "uri": "a3151", "pos": "n", "morpho": "n-s---mn4-"},
    "assero1": {"lemma": "assero", "uri": "a3141", "pos": "v", "morpho": "v1spia--3-"},
    "assero2": {"lemma": "assero", "uri": "a3141", "pos": "v", "morpho": "v1spia--3-"},
    "assessus1": {"lemma": "assessus", "uri": "a8906", "pos": "n", "morpho": "n-s---mn4-"},
    "assessus2": {"lemma": "assessus", "uri": "a8906", "pos": "n", "morpho": "n-s---mn4-"},
    "assiduo1": {"lemma": "assiduo", "uri": "41409", "pos": "r", "morpho": "rp--------"},
    "assiduo2": {"lemma": "assiduo", "uri": "a3162", "pos": "v", "morpho": "v1spia--1-"},
    "assiduus1": {"lemma": "assiduus", "uri": "32714", "pos": "n", "morpho": "n-s---mn2-"},
    "assiduus2": {"lemma": "assiduus", "uri": "a3163", "pos": "a", "morpho": "aps---mn1-"},
    "assis1": {"lemma": "assis", "uri": "103226", "pos": "n", "morpho": "n-s---mn3i"},
    "assis2": {"lemma": "assis", "uri": "103226", "pos": "n", "morpho": "n-s---mn3i"},
    "assitus1": {"lemma": "assitus", "uri": "a6183", "pos": "a", "morpho": "aps---mn1-"},
    "assitus2": {"lemma": "assitus", "uri": "a6183", "pos": "a", "morpho": "aps---mn1-"},
    "astacus1": {"lemma": "astacus", "uri": "a3216", "pos": "n", "morpho": "n-s---mn2-"},
    "Astacus2": {"lemma": "Astacus", "uri": "58880", "pos": "n", "morpho": "n-s---mn2-"},
    "Astacus3": {"lemma": "Astacus", "uri": "58880", "pos": "n", "morpho": "n-s---mn2-"},
    "asteria1": {"lemma": "asteria", "uri": "a3223", "pos": "n", "morpho": "n-s---fn1-"},
    "Asteria2": {"lemma": "Asteria", "uri": "58883", "pos": "n", "morpho": "n-s---fn1-"},
    "asterion1": {"lemma": "asterion", "uri": "a3226", "pos": "n", "morpho": "n-s---nn2g"},
    "astur1": {"lemma": "astur", "uri": "a3281", "pos": "n", "morpho": "n-s---mn3-"},
    "Astur2": {"lemma": "Astur", "uri": "58890", "pos": "n", "morpho": "n-s---mn3-"},
    "astus1": {"lemma": "astus", "uri": "97703", "pos": "a", "morpho": "aps---mn1-"},
    "astus2": {"lemma": "astus", "uri": "a3282", "pos": "n", "morpho": "n-s---mn4-"},
    "ater1": {"lemma": "ater", "uri": "a6288", "pos": "a", "morpho": "aps---mn1r"},
    "atratus1": {"lemma": "atratus", "uri": "a3307", "pos": "a", "morpho": "aps---mn1-"},
    "Atratus2": {"lemma": "Atratus", "uri": "58922", "pos": "n", "morpho": "n-s---mn2-"},
    "atta1": {"lemma": "atta", "uri": "a3399", "pos": "n", "morpho": "n-s---mn1-"},
    "Atta2": {"lemma": "Atta", "uri": "58927", "pos": "n", "morpho": "n-s---fn1-"},
    "attactus1": {"lemma": "attactus", "uri": "a8909", "pos": "n", "morpho": "n-s---mn4-"},
    "attactus2": {"lemma": "attactus", "uri": "a8909", "pos": "n", "morpho": "n-s---mn4-"},
    "attentus1": {"lemma": "attentus", "uri": "20219", "pos": "a", "morpho": "aps---mn1-"},
    "attentus2": {"lemma": "attentus", "uri": "20219", "pos": "a", "morpho": "aps---mn1-"},
    "attractus1": {"lemma": "attractus", "uri": "51775", "pos": "a", "morpho": "aps---mn1-"},
    "attractus2": {"lemma": "attractus", "uri": "a8911", "pos": "n", "morpho": "n-s---mn4-"},
    "attritus1": {"lemma": "attritus", "uri": "20243", "pos": "a", "morpho": "aps---mn1-"},
    "attritus2": {"lemma": "attritus", "uri": "a8913", "pos": "n", "morpho": "n-s---mn4-"},
    "auctumnus1": {"lemma": "auctumnus", "uri": "33721", "pos": "n", "morpho": "n-s---mn2-"},
    "auctumnus2": {"lemma": "auctumnus", "uri": "45822", "pos": "a", "morpho": "aps---mn1-"},
    "auctus1": {"lemma": "auctus", "uri": "97715", "pos": "a", "morpho": "aps---mn1-"},
    "auctus2": {"lemma": "auctus", "uri": "a3499", "pos": "n", "morpho": "n-s---mn4-"},
    "auditus1": {"lemma": "auditus", "uri": "103348", "pos": "a", "morpho": "aps---mn1-"},
    "auditus2": {"lemma": "auditus", "uri": "a3449", "pos": "n", "morpho": "n-s---mn4-"},
    "augustus1": {"lemma": "augustus", "uri": "a3492", "pos": "a", "morpho": "aps---mn1-"},
    "aula1": {"lemma": "aula", "uri": "a3672", "pos": "n", "morpho": "n-s---fn1-"},
    "aula2": {"lemma": "aula", "uri": "a3672", "pos": "n", "morpho": "n-s---fn1-"},
    "aulicus1": {"lemma": "aulicus", "uri": "a3673", "pos": "a", "morpho": "aps---mn1-"},
    "aulicus2": {"lemma": "aulicus", "uri": "a3673", "pos": "a", "morpho": "aps---mn1-"},
    "Aulus2": {"lemma": "Aulus", "uri": "103380", "pos": "n", "morpho": "n-s---mn2-"},
    "aurarius1": {"lemma": "aurarius", "uri": "a3531", "pos": "a", "morpho": "aps---mn1-"},
    "aurarius2": {"lemma": "aurarius", "uri": "a8934", "pos": "n", "morpho": "n-s---mn2-"},
    "auspicatus1": {"lemma": "auspicatus", "uri": "20300", "pos": "a", "morpho": "aps---mn1-"},
    "auspicatus2": {"lemma": "auspicatus", "uri": "97727", "pos": "n", "morpho": "n-s---mn4-"},
    "auster1": {"lemma": "auster", "uri": "a3595", "pos": "n", "morpho": "n-s---mn2r"},
    "auster2": {"lemma": "auster", "uri": "a3595", "pos": "n", "morpho": "n-s---mn2r"},
    "ausus1": {"lemma": "ausus", "uri": "103422", "pos": "a", "morpho": "aps---mn1-"},
    "ausus2": {"lemma": "ausus", "uri": "a3436", "pos": "n", "morpho": "n-s---mn4-"},
    "aveo1": {"lemma": "aueo", "uri": "a3465", "pos": "v", "morpho": "v1spia--2-"},
    "aveo2": {"lemma": "aueo", "uri": "a3465", "pos": "v", "morpho": "v1spia--2-"},
    "aversor1": {"lemma": "auersor", "uri": "a3463", "pos": "v", "morpho": "v1spid--1-"},
    "aversor2": {"lemma": "auersor", "uri": "a3464", "pos": "n", "morpho": "n-s---mn3-"},
    "avia1": {"lemma": "auia", "uri": "a3628", "pos": "n", "morpho": "n-s---fn1-"},
    "avia2": {"lemma": "auia", "uri": "a3628", "pos": "n", "morpho": "n-s---fn1-"},
    "avitus1": {"lemma": "auitus", "uri": "a3504", "pos": "a", "morpho": "aps---mn1-"},
    "Avitus2": {"lemma": "Auitus", "uri": "58967", "pos": "n", "morpho": "n-s---mn2-"},
    "Axius1": {"lemma": "Axius", "uri": "58968", "pos": "n", "morpho": "n-s---mn2-"},
    "Axius2": {"lemma": "Axius", "uri": "58968", "pos": "n", "morpho": "n-s---mn2-"},
    "axon1": {"lemma": "axon", "uri": "a3658", "pos": "n", "morpho": "n-s---mn3-"},
    "Axon2": {"lemma": "Axon", "uri": "58969", "pos": "n", "morpho": "n-s---nn3-"},
    "Baccha1": {"lemma": "Baccha", "uri": "58978", "pos": "n", "morpho": "n-s---fn3-"},
    "Baccha2": {"lemma": "Baccha", "uri": "58978", "pos": "n", "morpho": "n-s---fn3-"},
    "Bacchus1": {"lemma": "Bacchus", "uri": "20344", "pos": "n", "morpho": "n-s---mn2-"},
    "Bacchus2": {"lemma": "Bacchus", "uri": "20344", "pos": "n", "morpho": "n-s---mn2-"},
    "balatro1": {"lemma": "balatro", "uri": "b0054", "pos": "n", "morpho": "n-s---mn3-"},
    "balbus1": {"lemma": "balbus", "uri": "b0056", "pos": "a", "morpho": "aps---mn1-"},
    "Balbus2": {"lemma": "Balbus", "uri": "58991", "pos": "n", "morpho": "n-s---mn2-"},
    "balista1": {"lemma": "balista", "uri": "49010", "pos": "n", "morpho": "n-s---fn1-"},
    "Balista2": {"lemma": "Balista", "uri": "58995", "pos": "n", "morpho": "n-s---fn1-"},
    "ballista1": {"lemma": "ballista", "uri": "b0070", "pos": "n", "morpho": "n-s---fn1-"},
    "barba1": {"lemma": "barba", "uri": "b0114", "pos": "n", "morpho": "n-s---fn1-"},
    "Barba2": {"lemma": "Barba", "uri": "59006", "pos": "n", "morpho": "n-s---fn1-"},
    "barbarum1": {"lemma": "barbarum", "uri": "b0121", "pos": "n", "morpho": "n-s---nn2-"},
    "barbarum2": {"lemma": "barbarum", "uri": "b0121", "pos": "n", "morpho": "n-s---nn2-"},
    "Barea1": {"lemma": "Barea", "uri": "59014", "pos": "n", "morpho": "n-s---fn1-"},
    "Barea2": {"lemma": "Barea", "uri": "59014", "pos": "n", "morpho": "n-s---fn1-"},
    "barritus1": {"lemma": "barritus", "uri": "b9690", "pos": "n", "morpho": "n-s---mn4-"},
    "barritus2": {"lemma": "barritus", "uri": "b9690", "pos": "n", "morpho": "n-s---mn4-"},
    "Basilia1": {"lemma": "Basilia", "uri": "59023", "pos": "n", "morpho": "n-s---fn1-"},
    "Basilia2": {"lemma": "Basilia", "uri": "59023", "pos": "n", "morpho": "n-s---fn1-"},
    "batrachus1": {"lemma": "batrachus", "uri": "b0187", "pos": "n", "morpho": "n-s---mn2-"},
    "Batrachus2": {"lemma": "Batrachus", "uri": "59038", "pos": "n", "morpho": "n-s---mn2-"},
    "batus1": {"lemma": "batus", "uri": "b0192", "pos": "n", "morpho": "n-s---fn2-"},
    "batus2": {"lemma": "batus", "uri": "b9692", "pos": "n", "morpho": "n-s---mn2-"},
    "Bebryces1": {"lemma": "Bebryces", "uri": "59045", "pos": "n", "morpho": "n-p---mn3-"},
    "Bebryces2": {"lemma": "Bebryces", "uri": "59045", "pos": "n", "morpho": "n-p---mn3-"},
    "bestia1": {"lemma": "bestia", "uri": "b0491", "pos": "n", "morpho": "n-s---fn1-"},
    "Bestia2": {"lemma": "Bestia", "uri": "59080", "pos": "n", "morpho": "n-s---fn1-"},
    "beta1": {"lemma": "beta", "uri": "b0287", "pos": "n", "morpho": "n-s---fn1-"},
    "beta2": {"lemma": "beta", "uri": "b0801", "pos": "n", "morpho": "n-s---nn--"},
    "betis1": {"lemma": "betis", "uri": "b0287", "pos": "n", "morpho": "n-s---fn3i"},
    "bibo1": {"lemma": "bibo", "uri": "b0311", "pos": "v", "morpho": "v1spia--3-"},
    "bibo2": {"lemma": "bibo", "uri": "b0312", "pos": "n", "morpho": "n-s---mn3-"},
    "bibulus1": {"lemma": "bibulus", "uri": "b0315", "pos": "a", "morpho": "aps---mn1-"},
    "Bibulus2": {"lemma": "Bibulus", "uri": "59088", "pos": "n", "morpho": "n-s---mn2-"},
    "bipennis1": {"lemma": "bipennis", "uri": "b0410", "pos": "a", "morpho": "aps---cn3i"},
    "bipennis2": {"lemma": "bipennis", "uri": "b0410", "pos": "a", "morpho": "aps---cn3i"},
    "bito1": {"lemma": "bito", "uri": "b0436", "pos": "v", "morpho": "v1spia--3-"},
    "Bito2": {"lemma": "Bito", "uri": "59100", "pos": "n", "morpho": "n-s---mn3-"},
    "blaesus1": {"lemma": "blaesus", "uri": "b0450", "pos": "a", "morpho": "aps---mn1-"},
    "Blaesus2": {"lemma": "Blaesus", "uri": "59105", "pos": "n", "morpho": "n-s---mn2-"},
    "blatero1": {"lemma": "blatero", "uri": "b0477", "pos": "v", "morpho": "v1spia--1-"},
    "blatero2": {"lemma": "blatero", "uri": "b0478", "pos": "n", "morpho": "n-s---mn3-"},
    "blatta1": {"lemma": "blatta", "uri": "b0496", "pos": "n", "morpho": "n-s---fn1-"},
    "blatta2": {"lemma": "blatta", "uri": "b0496", "pos": "n", "morpho": "n-s---fn1-"},
    "boethus1": {"lemma": "boethus", "uri": "b0498", "pos": "n", "morpho": "n-s---mn2-"},
    "bonum1": {"lemma": "bonum", "uri": "b0144", "pos": "n", "morpho": "n-s---nn2-"},
    "bonum2": {"lemma": "bonum", "uri": "b0144", "pos": "n", "morpho": "n-s---nn2-"},
    "botrys1": {"lemma": "botrys", "uri": "b0567", "pos": "n", "morpho": "n-s---fn3g"},
    "Botrys2": {"lemma": "Botrys", "uri": "59131", "pos": "n", "morpho": "n-s---mn3-"},
    "bova1": {"lemma": "boua", "uri": "58095", "pos": "n", "morpho": "n-s---fn1-"},
    "bova2": {"lemma": "boua", "uri": "58095", "pos": "n", "morpho": "n-s---fn1-"},
    "brigantes1": {"lemma": "brigantes", "uri": "b0634", "pos": "n", "morpho": "n-s---mn3-"},
    "brochus1": {"lemma": "brochus", "uri": "37576", "pos": "a", "morpho": "aps---mn1-"},
    "Brochus2": {"lemma": "Brochus", "uri": "59153", "pos": "n", "morpho": "n-s---mn2-"},
    "brutus1": {"lemma": "brutus", "uri": "b0651", "pos": "a", "morpho": "aps---mn1-"},
    "Brutus2": {"lemma": "Brutus", "uri": "20488", "pos": "n", "morpho": "n-s---mn2-"},
    "bu1": {"lemma": "bu", "uri": "103883", "pos": "n", "morpho": "n-s---fn--"},
    "bu2": {"lemma": "bu", "uri": "103883", "pos": "n", "morpho": "n-s---fn--"},
    "bubo1": {"lemma": "bubo", "uri": "b0664", "pos": "n", "morpho": "n-s---mn3-"},
    "bubo2": {"lemma": "bubo", "uri": "103890", "pos": "v", "morpho": "v1spia--3-"},
    "bubulcus1": {"lemma": "bubulcus", "uri": "b0670", "pos": "n", "morpho": "n-s---mn2-"},
    "Bubulcus2": {"lemma": "Bubulcus", "uri": "59173", "pos": "n", "morpho": "n-s---mn2-"},
    "bulbus1": {"lemma": "bulbus", "uri": "b0720", "pos": "n", "morpho": "n-s---mn2-"},
    "Bulbus2": {"lemma": "Bulbus", "uri": "59178", "pos": "n", "morpho": "n-s---mn2-"},
    "bura1": {"lemma": "bura", "uri": "b0744", "pos": "n", "morpho": "n-s---fn1-"},
    "Bura2": {"lemma": "Bura", "uri": "59179", "pos": "n", "morpho": "n-s---fn1-"},
    "buris1": {"lemma": "buris", "uri": "b0744", "pos": "n", "morpho": "n-s---mn3i"},
    "Buris2": {"lemma": "Buris", "uri": "59181", "pos": "n", "morpho": "n-s---fn3-"},
    "burrus1": {"lemma": "burrus", "uri": "b0758", "pos": "a", "morpho": "aps---mn1-"},
    "butio1": {"lemma": "butio", "uri": "b0774", "pos": "n", "morpho": "n-s---mn3-"},
    "butio2": {"lemma": "butio", "uri": "b0775", "pos": "v", "morpho": "v1spia--4-"},
    "caballus1": {"lemma": "caballus", "uri": "c0002", "pos": "n", "morpho": "n-s---mn2-"},
    "Caballus2": {"lemma": "Caballus", "uri": "59195", "pos": "n", "morpho": "n-s---mn2-"},
    "cachinno1": {"lemma": "cachinno", "uri": "c0029", "pos": "v", "morpho": "v1spia--1-"},
    "cachinno2": {"lemma": "cachinno", "uri": "c0030", "pos": "n", "morpho": "n-s---mn3-"},
    "Cacus1": {"lemma": "Cacus", "uri": "59199", "pos": "n", "morpho": "n-s---mn2-"},
    "cacus2": {"lemma": "cacus", "uri": "103996", "pos": "n", "morpho": "n-s---mn2-"},
    "cadmea1": {"lemma": "cadmea", "uri": "c0059", "pos": "n", "morpho": "n-s---fn1-"},
    "Caecina1": {"lemma": "Caecina", "uri": "59205", "pos": "n", "morpho": "n-s---fn1-"},
    "Caecina2": {"lemma": "Caecina", "uri": "59205", "pos": "n", "morpho": "n-s---fn1-"},
    "caecus1": {"lemma": "caecus", "uri": "c0080", "pos": "a", "morpho": "aps---mn1-"},
    "caelestinus1": {"lemma": "caelestinus", "uri": "c0089", "pos": "a", "morpho": "aps---mn1-"},
    "caeparius1": {"lemma": "caeparius", "uri": "c0541", "pos": "n", "morpho": "n-s---mn2-"},
    "caeruleus1": {"lemma": "caeruleus", "uri": "c0626", "pos": "a", "morpho": "aps---mn1-"},
    "Caeruleus2": {"lemma": "Caeruleus", "uri": "59214", "pos": "n", "morpho": "n-s---mn2-"},
    "caesius1": {"lemma": "caesius", "uri": "c0137", "pos": "a", "morpho": "aps---mn1-"},
    "Caesius2": {"lemma": "Caesius", "uri": "59218", "pos": "n", "morpho": "n-s---mn2-"},
    "caesus1": {"lemma": "caesus", "uri": "104045", "pos": "a", "morpho": "aps---mn1-"},
    "caesus2": {"lemma": "caesus", "uri": "c9913", "pos": "n", "morpho": "n-s---mn4-"},
    "caia2": {"lemma": "caia", "uri": "c0150", "pos": "n", "morpho": "n-s---fn1-"},
    "calcatus1": {"lemma": "calcatus", "uri": "20551", "pos": "a", "morpho": "aps---mn1-"},
    "calcatus2": {"lemma": "calcatus", "uri": "c0221", "pos": "n", "morpho": "n-s---mn4-"},
    "calceatus1": {"lemma": "calceatus", "uri": "104072", "pos": "a", "morpho": "aps---mn1-"},
    "calceatus2": {"lemma": "calceatus", "uri": "c9980", "pos": "n", "morpho": "n-s---mn4-"},
    "calcitro1": {"lemma": "calcitro", "uri": "c0200", "pos": "v", "morpho": "v1spia--1-"},
    "calcitro2": {"lemma": "calcitro", "uri": "c0201", "pos": "n", "morpho": "n-s---mn3-"},
    "calculatio1": {"lemma": "calculatio", "uri": "c0204", "pos": "n", "morpho": "n-s---fn3-"},
    "calculatio2": {"lemma": "calculatio", "uri": "c0204", "pos": "n", "morpho": "n-s---fn3-"},
    "calculo1": {"lemma": "calculo", "uri": "c0209", "pos": "v", "morpho": "v1spia--1-"},
    "calculo2": {"lemma": "calculo", "uri": "c0210", "pos": "n", "morpho": "n-s---mn3-"},
    "caldus1": {"lemma": "caldus", "uri": "52842", "pos": "a", "morpho": "aps---mn1-"},
    "Caldus2": {"lemma": "Caldus", "uri": "59231", "pos": "n", "morpho": "n-s---mn2-"},
    "calefactus1": {"lemma": "calefactus", "uri": "33490", "pos": "a", "morpho": "aps---mn1-"},
    "calefactus2": {"lemma": "calefactus", "uri": "c9982", "pos": "n", "morpho": "n-s---mn4-"},
    "caligo1": {"lemma": "caligo", "uri": "c0239", "pos": "n", "morpho": "n-s---fn3-"},
    "caligo2": {"lemma": "caligo", "uri": "c0240", "pos": "v", "morpho": "v1spia--1-"},
    "calo2": {"lemma": "calo", "uri": "c1152", "pos": "n", "morpho": "n-s---mn3-"},
    "calor1": {"lemma": "calor", "uri": "c0276", "pos": "n", "morpho": "n-s---mn3-"},
    "Calor2": {"lemma": "Calor", "uri": "59258", "pos": "n", "morpho": "n-s---mn3-"},
    "calvus1": {"lemma": "caluus", "uri": "c2611", "pos": "a", "morpho": "aps---mn1-"},
    "calyx1": {"lemma": "calyx", "uri": "c0306", "pos": "n", "morpho": "n-s---mn3-"},
    "calyx2": {"lemma": "calyx", "uri": "c0306", "pos": "n", "morpho": "n-s---mn3-"},
    "camilla1": {"lemma": "camilla", "uri": "c0319", "pos": "n", "morpho": "n-s---fn1-"},
    "camillum1": {"lemma": "camillum", "uri": "104145", "pos": "n", "morpho": "n-s---nn2-"},
    "camillum2": {"lemma": "camillum", "uri": "104145", "pos": "n", "morpho": "n-s---nn2-"},
    "camillus1": {"lemma": "camillus", "uri": "c0422", "pos": "n", "morpho": "n-s---mn2-"},
    "Camillus2": {"lemma": "Camillus", "uri": "59273", "pos": "n", "morpho": "n-s---mn2-"},
    "campana1": {"lemma": "campana", "uri": "c9916", "pos": "n", "morpho": "n-s---fn1-"},
    "campus1": {"lemma": "campus", "uri": "c1593", "pos": "n", "morpho": "n-s---mn2-"},
    "campus2": {"lemma": "campus", "uri": "c1593", "pos": "n", "morpho": "n-s---mn2-"},
    "cancellarius1": {"lemma": "cancellarius", "uri": "c0369", "pos": "n", "morpho": "n-s---mn2-"},
    "cancellarius2": {"lemma": "cancellarius", "uri": "c0369", "pos": "a", "morpho": "aps---mn1-"},
    "cancer1": {"lemma": "cancer", "uri": "c0375", "pos": "n", "morpho": "n-s---mn2r"},
    "cancer2": {"lemma": "cancer", "uri": "c0375", "pos": "n", "morpho": "n-s---mn2r"},
    "candidatus1": {"lemma": "candidatus", "uri": "c9722", "pos": "a", "morpho": "aps---mn1-"},
    "candidatus2": {"lemma": "candidatus", "uri": "c9721", "pos": "n", "morpho": "n-s---mn4-"},
    "canens1": {"lemma": "canens", "uri": "104185", "pos": "a", "morpho": "aps---an3i"},
    "canens2": {"lemma": "canens", "uri": "104185", "pos": "a", "morpho": "aps---an3i"},
    "Canens3": {"lemma": "Canens", "uri": "59281", "pos": "n", "morpho": "n-s---fn3-"},
    "canis1": {"lemma": "canis", "uri": "20611", "pos": "n", "morpho": "n-s---mn3-"},
    "Canis2": {"lemma": "Canis", "uri": "59285", "pos": "n", "morpho": "n-s---fn3-"},
    "Canopus1": {"lemma": "Canopus", "uri": "59289", "pos": "n", "morpho": "n-s---mn2-"},
    "Canopus2": {"lemma": "Canopus", "uri": "59289", "pos": "n", "morpho": "n-s---mn2-"},
    "canthus1": {"lemma": "canthus", "uri": "c0456", "pos": "n", "morpho": "n-s---mn2-"},
    "Canthus2": {"lemma": "Canthus", "uri": "59294", "pos": "n", "morpho": "n-s---mn2-"},
    "capella1": {"lemma": "capella", "uri": "c0480", "pos": "n", "morpho": "n-s---fn1-"},
    "Capella2": {"lemma": "Capella", "uri": "59297", "pos": "n", "morpho": "n-s---fn1-"},
    "capillor1": {"lemma": "capillor", "uri": "104237", "pos": "n", "morpho": "n-s---mn3-"},
    "capillor2": {"lemma": "capillor", "uri": "104237", "pos": "n", "morpho": "n-s---mn3-"},
    "capio1": {"lemma": "capio", "uri": "c0500", "pos": "v", "morpho": "v1spia--3i"},
    "capio2": {"lemma": "capio", "uri": "c0501", "pos": "n", "morpho": "n-s---fn3-"},
    "capitium1": {"lemma": "capitium", "uri": "c0515", "pos": "n", "morpho": "n-s---nn2-"},
    "Capitium2": {"lemma": "Capitium", "uri": "59303", "pos": "n", "morpho": "n-s---nn2-"},
    "capito1": {"lemma": "capito", "uri": "c0516", "pos": "n", "morpho": "n-s---mn3-"},
    "Capito2": {"lemma": "Capito", "uri": "59304", "pos": "n", "morpho": "n-s---mn3-"},
    "capitulum1": {"lemma": "capitulum", "uri": "c0522", "pos": "n", "morpho": "n-s---nn2-"},
    "Capitulum2": {"lemma": "Capitulum", "uri": "59307", "pos": "n", "morpho": "n-s---nn2-"},
    "capsa1": {"lemma": "capsa", "uri": "c0557", "pos": "n", "morpho": "n-s---fn1-"},
    "captus1": {"lemma": "captus", "uri": "104282", "pos": "a", "morpho": "aps---mn1-"},
    "captus2": {"lemma": "captus", "uri": "c9984", "pos": "n", "morpho": "n-s---mn4-"},
    "capulo1": {"lemma": "capulo", "uri": "c3549", "pos": "v", "morpho": "v1spia--1-"},
    "capulo2": {"lemma": "capulo", "uri": "c3549", "pos": "v", "morpho": "v1spia--1-"},
    "carabus1": {"lemma": "carabus", "uri": "c4053", "pos": "n", "morpho": "n-s---mn2-"},
    "carabus2": {"lemma": "carabus", "uri": "c4053", "pos": "n", "morpho": "n-s---mn2-"},
    "carbo1": {"lemma": "carbo", "uri": "c0599", "pos": "n", "morpho": "n-s---mn3-"},
    "Carbo2": {"lemma": "Carbo", "uri": "59314", "pos": "n", "morpho": "n-s---mn3-"},
    "carina1": {"lemma": "carina", "uri": "c0643", "pos": "n", "morpho": "n-s---fn1-"},
    "Carina2": {"lemma": "Carina", "uri": "59319", "pos": "n", "morpho": "n-s---fn1-"},
    "Carina3": {"lemma": "Carina", "uri": "59319", "pos": "n", "morpho": "n-s---fn1-"},
    "carmen1": {"lemma": "carmen", "uri": "c4060", "pos": "n", "morpho": "n-s---nn3-"},
    "carmen2": {"lemma": "carmen", "uri": "c4060", "pos": "n", "morpho": "n-s---nn3-"},
    "carmino1": {"lemma": "carmino", "uri": "c4412", "pos": "v", "morpho": "v1spia--1-"},
    "carmino2": {"lemma": "carmino", "uri": "c4412", "pos": "v", "morpho": "v1spia--1-"},
    "caro1": {"lemma": "caro", "uri": "c0680", "pos": "v", "morpho": "v1spia--3-"},
    "caro2": {"lemma": "caro", "uri": "c0681", "pos": "n", "morpho": "n-s---fn3-"},
    "caro3": {"lemma": "caro", "uri": "104340", "pos": "r", "morpho": "rp--------"},
    "carruca1": {"lemma": "carruca", "uri": "c0710", "pos": "n", "morpho": "n-s---fn1-"},
    "Carthago1": {"lemma": "Carthago", "uri": "20701", "pos": "n", "morpho": "n-s---fn3-"},
    "Carthago2": {"lemma": "Carthago", "uri": "20701", "pos": "n", "morpho": "n-s---fn3-"},
    "carus1": {"lemma": "carus", "uri": "c0721", "pos": "a", "morpho": "aps---mn1-"},
    "casnar1": {"lemma": "casnar", "uri": "c0731", "pos": "n", "morpho": "n-s---mn3-"},
    "casnar2": {"lemma": "casnar", "uri": "c0731", "pos": "n", "morpho": "n-s---mn3-"},
    "Cassiope1": {"lemma": "Cassiope", "uri": "59342", "pos": "n", "morpho": "n-s---fn1-"},
    "Cassiope2": {"lemma": "Cassiope", "uri": "59342", "pos": "n", "morpho": "n-s---fn1-"},
    "cassis1": {"lemma": "cassis", "uri": "c0753", "pos": "n", "morpho": "n-s---fn3-"},
    "cassis2": {"lemma": "cassis", "uri": "c0753", "pos": "n", "morpho": "n-s---fn3-"},
    "casso1": {"lemma": "casso", "uri": "q0155", "pos": "v", "morpho": "v1spia--1-"},
    "casso2": {"lemma": "casso", "uri": "q0155", "pos": "v", "morpho": "v1spia--1-"},
    "castor1": {"lemma": "castor", "uri": "c0783", "pos": "n", "morpho": "n-s---mn3-"},
    "Castor2": {"lemma": "Castor", "uri": "59347", "pos": "n", "morpho": "n-s---mn3-"},
    "castus1": {"lemma": "castus", "uri": "c0798", "pos": "a", "morpho": "aps---mn1-"},
    "castus2": {"lemma": "castus", "uri": "c0798", "pos": "n", "morpho": "n-s---mn4-"},
    "casus1": {"lemma": "casus", "uri": "c9985", "pos": "n", "morpho": "n-s---mn4-"},
    "Casus2": {"lemma": "Casus", "uri": "59349", "pos": "n", "morpho": "n-s---mn2-"},
    "catella1": {"lemma": "catella", "uri": "c0871", "pos": "n", "morpho": "n-s---fn1-"},
    "catella2": {"lemma": "catella", "uri": "c0871", "pos": "n", "morpho": "n-s---fn1-"},
    "catellus1": {"lemma": "catellus", "uri": "c0871", "pos": "n", "morpho": "n-s---mn2-"},
    "catellus2": {"lemma": "catellus", "uri": "c0871", "pos": "n", "morpho": "n-s---mn2-"},
    "catillo1": {"lemma": "catillo", "uri": "c0898", "pos": "v", "morpho": "v1spia--1-"},
    "catillo2": {"lemma": "catillo", "uri": "c0899", "pos": "n", "morpho": "n-s---mn3-"},
    "catillus1": {"lemma": "catillus", "uri": "c0900", "pos": "n", "morpho": "n-s---mn2-"},
    "catulinus1": {"lemma": "catulinus", "uri": "c0920", "pos": "a", "morpho": "aps---mn1-"},
    "catulus1": {"lemma": "catulus", "uri": "c0923", "pos": "n", "morpho": "n-s---mn2-"},
    "catus1": {"lemma": "catus", "uri": "c0925", "pos": "a", "morpho": "aps---mn1-"},
    "catus2": {"lemma": "catus", "uri": "97850", "pos": "n", "morpho": "n-s---mn2-"},
    "caudex1": {"lemma": "caudex", "uri": "c0937", "pos": "n", "morpho": "n-s---mn3-"},
    "cedo1": {"lemma": "cedo", "uri": "c1031", "pos": "v", "morpho": "v1spia--3-"},
    "cedo2": {"lemma": "cedo", "uri": "c1031", "pos": "v", "morpho": "v1spia--3-"},
    "celer1": {"lemma": "celer", "uri": "c1051", "pos": "a", "morpho": "aps---an3-"},
    "Celer2": {"lemma": "Celer", "uri": "59372", "pos": "n", "morpho": "n-s---mn3-"},
    "Celer3": {"lemma": "Celer", "uri": "59372", "pos": "n", "morpho": "n-s---mn3-"},
    "cello1": {"lemma": "cello", "uri": "104533", "pos": "v", "morpho": "v1spia--3-"},
    "cello2": {"lemma": "cello", "uri": "104533", "pos": "v", "morpho": "v1spia--3-"},
    "celsus1": {"lemma": "celsus", "uri": "c1085", "pos": "a", "morpho": "aps---mn1-"},
    "censeo1": {"lemma": "censeo", "uri": "c1119", "pos": "v", "morpho": "v1spia--2-"},
    "censeo2": {"lemma": "censeo", "uri": "c1119", "pos": "v", "morpho": "v1spia--2-"},
    "census1": {"lemma": "census", "uri": "104558", "pos": "a", "morpho": "aps---mn1-"},
    "census2": {"lemma": "census", "uri": "c1130", "pos": "n", "morpho": "n-s---mn4-"},
    "cento1": {"lemma": "cento", "uri": "c1150", "pos": "n", "morpho": "n-s---mn3-"},
    "Cento2": {"lemma": "Cento", "uri": "59384", "pos": "n", "morpho": "n-s---mn3-"},
    "centuriatus1": {"lemma": "centuriatus", "uri": "57877", "pos": "a", "morpho": "aps---mn1-"},
    "centuriatus2": {"lemma": "centuriatus", "uri": "c4468", "pos": "n", "morpho": "n-s---mn4-"},
    "centurio1": {"lemma": "centurio", "uri": "c1169", "pos": "v", "morpho": "v1spia--1-"},
    "Ceramicus1": {"lemma": "Ceramicus", "uri": "59392", "pos": "n", "morpho": "n-s---mn2-"},
    "Ceramicus2": {"lemma": "Ceramicus", "uri": "59392", "pos": "n", "morpho": "n-s---mn2-"},
    "cerasus1": {"lemma": "cerasus", "uri": "c1206", "pos": "n", "morpho": "n-s---fn2-"},
    "ceraunus1": {"lemma": "ceraunus", "uri": "c9106", "pos": "n", "morpho": "n-s---mn2-"},
    "cereus1": {"lemma": "cereus", "uri": "c1233", "pos": "a", "morpho": "aps---mn1-"},
    "cereus2": {"lemma": "cereus", "uri": "c1233", "pos": "n", "morpho": "n-s---mn2-"},
    "cernuus1": {"lemma": "cernuus", "uri": "c1249", "pos": "a", "morpho": "aps---mn1-"},
    "cernuus2": {"lemma": "cernuus", "uri": "c1249", "pos": "n", "morpho": "n-s---mn2-"},
    "certatus1": {"lemma": "certatus", "uri": "104635", "pos": "a", "morpho": "aps---mn1-"},
    "certatus2": {"lemma": "certatus", "uri": "c1310", "pos": "n", "morpho": "n-s---mn4-"},
    "certo1": {"lemma": "certo", "uri": "20833", "pos": "r", "morpho": "rp--------"},
    "certo2": {"lemma": "certo", "uri": "c1274", "pos": "v", "morpho": "v1spia--1-"},
    "cestus1": {"lemma": "cestus", "uri": "50303", "pos": "n", "morpho": "n-s---mn2-"},
    "chalcis1": {"lemma": "chalcis", "uri": "c1338", "pos": "n", "morpho": "n-s---fn3-"},
    "Chalcis2": {"lemma": "Chalcis", "uri": "59416", "pos": "n", "morpho": "n-s---fn3-"},
    "chalybs1": {"lemma": "chalybs", "uri": "c1343", "pos": "n", "morpho": "n-s---mn3-"},
    "chelonitis1": {"lemma": "chelonitis", "uri": "c1419", "pos": "n", "morpho": "n-s---fn3-"},
    "Chelonitis2": {"lemma": "Chelonitis", "uri": "59432", "pos": "n", "morpho": "n-s---fn3-"},
    "Chilo1": {"lemma": "Chilo", "uri": "59435", "pos": "n", "morpho": "n-s---mn3-"},
    "Chilo2": {"lemma": "Chilo", "uri": "59435", "pos": "n", "morpho": "n-s---mn3-"},
    "chordus1": {"lemma": "chordus", "uri": "58352", "pos": "a", "morpho": "aps---mn1-"},
    "Chordus2": {"lemma": "Chordus", "uri": "59448", "pos": "n", "morpho": "n-s---mn2-"},
    "cicuta1": {"lemma": "cicuta", "uri": "c1600", "pos": "n", "morpho": "n-s---fn1-"},
    "cillo1": {"lemma": "cillo", "uri": "c1613", "pos": "v", "morpho": "v1spia--3-"},
    "cillo2": {"lemma": "cillo", "uri": "104857", "pos": "n", "morpho": "n-s---mn3-"},
    "cilo1": {"lemma": "cilo", "uri": "c1615", "pos": "n", "morpho": "n-s---mn3-"},
    "Cilo2": {"lemma": "Cilo", "uri": "59462", "pos": "n", "morpho": "n-s---mn3-"},
    "cinaedus1": {"lemma": "cinaedus", "uri": "c1631", "pos": "n", "morpho": "n-s---mn2-"},
    "cinaedus2": {"lemma": "cinaedus", "uri": "c1631", "pos": "a", "morpho": "aps---mn1-"},
    "cinara1": {"lemma": "cinara", "uri": "c1632", "pos": "n", "morpho": "n-s---fn1-"},
    "cincinnatus1": {"lemma": "cincinnatus", "uri": "c1636", "pos": "a", "morpho": "aps---mn1-"},
    "Cincinnatus2": {"lemma": "Cincinnatus", "uri": "59468", "pos": "n", "morpho": "n-s---mn2-"},
    "cinctus1": {"lemma": "cinctus", "uri": "104874", "pos": "a", "morpho": "aps---mn1-"},
    "cinctus2": {"lemma": "cinctus", "uri": "c9988", "pos": "n", "morpho": "n-s---mn4-"},
    "cingulum1": {"lemma": "cingulum", "uri": "c1652", "pos": "n", "morpho": "n-s---nn2-"},
    "Cingulum2": {"lemma": "Cingulum", "uri": "59470", "pos": "n", "morpho": "n-s---nn2-"},
    "circa1": {"lemma": "circa", "uri": "c1668", "pos": "p", "morpho": "p---------"},
    "circuitus1": {"lemma": "circuitus", "uri": "104899", "pos": "a", "morpho": "aps---mn1-"},
    "circuitus2": {"lemma": "circuitus", "uri": "20906", "pos": "n", "morpho": "n-s---mn4-"},
    "circumactus1": {"lemma": "circumactus", "uri": "104904", "pos": "a", "morpho": "aps---mn1-"},
    "circumactus2": {"lemma": "circumactus", "uri": "c1716", "pos": "n", "morpho": "n-s---mn4-"},
    "circumductus1": {"lemma": "circumductus", "uri": "104930", "pos": "a", "morpho": "aps---mn1-"},
    "circumductus2": {"lemma": "circumductus", "uri": "c9990", "pos": "n", "morpho": "n-s---mn4-"},
    "circumflexus1": {"lemma": "circumflexus", "uri": "104937", "pos": "a", "morpho": "aps---mn1-"},
    "circumflexus2": {"lemma": "circumflexus", "uri": "c9991", "pos": "n", "morpho": "n-s---mn4-"},
    "circumgressus1": {"lemma": "circumgressus", "uri": "104942", "pos": "a", "morpho": "aps---mn1-"},
    "circumgressus2": {"lemma": "circumgressus", "uri": "c9992", "pos": "n", "morpho": "n-s---mn4-"},
    "circumjectus1": {"lemma": "circumiectus", "uri": "55504", "pos": "a", "morpho": "aps---mn1-"},
    "circumjectus2": {"lemma": "circumiectus", "uri": "c9993", "pos": "n", "morpho": "n-s---mn4-"},
    "circumplexus1": {"lemma": "circumplexus", "uri": "104983", "pos": "a", "morpho": "aps---mn1-"},
    "circumplexus2": {"lemma": "circumplexus", "uri": "c1799", "pos": "n", "morpho": "n-s---mn4-"},
    "circumspectus1": {"lemma": "circumspectus", "uri": "20952", "pos": "a", "morpho": "aps---mn1-"},
    "circumspectus2": {"lemma": "circumspectus", "uri": "c1885", "pos": "n", "morpho": "n-s---mn4-"},
    "cito1": {"lemma": "cito", "uri": "20971", "pos": "r", "morpho": "rp--------"},
    "cito2": {"lemma": "cito", "uri": "c1991", "pos": "v", "morpho": "v1spia--1-"},
    "citratus1": {"lemma": "citratus", "uri": "c4640", "pos": "a", "morpho": "aps---mn1-"},
    "citratus2": {"lemma": "citratus", "uri": "c4640", "pos": "a", "morpho": "aps---mn1-"},
    "civilis1": {"lemma": "ciuilis", "uri": "c2006", "pos": "a", "morpho": "aps---cn3i"},
    "claritas1": {"lemma": "claritas", "uri": "c2041", "pos": "n", "morpho": "n-s---fn3-"},
    "clausula1": {"lemma": "clausula", "uri": "c2078", "pos": "n", "morpho": "n-s---fn1-"},
    "clausus1": {"lemma": "clausus", "uri": "21002", "pos": "a", "morpho": "aps---mn1-"},
    "Clausus2": {"lemma": "Clausus", "uri": "59493", "pos": "n", "morpho": "n-s---mn2-"},
    "claviger1": {"lemma": "clauiger", "uri": "c7933", "pos": "a", "morpho": "aps---mn1r"},
    "claviger2": {"lemma": "clauiger", "uri": "31489", "pos": "n", "morpho": "n-s---mn2r"},
    "clemens1": {"lemma": "clemens", "uri": "c2085", "pos": "a", "morpho": "aps---an3i"},
    "Clitae1": {"lemma": "Clitae", "uri": "59505", "pos": "n", "morpho": "n-p---fn1-"},
    "Clitae2": {"lemma": "Clitae", "uri": "59505", "pos": "n", "morpho": "n-p---fn1-"},
    "cluo1": {"lemma": "cluo", "uri": "c7146", "pos": "v", "morpho": "v1spia--3-"},
    "cluo2": {"lemma": "cluo", "uri": "c7146", "pos": "v", "morpho": "v1spia--3-"},
    "Coa1": {"lemma": "Coa", "uri": "48414", "pos": "n", "morpho": "n-s---fn1-"},
    "Coa2": {"lemma": "Coa", "uri": "48414", "pos": "n", "morpho": "n-s---fn1-"},
    "coactus1": {"lemma": "coactus", "uri": "50379", "pos": "a", "morpho": "aps---mn1-"},
    "coactus2": {"lemma": "coactus", "uri": "c9997", "pos": "n", "morpho": "n-s---mn4-"},
    "coalitus1": {"lemma": "coalitus", "uri": "105195", "pos": "a", "morpho": "aps---mn1-"},
    "coalitus2": {"lemma": "coalitus", "uri": "c9998", "pos": "n", "morpho": "n-s---mn4-"},
    "coaxo1": {"lemma": "coaxo", "uri": "c2241", "pos": "v", "morpho": "v1spia--1-"},
    "coaxo2": {"lemma": "coaxo", "uri": "c2241", "pos": "v", "morpho": "v1spia--1-"},
    "Cocles2": {"lemma": "Cocles", "uri": "105238", "pos": "n", "morpho": "n-s---mn3-"},
    "coctio1": {"lemma": "coctio", "uri": "c7249", "pos": "n", "morpho": "n-s---fn3-"},
    "coctio2": {"lemma": "coctio", "uri": "c7249", "pos": "n", "morpho": "n-s---fn3-"},
    "coeptus1": {"lemma": "coeptus", "uri": "c9999", "pos": "n", "morpho": "n-s---mn4-"},
    "coeptus2": {"lemma": "coeptus", "uri": "c9999", "pos": "n", "morpho": "n-s---mn4-"},
    "cogitatus1": {"lemma": "cogitatus", "uri": "105294", "pos": "a", "morpho": "aps---mn1-"},
    "cogitatus2": {"lemma": "cogitatus", "uri": "c9859", "pos": "n", "morpho": "n-s---mn4-"},
    "cognitus1": {"lemma": "cognitus", "uri": "21066", "pos": "a", "morpho": "aps---mn1-"},
    "cognitus2": {"lemma": "cognitus", "uri": "c9860", "pos": "n", "morpho": "n-s---mn4-"},
    "cohum1": {"lemma": "cohum", "uri": "c4308", "pos": "n", "morpho": "n-s---nn2-"},
    "cohum2": {"lemma": "cohum", "uri": "c4308", "pos": "n", "morpho": "n-s---nn2-"},
    "coitus1": {"lemma": "coitus", "uri": "105332", "pos": "a", "morpho": "aps---mn1-"},
    "coitus2": {"lemma": "coitus", "uri": "c2292", "pos": "n", "morpho": "n-s---mn4-"},
    "collatus1": {"lemma": "collatus", "uri": "c9863", "pos": "n", "morpho": "n-s---mn4-"},
    "collatus2": {"lemma": "collatus", "uri": "c9863", "pos": "n", "morpho": "n-s---mn4-"},
    "collectus1": {"lemma": "collectus", "uri": "97926", "pos": "a", "morpho": "aps---mn1-"},
    "collectus2": {"lemma": "collectus", "uri": "c9936", "pos": "n", "morpho": "n-s---mn4-"},
    "colligo1": {"lemma": "colligo", "uri": "c2426", "pos": "v", "morpho": "v1spia--3-"},
    "colligo2": {"lemma": "colligo", "uri": "c2425", "pos": "v", "morpho": "v1spia--1-"},
    "collina1": {"lemma": "collina", "uri": "c2433", "pos": "n", "morpho": "n-s---fn1-"},
    "collisus1": {"lemma": "collisus", "uri": "105380", "pos": "a", "morpho": "aps---mn1-"},
    "collisus2": {"lemma": "collisus", "uri": "c9864", "pos": "n", "morpho": "n-s---mn4-"},
    "colo1": {"lemma": "colo", "uri": None, "pos": "v", "morpho": "v1spia--3-"},
    "colo2": {"lemma": "colo", "uri": "c2479", "pos": "v", "morpho": "v1spia--1-"},
    "colonia1": {"lemma": "colonia", "uri": "c2494", "pos": "n", "morpho": "n-s---fn1-"},
    "Colophon1": {"lemma": "Colophon", "uri": "59533", "pos": "n", "morpho": "n-s---nn3-"},
    "colophon2": {"lemma": "colophon", "uri": "c2498", "pos": "n", "morpho": "n-s---mn3-"},
    "colotes1": {"lemma": "colotes", "uri": "c2514", "pos": "n", "morpho": "n-s---mn1g"},
    "Colotes2": {"lemma": "Colotes", "uri": "59535", "pos": "n", "morpho": "n-p---mn3-"},
    "colum1": {"lemma": "colum", "uri": "c2520", "pos": "n", "morpho": "n-s---nn2-"},
    "colum2": {"lemma": "colum", "uri": "c2520", "pos": "n", "morpho": "n-s---nn2-"},
    "columella1": {"lemma": "columella", "uri": "c2531", "pos": "n", "morpho": "n-s---fn1-"},
    "combibo1": {"lemma": "combibo", "uri": "c2560", "pos": "v", "morpho": "v1spia--3-"},
    "combibo2": {"lemma": "combibo", "uri": "c2561", "pos": "n", "morpho": "n-s---mn3-"},
    "come1": {"lemma": "come", "uri": "c2568", "pos": "n", "morpho": "n-s---fn1g"},
    "comedo1": {"lemma": "comedo", "uri": "c2569", "pos": "v", "morpho": "v1spia--3-"},
    "comedo2": {"lemma": "comedo", "uri": "c2570", "pos": "n", "morpho": "n-s---mn3-"},
    "comesus1": {"lemma": "comesus", "uri": "105455", "pos": "a", "morpho": "aps---mn1-"},
    "comesus2": {"lemma": "comesus", "uri": "c9865", "pos": "n", "morpho": "n-s---mn4-"},
    "cometes1": {"lemma": "cometes", "uri": "c2576", "pos": "n", "morpho": "n-s---mn1g"},
    "Cometes2": {"lemma": "Cometes", "uri": "59538", "pos": "n", "morpho": "n-p---mn3-"},
    "Cominius1": {"lemma": "Cominius", "uri": "59540", "pos": "n", "morpho": "n-s---mn2-"},
    "comitatus1": {"lemma": "comitatus", "uri": "45884", "pos": "a", "morpho": "aps---mn1-"},
    "comitatus2": {"lemma": "comitatus", "uri": "c2588", "pos": "n", "morpho": "n-s---mn4-"},
    "comitiatus1": {"lemma": "comitiatus", "uri": "30852", "pos": "n", "morpho": "n-s---mn2-"},
    "comitiatus2": {"lemma": "comitiatus", "uri": "c9866", "pos": "n", "morpho": "n-s---mn4-"},
    "commensus1": {"lemma": "commensus", "uri": "105497", "pos": "a", "morpho": "aps---mn1-"},
    "commensus2": {"lemma": "commensus", "uri": "c9868", "pos": "n", "morpho": "n-s---mn4-"},
    "commentor1": {"lemma": "commentor", "uri": "c2656", "pos": "v", "morpho": "v1spid--1-"},
    "commentor2": {"lemma": "commentor", "uri": "c2657", "pos": "n", "morpho": "n-s---mn3-"},
    "commeto1": {"lemma": "commeto", "uri": "c3528", "pos": "v", "morpho": "v1spia--1-"},
    "commeto2": {"lemma": "commeto", "uri": "c3528", "pos": "v", "morpho": "v1spia--1-"},
    "commilito1": {"lemma": "commilito", "uri": "c2672", "pos": "n", "morpho": "n-s---mn3-"},
    "commilito2": {"lemma": "commilito", "uri": "c2671", "pos": "v", "morpho": "v1spia--1-"},
    "commodo1": {"lemma": "commodo", "uri": "97946", "pos": "r", "morpho": "rp--------"},
    "commodo2": {"lemma": "commodo", "uri": "c2704", "pos": "v", "morpho": "v1spia--1-"},
    "commodulum1": {"lemma": "commodulum", "uri": "c2707", "pos": "n", "morpho": "n-s---nn2-"},
    "commodum1": {"lemma": "commodum", "uri": "c2708", "pos": "n", "morpho": "n-s---nn2-"},
    "commodum2": {"lemma": "commodum", "uri": "21210", "pos": "r", "morpho": "rp--------"},
    "commodus1": {"lemma": "commodus", "uri": "c2708", "pos": "a", "morpho": "aps---mn1-"},
    "commolitus1": {"lemma": "commolitus", "uri": "105535", "pos": "a", "morpho": "aps---mn1-"},
    "commolitus2": {"lemma": "commolitus", "uri": "105535", "pos": "a", "morpho": "aps---mn1-"},
    "commotus1": {"lemma": "commotus", "uri": "97947", "pos": "a", "morpho": "aps---mn1-"},
    "commotus2": {"lemma": "commotus", "uri": "c9869", "pos": "n", "morpho": "n-s---mn4-"},
    "communicatus1": {"lemma": "communicatus", "uri": "105555", "pos": "a", "morpho": "aps---mn1-"},
    "communicatus2": {"lemma": "communicatus", "uri": "c9870", "pos": "n", "morpho": "n-s---mn4-"},
    "communio1": {"lemma": "communio", "uri": "c2746", "pos": "v", "morpho": "v1spia--4-"},
    "communio2": {"lemma": "communio", "uri": "c2747", "pos": "n", "morpho": "n-s---fn3-"},
    "communitus1": {"lemma": "communitus", "uri": "c2751", "pos": "r", "morpho": "rp--------"},
    "communitus2": {"lemma": "communitus", "uri": "105558", "pos": "a", "morpho": "aps---mn1-"},
    "como1": {"lemma": "como", "uri": "c2757", "pos": "v", "morpho": "v1spia--3-"},
    "como2": {"lemma": "como", "uri": "c2758", "pos": "v", "morpho": "v1spia--1-"},
    "compactus1": {"lemma": "compactus", "uri": "21238", "pos": "a", "morpho": "aps---mn1-"},
    "compactus2": {"lemma": "compactus", "uri": "21238", "pos": "a", "morpho": "aps---mn1-"},
    "comparaticius1": {"lemma": "comparaticius", "uri": "c4723", "pos": "a", "morpho": "aps---mn1-"},
    "comparaticius2": {"lemma": "comparaticius", "uri": "c4723", "pos": "a", "morpho": "aps---mn1-"},
    "comparatio1": {"lemma": "comparatio", "uri": "c4786", "pos": "n", "morpho": "n-s---fn3-"},
    "comparatio2": {"lemma": "comparatio", "uri": "c4786", "pos": "n", "morpho": "n-s---fn3-"},
    "comparator1": {"lemma": "comparator", "uri": "c4804", "pos": "n", "morpho": "n-s---mn3-"},
    "comparator2": {"lemma": "comparator", "uri": "c4804", "pos": "n", "morpho": "n-s---mn3-"},
    "comparo1": {"lemma": "comparo", "uri": "c4812", "pos": "v", "morpho": "v1spia--1-"},
    "comparo2": {"lemma": "comparo", "uri": "c4812", "pos": "v", "morpho": "v1spia--1-"},
    "compello1": {"lemma": "compello", "uri": "c2810", "pos": "v", "morpho": "v1spia--3-"},
    "compello2": {"lemma": "compello", "uri": "c2811", "pos": "v", "morpho": "v1spia--1-"},
    "compertus1": {"lemma": "compertus", "uri": "41846", "pos": "a", "morpho": "aps---mn1-"},
    "compertus2": {"lemma": "compertus", "uri": "42075", "pos": "n", "morpho": "n-s---mn4-"},
    "compes1": {"lemma": "compes", "uri": "105601", "pos": "a", "morpho": "aps---an3-"},
    "compes2": {"lemma": "compes", "uri": "105601", "pos": "a", "morpho": "aps---an3-"},
    "compingo1": {"lemma": "compingo", "uri": "c2841", "pos": "v", "morpho": "v1spia--3-"},
    "compingo2": {"lemma": "compingo", "uri": "c2841", "pos": "v", "morpho": "v1spia--3-"},
    "complexus1": {"lemma": "complexus", "uri": "105620", "pos": "a", "morpho": "aps---mn1-"},
    "complexus2": {"lemma": "complexus", "uri": "c9874", "pos": "n", "morpho": "n-s---mn4-"},
    "compressus1": {"lemma": "compressus", "uri": "21291", "pos": "a", "morpho": "aps---mn1-"},
    "compressus2": {"lemma": "compressus", "uri": "c9876", "pos": "n", "morpho": "n-s---mn4-"},
    "comptus1": {"lemma": "comptus", "uri": "21296", "pos": "a", "morpho": "aps---mn1-"},
    "comptus2": {"lemma": "comptus", "uri": "c9877", "pos": "n", "morpho": "n-s---mn4-"},
    "comptus3": {"lemma": "comptus", "uri": "c9877", "pos": "n", "morpho": "n-s---mn4-"},
    "compulsus1": {"lemma": "compulsus", "uri": "105666", "pos": "a", "morpho": "aps---mn1-"},
    "compulsus2": {"lemma": "compulsus", "uri": "105667", "pos": "n", "morpho": "n-s---mn4-"},
    "comtus1": {"lemma": "comtus", "uri": "30749", "pos": "a", "morpho": "aps---mn1-"},
    "comtus2": {"lemma": "comtus", "uri": "35550", "pos": "n", "morpho": "n-s---mn4-"},
    "conceptus1": {"lemma": "conceptus", "uri": "c9881", "pos": "n", "morpho": "n-s---mn4-"},
    "conceptus2": {"lemma": "conceptus", "uri": "c9881", "pos": "n", "morpho": "n-s---mn4-"},
    "concessus1": {"lemma": "concessus", "uri": "21331", "pos": "a", "morpho": "aps---mn1-"},
    "concessus2": {"lemma": "concessus", "uri": "c9882", "pos": "n", "morpho": "n-s---mn4-"},
    "conciliatus1": {"lemma": "conciliatus", "uri": "105726", "pos": "a", "morpho": "aps---mn1-"},
    "conciliatus2": {"lemma": "conciliatus", "uri": "c9883", "pos": "n", "morpho": "n-s---mn4-"},
    "concio1": {"lemma": "concio", "uri": "c3013", "pos": "v", "morpho": "v1spia--4-"},
    "concio2": {"lemma": "concio", "uri": "c3013", "pos": "v", "morpho": "v1spia--4-"},
    "concitatus1": {"lemma": "concitatus", "uri": "21355", "pos": "a", "morpho": "aps---mn1-"},
    "concitatus2": {"lemma": "concitatus", "uri": "c9884", "pos": "n", "morpho": "n-s---mn4-"},
    "concitus1": {"lemma": "concitus", "uri": "21359", "pos": "a", "morpho": "aps---mn1-"},
    "concitus2": {"lemma": "concitus", "uri": "105733", "pos": "n", "morpho": "n-s---mn4-"},
    "conclusus1": {"lemma": "conclusus", "uri": "21365", "pos": "a", "morpho": "aps---mn1-"},
    "conclusus2": {"lemma": "conclusus", "uri": "c9885", "pos": "n", "morpho": "n-s---mn4-"},
    "concordia1": {"lemma": "concordia", "uri": "c3063", "pos": "n", "morpho": "n-s---fn1-"},
    "Concordia2": {"lemma": "Concordia", "uri": "59547", "pos": "n", "morpho": "n-s---fn1-"},
    "concordialis1": {"lemma": "concordialis", "uri": "c3064", "pos": "a", "morpho": "aps---cn3i"},
    "concretus1": {"lemma": "concretus", "uri": "21377", "pos": "a", "morpho": "aps---mn1-"},
    "concretus2": {"lemma": "concretus", "uri": "c9886", "pos": "n", "morpho": "n-s---mn4-"},
    "concussus1": {"lemma": "concussus", "uri": "21395", "pos": "a", "morpho": "aps---mn1-"},
    "concussus2": {"lemma": "concussus", "uri": "c9890", "pos": "n", "morpho": "n-s---mn4-"},
    "conditura1": {"lemma": "conditura", "uri": "c3169", "pos": "n", "morpho": "n-s---fn1-"},
    "conditura2": {"lemma": "conditura", "uri": "c3169", "pos": "n", "morpho": "n-s---fn1-"},
    "conditus1": {"lemma": "conditus", "uri": "105823", "pos": "a", "morpho": "aps---mn1-"},
    "conditus2": {"lemma": "conditus", "uri": "105823", "pos": "a", "morpho": "aps---mn1-"},
    "conductus1": {"lemma": "conductus", "uri": "47142", "pos": "a", "morpho": "aps---mn1-"},
    "conductus2": {"lemma": "conductus", "uri": "c9893", "pos": "n", "morpho": "n-s---mn4-"},
    "conexus1": {"lemma": "conexus", "uri": "97979", "pos": "a", "morpho": "aps---mn1-"},
    "conexus2": {"lemma": "conexus", "uri": "c9894", "pos": "n", "morpho": "n-s---mn4-"},
    "conflictus1": {"lemma": "conflictus", "uri": "105883", "pos": "a", "morpho": "aps---mn1-"},
    "conflictus2": {"lemma": "conflictus", "uri": "c9896", "pos": "n", "morpho": "n-s---mn4-"},
    "congener1": {"lemma": "congener", "uri": "c3347", "pos": "a", "morpho": "aps---an3-"},
    "congener2": {"lemma": "congener", "uri": "41819", "pos": "n", "morpho": "n-s---mn2r"},
    "congero1": {"lemma": "congero", "uri": "c3360", "pos": "v", "morpho": "v1spia--3-"},
    "congero2": {"lemma": "congero", "uri": "105933", "pos": "n", "morpho": "n-s---mn3-"},
    "congestus1": {"lemma": "congestus", "uri": "97988", "pos": "a", "morpho": "aps---mn1-"},
    "congestus2": {"lemma": "congestus", "uri": "c9898", "pos": "n", "morpho": "n-s---mn4-"},
    "congressus1": {"lemma": "congressus", "uri": "105945", "pos": "a", "morpho": "aps---mn1-"},
    "congressus2": {"lemma": "congressus", "uri": "c9900", "pos": "n", "morpho": "n-s---mn4-"},
    "conjectus1": {"lemma": "coniectus", "uri": "105953", "pos": "a", "morpho": "aps---mn1-"},
    "conjectus2": {"lemma": "coniectus", "uri": "c9901", "pos": "n", "morpho": "n-s---mn4-"},
    "conjunctus1": {"lemma": "coniunctus", "uri": "37590", "pos": "a", "morpho": "aps---mn1-"},
    "conjunctus2": {"lemma": "coniunctus", "uri": "c9902", "pos": "n", "morpho": "n-s---mn4-"},
    "conquestus1": {"lemma": "conquestus", "uri": "105989", "pos": "a", "morpho": "aps---mn1-"},
    "conquestus2": {"lemma": "conquestus", "uri": "c9903", "pos": "n", "morpho": "n-s---mn4-"},
    "conscensus1": {"lemma": "conscensus", "uri": "105999", "pos": "a", "morpho": "aps---mn1-"},
    "conscensus2": {"lemma": "conscensus", "uri": "c9904", "pos": "n", "morpho": "n-s---mn4-"},
    "consedo1": {"lemma": "consedo", "uri": "c3500", "pos": "v", "morpho": "v1spia--1-"},
    "consedo2": {"lemma": "consedo", "uri": "c3501", "pos": "n", "morpho": "n-s---mn3-"},
    "consensus1": {"lemma": "consensus", "uri": "106020", "pos": "a", "morpho": "aps---mn1-"},
    "consensus2": {"lemma": "consensus", "uri": "c9905", "pos": "n", "morpho": "n-s---mn4-"},
    "Consentia2": {"lemma": "Consentia", "uri": "59552", "pos": "n", "morpho": "n-s---fn1-"},
    "consero1": {"lemma": "consero", "uri": "c3517", "pos": "v", "morpho": "v1spia--3-"},
    "consero2": {"lemma": "consero", "uri": "c3517", "pos": "v", "morpho": "v1spia--3-"},
    "conspectus1": {"lemma": "conspectus", "uri": "21596", "pos": "a", "morpho": "aps---mn1-"},
    "conspectus2": {"lemma": "conspectus", "uri": "c9906", "pos": "n", "morpho": "n-s---mn4-"},
    "conspicio1": {"lemma": "conspicio", "uri": "c3588", "pos": "v", "morpho": "v1spia--3i"},
    "conspicio2": {"lemma": "conspicio", "uri": "c3589", "pos": "n", "morpho": "n-s---fn3-"},
    "conspiratus1": {"lemma": "conspiratus", "uri": "106083", "pos": "a", "morpho": "aps---mn1-"},
    "conspiratus2": {"lemma": "conspiratus", "uri": "106083", "pos": "a", "morpho": "aps---mn1-"},
    "conspiratus3": {"lemma": "conspiratus", "uri": "c9907", "pos": "n", "morpho": "n-s---mn4-"},
    "conspiro1": {"lemma": "conspiro", "uri": "c4835", "pos": "v", "morpho": "v1spia--1-"},
    "conspiro2": {"lemma": "conspiro", "uri": "c4835", "pos": "v", "morpho": "v1spia--1-"},
    "constans1": {"lemma": "constans", "uri": "21607", "pos": "a", "morpho": "aps---an3i"},
    "constantia1": {"lemma": "constantia", "uri": "c9964", "pos": "n", "morpho": "n-s---fn1-"},
    "consterno1": {"lemma": "consterno", "uri": "c3610", "pos": "v", "morpho": "v1spia--3-"},
    "consterno2": {"lemma": "consterno", "uri": "c3610", "pos": "v", "morpho": "v1spia--3-"},
    "constitutus1": {"lemma": "constitutus", "uri": "45373", "pos": "a", "morpho": "aps---mn1-"},
    "constitutus2": {"lemma": "constitutus", "uri": "c9908", "pos": "n", "morpho": "n-s---mn4-"},
    "consulto1": {"lemma": "consulto", "uri": "58339", "pos": "r", "morpho": "rp--------"},
    "consulto2": {"lemma": "consulto", "uri": "c3656", "pos": "v", "morpho": "v1spia--1-"},
    "consultor1": {"lemma": "consultor", "uri": "c3657", "pos": "n", "morpho": "n-s---mn3-"},
    "consultor2": {"lemma": "consultor", "uri": "c3657", "pos": "n", "morpho": "n-s---mn3-"},
    "consultus1": {"lemma": "consultus", "uri": "21635", "pos": "a", "morpho": "aps---mn1-"},
    "contactus1": {"lemma": "contactus", "uri": "106140", "pos": "a", "morpho": "aps---mn1-"},
    "contactus2": {"lemma": "contactus", "uri": "c9909", "pos": "n", "morpho": "n-s---mn4-"},
    "contatus1": {"lemma": "contatus", "uri": "c3685", "pos": "n", "morpho": "n-s---mn2-"},
    "contatus2": {"lemma": "contatus", "uri": "c3685", "pos": "n", "morpho": "n-s---mn2-"},
    "contemplatus1": {"lemma": "contemplatus", "uri": "106157", "pos": "a", "morpho": "aps---mn1-"},
    "contemplatus2": {"lemma": "contemplatus", "uri": "c3681", "pos": "n", "morpho": "n-s---mn4-"},
    "contemptus1": {"lemma": "contemptus", "uri": "21659", "pos": "a", "morpho": "aps---mn1-"},
    "contemptus2": {"lemma": "contemptus", "uri": "c9910", "pos": "n", "morpho": "n-s---mn4-"},
    "contente1": {"lemma": "contente", "uri": "21661", "pos": "r", "morpho": "rp--------"},
    "contente2": {"lemma": "contente", "uri": "21661", "pos": "r", "morpho": "rp--------"},
    "contentus1": {"lemma": "contentus", "uri": "21663", "pos": "a", "morpho": "aps---mn1-"},
    "contentus2": {"lemma": "contentus", "uri": "21663", "pos": "a", "morpho": "aps---mn1-"},
    "contextus1": {"lemma": "contextus", "uri": "21667", "pos": "a", "morpho": "aps---mn1-"},
    "contextus2": {"lemma": "contextus", "uri": "c9824", "pos": "n", "morpho": "n-s---mn4-"},
    "continentia1": {"lemma": "continentia", "uri": "c9967", "pos": "n", "morpho": "n-p---nn3i"},
    "continentia2": {"lemma": "continentia", "uri": "c9967", "pos": "n", "morpho": "n-p---nn3i"},
    "contingo1": {"lemma": "contingo", "uri": "c3751", "pos": "v", "morpho": "v1spia--3-"},
    "contingo2": {"lemma": "contingo", "uri": "c3751", "pos": "v", "morpho": "v1spia--3-"},
    "continuo1": {"lemma": "continuo", "uri": "21677", "pos": "r", "morpho": "rp--------"},
    "continuo2": {"lemma": "continuo", "uri": "c3757", "pos": "v", "morpho": "v1spia--1-"},
    "contractus1": {"lemma": "contractus", "uri": "21682", "pos": "a", "morpho": "aps---mn1-"},
    "contractus2": {"lemma": "contractus", "uri": "c9825", "pos": "n", "morpho": "n-s---mn4-"},
    "contuitus1": {"lemma": "contuitus", "uri": "106245", "pos": "a", "morpho": "aps---mn1-"},
    "contuitus2": {"lemma": "contuitus", "uri": "c9826", "pos": "n", "morpho": "n-s---mn4-"},
    "contutor1": {"lemma": "contutor", "uri": "c3852", "pos": "n", "morpho": "n-s---mn3-"},
    "contutor2": {"lemma": "contutor", "uri": "c3853", "pos": "v", "morpho": "v1spid--1-"},
    "convector1": {"lemma": "conuector", "uri": "c4841", "pos": "n", "morpho": "n-s---mn3-"},
    "convector2": {"lemma": "conuector", "uri": "c4841", "pos": "n", "morpho": "n-s---mn3-"},
    "conventus1": {"lemma": "conuentus", "uri": "106272", "pos": "a", "morpho": "aps---mn1-"},
    "conventus2": {"lemma": "conuentus", "uri": "c9969", "pos": "n", "morpho": "n-s---mn4-"},
    "conversus1": {"lemma": "conuersus", "uri": "28946", "pos": "a", "morpho": "aps---mn1-"},
    "conversus2": {"lemma": "conuersus", "uri": "28946", "pos": "a", "morpho": "aps---mn1-"},
    "conversus3": {"lemma": "conuersus", "uri": "c9827", "pos": "n", "morpho": "n-s---mn4-"},
    "convexus1": {"lemma": "conuexus", "uri": "c3900", "pos": "a", "morpho": "aps---mn1-"},
    "convexus2": {"lemma": "conuexus", "uri": "106283", "pos": "n", "morpho": "n-s---mn4-"},
    "convictus1": {"lemma": "conuictus", "uri": "106288", "pos": "a", "morpho": "aps---mn1-"},
    "convictus2": {"lemma": "conuictus", "uri": "c3925", "pos": "n", "morpho": "n-s---mn4-"},
    "convivo1": {"lemma": "conuiuo", "uri": "c3924", "pos": "v", "morpho": "v1spia--3-"},
    "convivo2": {"lemma": "conuiuo", "uri": "c3924", "pos": "v", "morpho": "v1spia--3-"},
    "coortus1": {"lemma": "coortus", "uri": "106324", "pos": "a", "morpho": "aps---mn1-"},
    "coortus2": {"lemma": "coortus", "uri": "c9828", "pos": "n", "morpho": "n-s---mn4-"},
    "copia1": {"lemma": "copia", "uri": "c3960", "pos": "n", "morpho": "n-s---fn1-"},
    "copis2": {"lemma": "copis", "uri": "c3966", "pos": "n", "morpho": "n-s---fn3i"},
    "copulatus1": {"lemma": "copulatus", "uri": "21775", "pos": "a", "morpho": "aps---mn1-"},
    "copulatus2": {"lemma": "copulatus", "uri": "c9829", "pos": "n", "morpho": "n-s---mn4-"},
    "cora1": {"lemma": "cora", "uri": "c3994", "pos": "n", "morpho": "n-s---fn1-"},
    "Cora2": {"lemma": "Cora", "uri": "59563", "pos": "n", "morpho": "n-s---fn1-"},
    "Cora3": {"lemma": "Cora", "uri": "59563", "pos": "n", "morpho": "n-s---fn1-"},
    "coracinus1": {"lemma": "coracinus", "uri": "c3998", "pos": "a", "morpho": "aps---mn1-"},
    "coracinus2": {"lemma": "coracinus", "uri": "c4052", "pos": "n", "morpho": "n-s---mn2-"},
    "corax1": {"lemma": "corax", "uri": "c4006", "pos": "n", "morpho": "n-s---mn3-"},
    "Corax2": {"lemma": "Corax", "uri": "59565", "pos": "n", "morpho": "n-s---mn3-"},
    "Corax3": {"lemma": "Corax", "uri": "59565", "pos": "n", "morpho": "n-s---mn3-"},
    "cordus1": {"lemma": "cordus", "uri": "c4025", "pos": "a", "morpho": "aps---mn1-"},
    "corneus1": {"lemma": "corneus", "uri": "c4862", "pos": "a", "morpho": "aps---mn1-"},
    "corneus2": {"lemma": "corneus", "uri": "c4862", "pos": "a", "morpho": "aps---mn1-"},
    "cornicen1": {"lemma": "cornicen", "uri": "c4042", "pos": "n", "morpho": "n-s---mn3-"},
    "Cornicen2": {"lemma": "Cornicen", "uri": "59576", "pos": "n", "morpho": "n-s---mn3-"},
    "corniculum1": {"lemma": "corniculum", "uri": "c1276", "pos": "n", "morpho": "n-s---nn2-"},
    "Corniculum2": {"lemma": "Corniculum", "uri": "59577", "pos": "n", "morpho": "n-s---nn2-"},
    "cornum1": {"lemma": "cornum", "uri": "c4062", "pos": "n", "morpho": "n-s---nn2-"},
    "cornum2": {"lemma": "cornum", "uri": "c4062", "pos": "n", "morpho": "n-s---nn2-"},
    "cornus1": {"lemma": "cornus", "uri": "c4062", "pos": "n", "morpho": "n-s---fn2-"},
    "cornus2": {"lemma": "cornus", "uri": "c4062", "pos": "n", "morpho": "n-s---fn2-"},
    "Cornus3": {"lemma": "Cornus", "uri": "59578", "pos": "n", "morpho": "n-s---mn2-"},
    "cornutus1": {"lemma": "cornutus", "uri": "c4063", "pos": "a", "morpho": "aps---mn1-"},
    "Cornutus2": {"lemma": "Cornutus", "uri": "59579", "pos": "n", "morpho": "n-s---mn2-"},
    "coronis1": {"lemma": "coronis", "uri": "c4077", "pos": "n", "morpho": "n-s---fn3-"},
    "Coronis2": {"lemma": "Coronis", "uri": "59584", "pos": "n", "morpho": "n-s---fn3-"},
    "corycus1": {"lemma": "corycus", "uri": "c4168", "pos": "n", "morpho": "n-s---mn2-"},
    "Corycus2": {"lemma": "Corycus", "uri": "59590", "pos": "n", "morpho": "n-s---mn2-"},
    "cos1": {"lemma": "cos", "uri": "c4181", "pos": "n", "morpho": "n-s---fn3i"},
    "Cos2": {"lemma": "Cos", "uri": "59596", "pos": "n", "morpho": "n-s---mn2-"},
    "cossus1": {"lemma": "cossus", "uri": "c4192", "pos": "n", "morpho": "n-s---mn2-"},
    "Cossus2": {"lemma": "Cossus", "uri": "59599", "pos": "n", "morpho": "n-s---mn2-"},
    "cotyla1": {"lemma": "cotyla", "uri": "53593", "pos": "n", "morpho": "n-s---fn1-"},
    "Cotyla2": {"lemma": "Cotyla", "uri": "59604", "pos": "n", "morpho": "n-s---fn1-"},
    "crassus1": {"lemma": "crassus", "uri": "c4256", "pos": "a", "morpho": "aps---mn1-"},
    "Crassus2": {"lemma": "Crassus", "uri": "59611", "pos": "n", "morpho": "n-s---mn2-"},
    "crastinus1": {"lemma": "crastinus", "uri": "c4258", "pos": "a", "morpho": "aps---mn1-"},
    "Crates1": {"lemma": "Crates", "uri": "59614", "pos": "n", "morpho": "n-p---mn3-"},
    "creo1": {"lemma": "creo", "uri": "c4307", "pos": "v", "morpho": "v1spia--1-"},
    "Creo2": {"lemma": "Creo", "uri": "59621", "pos": "n", "morpho": "n-s---mn3-"},
    "Creta1": {"lemma": "Creta", "uri": "21890", "pos": "n", "morpho": "n-s---fn1-"},
    "creta2": {"lemma": "creta", "uri": "c4332", "pos": "n", "morpho": "n-s---fn1-"},
    "cretus1": {"lemma": "cretus", "uri": "39702", "pos": "a", "morpho": "aps---mn1-"},
    "cretus2": {"lemma": "cretus", "uri": "39702", "pos": "a", "morpho": "aps---mn1-"},
    "crispus1": {"lemma": "crispus", "uri": "c4375", "pos": "a", "morpho": "aps---mn1-"},
    "crista1": {"lemma": "crista", "uri": "c4376", "pos": "n", "morpho": "n-s---fn1-"},
    "Crista2": {"lemma": "Crista", "uri": "59624", "pos": "n", "morpho": "n-s---fn1-"},
    "Ctesiphon1": {"lemma": "Ctesiphon", "uri": "59639", "pos": "n", "morpho": "n-s---nn3-"},
    "Ctesiphon2": {"lemma": "Ctesiphon", "uri": "59639", "pos": "n", "morpho": "n-s---nn3-"},
    "cudo1": {"lemma": "cudo", "uri": "c4524", "pos": "v", "morpho": "v1spia--3-"},
    "cudo2": {"lemma": "cudo", "uri": "c4525", "pos": "n", "morpho": "n-s---mn3-"},
    "cujus1": {"lemma": "cuius", "uri": "35423", "pos": "a", "morpho": "aps----n3-"},
    "cujus2": {"lemma": "cuius", "uri": "35423", "pos": "a", "morpho": "aps----n3-"},
    "culex1": {"lemma": "culex", "uri": "c4541", "pos": "n", "morpho": "n-s---mn3-"},
    "culex2": {"lemma": "culex", "uri": "c4541", "pos": "n", "morpho": "n-s---mn3-"},
    "cultus1": {"lemma": "cultus", "uri": "21960", "pos": "a", "morpho": "aps---mn1-"},
    "cultus2": {"lemma": "cultus", "uri": "c9831", "pos": "n", "morpho": "n-s---mn4-"},
    "cum1": {"lemma": "cum", "uri": "c4579", "pos": "p", "morpho": "p---------"},
    "cunctator1": {"lemma": "cunctator", "uri": "c4616", "pos": "n", "morpho": "n-s---mn3-"},
    "cuneus1": {"lemma": "cuneus", "uri": "c4628", "pos": "n", "morpho": "n-s---mn2-"},
    "cupa1": {"lemma": "cupa", "uri": "c4650", "pos": "n", "morpho": "n-s---fn1-"},
    "cupa2": {"lemma": "cupa", "uri": "c4650", "pos": "n", "morpho": "n-s---fn1-"},
    "cupla1": {"lemma": "cupla", "uri": "47263", "pos": "n", "morpho": "n-s---fn1-"},
    "cupla2": {"lemma": "cupla", "uri": "47263", "pos": "n", "morpho": "n-s---fn1-"},
    "cuppedo1": {"lemma": "cuppedo", "uri": "c4661", "pos": "n", "morpho": "n-s---fn3-"},
    "cuppedo2": {"lemma": "cuppedo", "uri": "c4661", "pos": "n", "morpho": "n-s---fn3-"},
    "cupula1": {"lemma": "cupula", "uri": "c4677", "pos": "n", "morpho": "n-s---fn1-"},
    "cupula2": {"lemma": "cupula", "uri": "c4677", "pos": "n", "morpho": "n-s---fn1-"},
    "curio1": {"lemma": "curio", "uri": "c4687", "pos": "n", "morpho": "n-s---mn3-"},
    "curio3": {"lemma": "curio", "uri": "c4687", "pos": "n", "morpho": "n-s---mn3-"},
    "curius1": {"lemma": "curius", "uri": "49459", "pos": "a", "morpho": "aps---mn1-"},
    "Curius2": {"lemma": "Curius", "uri": "59651", "pos": "a", "morpho": "aps---mn1-"},
    "cursor1": {"lemma": "cursor", "uri": "c4722", "pos": "n", "morpho": "n-s---mn3-"},
    "cycnus1": {"lemma": "cycnus", "uri": "c4784", "pos": "n", "morpho": "n-s---mn2-"},
    "Cyme1": {"lemma": "Cyme", "uri": "59666", "pos": "n", "morpho": "n-s---fn1-"},
    "Cyme2": {"lemma": "Cyme", "uri": "59666", "pos": "n", "morpho": "n-s---fn1-"},
    "Cynosura1": {"lemma": "Cynosura", "uri": "59677", "pos": "n", "morpho": "n-s---fn1-"},
    "Cyprus1": {"lemma": "Cyprus", "uri": "59683", "pos": "n", "morpho": "n-s---mn2-"},
    "cyprus2": {"lemma": "cyprus", "uri": "c4853", "pos": "n", "morpho": "n-s---fn2-"},
    "cypselus1": {"lemma": "cypselus", "uri": "c4854", "pos": "n", "morpho": "n-s---mn2-"},
    "Cypselus2": {"lemma": "Cypselus", "uri": "59685", "pos": "n", "morpho": "n-s---mn2-"},
    "Cyrene1": {"lemma": "Cyrene", "uri": "59687", "pos": "n", "morpho": "n-s---fn1-"},
    "Cyrene2": {"lemma": "Cyrene", "uri": "59687", "pos": "n", "morpho": "n-s---fn1-"},
    "Cytis1": {"lemma": "Cytis", "uri": "59700", "pos": "n", "morpho": "n-s---fn3-"},
    "cytis2": {"lemma": "cytis", "uri": "106773", "pos": "n", "morpho": "n-s---fn3i"},
    "daemon1": {"lemma": "daemon", "uri": "d0011", "pos": "n", "morpho": "n-s---mn3-"},
    "Daemon2": {"lemma": "Daemon", "uri": "59707", "pos": "n", "morpho": "n-s---nn3-"},
    "Dama2": {"lemma": "Dama", "uri": "33826", "pos": "n", "morpho": "n-s---fn1-"},
    "Dardanus1": {"lemma": "Dardanus", "uri": "59722", "pos": "n", "morpho": "n-s---mn2-"},
    "Dardanus2": {"lemma": "Dardanus", "uri": "59722", "pos": "n", "morpho": "n-s---mn2-"},
    "de1": {"lemma": "de", "uri": "d0071", "pos": "p", "morpho": "p---------"},
    "de2": {"lemma": "de", "uri": "d0071", "pos": "p", "morpho": "p---------"},
    "deceptus1": {"lemma": "deceptus", "uri": "106879", "pos": "a", "morpho": "aps---mn1-"},
    "deceptus2": {"lemma": "deceptus", "uri": "d9519", "pos": "n", "morpho": "n-s---mn4-"},
    "Decianus1": {"lemma": "Decianus", "uri": "59728", "pos": "n", "morpho": "n-s---mn2-"},
    "Decianus2": {"lemma": "Decianus", "uri": "59728", "pos": "n", "morpho": "n-s---mn2-"},
    "decimus1": {"lemma": "decimus", "uri": "d0935", "pos": "a", "morpho": "aps---mn1-"},
    "Decimus2": {"lemma": "Decimus", "uri": "59730", "pos": "n", "morpho": "n-s---mn2-"},
    "decoctus1": {"lemma": "decoctus", "uri": "56347", "pos": "a", "morpho": "aps---mn1-"},
    "decoctus2": {"lemma": "decoctus", "uri": "d0240", "pos": "n", "morpho": "n-s---mn4-"},
    "decurio1": {"lemma": "decurio", "uri": "d0274", "pos": "v", "morpho": "v1spia--1-"},
    "decurio2": {"lemma": "decurio", "uri": "d0275", "pos": "n", "morpho": "n-s---mn3-"},
    "decursus1": {"lemma": "decursus", "uri": "106947", "pos": "a", "morpho": "aps---mn1-"},
    "decursus2": {"lemma": "decursus", "uri": "d0290", "pos": "n", "morpho": "n-s---mn4-"},
    "decutio1": {"lemma": "decutio", "uri": "d0295", "pos": "v", "morpho": "v1spia--3i"},
    "decutio2": {"lemma": "decutio", "uri": "d0295", "pos": "v", "morpho": "v1spia--3i"},
    "deductus2": {"lemma": "deductus", "uri": "32801", "pos": "a", "morpho": "aps---mn1-"},
    "deductus3": {"lemma": "deductus", "uri": "d9521", "pos": "n", "morpho": "n-s---mn4-"},
    "defectus1": {"lemma": "defectus", "uri": "98101", "pos": "a", "morpho": "aps---mn1-"},
    "defectus2": {"lemma": "defectus", "uri": "d9522", "pos": "n", "morpho": "n-s---mn4-"},
    "deflexus1": {"lemma": "deflexus", "uri": "107005", "pos": "a", "morpho": "aps---mn1-"},
    "deflexus2": {"lemma": "deflexus", "uri": "d9523", "pos": "n", "morpho": "n-s---mn4-"},
    "deformatio1": {"lemma": "deformatio", "uri": "d1467", "pos": "n", "morpho": "n-s---fn3-"},
    "deformatio2": {"lemma": "deformatio", "uri": "d1467", "pos": "n", "morpho": "n-s---fn3-"},
    "deformo1": {"lemma": "deformo", "uri": "d0403", "pos": "v", "morpho": "v1spia--1-"},
    "deformo2": {"lemma": "deformo", "uri": "d0403", "pos": "v", "morpho": "v1spia--1-"},
    "defossus1": {"lemma": "defossus", "uri": "107016", "pos": "a", "morpho": "aps---mn1-"},
    "defossus2": {"lemma": "defossus", "uri": "d9525", "pos": "n", "morpho": "n-s---mn4-"},
    "defunctus1": {"lemma": "defunctus", "uri": None, "pos": "a", "morpho": "aps---mn1-"},
    "defunctus2": {"lemma": "defunctus", "uri": "d9526", "pos": "n", "morpho": "n-s---mn4-"},
    "dejectus1": {"lemma": "deiectus", "uri": "48126", "pos": "a", "morpho": "aps---mn1-"},
    "dejectus2": {"lemma": "deiectus", "uri": "d9528", "pos": "n", "morpho": "n-s---mn4-"},
    "delapsus1": {"lemma": "delapsus", "uri": "107085", "pos": "a", "morpho": "aps---mn1-"},
    "delapsus2": {"lemma": "delapsus", "uri": "d9529", "pos": "n", "morpho": "n-s---mn4-"},
    "delector1": {"lemma": "delector", "uri": "132405", "pos": "v", "morpho": "v1spid--1-"},
    "delector2": {"lemma": "delector", "uri": "d0519", "pos": "n", "morpho": "n-s---mn3-"},
    "delectus1": {"lemma": "delectus", "uri": "45090", "pos": "a", "morpho": "aps---mn1-"},
    "delectus2": {"lemma": "delectus", "uri": "d9530", "pos": "n", "morpho": "n-s---mn4-"},
    "delicia1": {"lemma": "delicia", "uri": "d0550", "pos": "n", "morpho": "n-s---fn1-"},
    "delicia2": {"lemma": "delicia", "uri": "d0550", "pos": "n", "morpho": "n-s---fn1-"},
    "deligo1": {"lemma": "deligo", "uri": "d0563", "pos": "v", "morpho": "v1spia--3-"},
    "deligo2": {"lemma": "deligo", "uri": "d0564", "pos": "v", "morpho": "v1spia--1-"},
    "deliquium1": {"lemma": "deliquium", "uri": "d1469", "pos": "n", "morpho": "n-s---nn2-"},
    "deliquium2": {"lemma": "deliquium", "uri": "d1469", "pos": "n", "morpho": "n-s---nn2-"},
    "demersus1": {"lemma": "demersus", "uri": "33872", "pos": "a", "morpho": "aps---mn1-"},
    "demersus2": {"lemma": "demersus", "uri": "d9532", "pos": "n", "morpho": "n-s---mn4-"},
    "demeto1": {"lemma": "demeto", "uri": "d0628", "pos": "v", "morpho": "v1spia--3-"},
    "demeto2": {"lemma": "demeto", "uri": "107156", "pos": "v", "morpho": "v1spia--1-"},
    "dentio1": {"lemma": "dentio", "uri": "d0727", "pos": "v", "morpho": "v1spia--4-"},
    "dentio2": {"lemma": "dentio", "uri": "d0728", "pos": "n", "morpho": "n-s---fn3-"},
    "derelictus1": {"lemma": "derelictus", "uri": "98135", "pos": "a", "morpho": "aps---mn1-"},
    "derelictus2": {"lemma": "derelictus", "uri": "d9535", "pos": "n", "morpho": "n-s---mn4-"},
    "derisus1": {"lemma": "derisus", "uri": "107315", "pos": "a", "morpho": "aps---mn1-"},
    "derisus2": {"lemma": "derisus", "uri": "d9536", "pos": "n", "morpho": "n-s---mn4-"},
    "descensus1": {"lemma": "descensus", "uri": "107333", "pos": "a", "morpho": "aps---mn1-"},
    "descensus2": {"lemma": "descensus", "uri": "d9537", "pos": "n", "morpho": "n-s---mn4-"},
    "desero1": {"lemma": "desero", "uri": None, "pos": "v", "morpho": "v1spia--3-"},
    "desero2": {"lemma": "desero", "uri": None, "pos": "v", "morpho": "v1spia--3-"},
    "desitus1": {"lemma": "desitus", "uri": "40687", "pos": "a", "morpho": "aps---mn1-"},
    "desitus2": {"lemma": "desitus", "uri": "40687", "pos": "a", "morpho": "aps---mn1-"},
    "desitus3": {"lemma": "desitus", "uri": "d9538", "pos": "n", "morpho": "n-s---mn4-"},
    "despectus1": {"lemma": "despectus", "uri": "22389", "pos": "a", "morpho": "aps---mn1-"},
    "despectus2": {"lemma": "despectus", "uri": "d9539", "pos": "n", "morpho": "n-s---mn4-"},
    "despicatus1": {"lemma": "despicatus", "uri": "107368", "pos": "a", "morpho": "aps---mn1-"},
    "despicatus2": {"lemma": "despicatus", "uri": "d8010", "pos": "n", "morpho": "n-s---mn4-"},
    "detentus1": {"lemma": "detentus", "uri": "107407", "pos": "a", "morpho": "aps---mn1-"},
    "detentus2": {"lemma": "detentus", "uri": "d1090", "pos": "n", "morpho": "n-s---mn4-"},
    "detestatio1": {"lemma": "detestatio", "uri": "d1470", "pos": "n", "morpho": "n-s---fn3-"},
    "detestatio2": {"lemma": "detestatio", "uri": "d1470", "pos": "n", "morpho": "n-s---fn3-"},
    "detractus1": {"lemma": "detractus", "uri": "107422", "pos": "a", "morpho": "aps---mn1-"},
    "detractus2": {"lemma": "detractus", "uri": "d9541", "pos": "n", "morpho": "n-s---mn4-"},
    "detritus1": {"lemma": "detritus", "uri": "22456", "pos": "a", "morpho": "aps---mn1-"},
    "detritus2": {"lemma": "detritus", "uri": "d9540", "pos": "n", "morpho": "n-s---mn4-"},
    "deversor1": {"lemma": "deuersor", "uri": "d1147", "pos": "v", "morpho": "v1spid--1-"},
    "deversor2": {"lemma": "deuersor", "uri": "d1148", "pos": "n", "morpho": "n-s---mn3-"},
    "dico1": {"lemma": "dico", "uri": "d1349", "pos": "v", "morpho": "v1spia--1-"},
    "dico2": {"lemma": "dico", "uri": "d1350", "pos": "v", "morpho": "v1spia--3-"},
    "dictus1": {"lemma": "dictus", "uri": "107591", "pos": "a", "morpho": "aps---mn1-"},
    "dictus2": {"lemma": "dictus", "uri": "d9542", "pos": "n", "morpho": "n-s---mn4-"},
    "dido1": {"lemma": "dido", "uri": "d1372", "pos": "v", "morpho": "v1spia--3-"},
    "Dido2": {"lemma": "Dido", "uri": "22505", "pos": "n", "morpho": "n-s---fn3-"},
    "digestus1": {"lemma": "digestus", "uri": "52948", "pos": "a", "morpho": "aps---mn1-"},
    "digestus2": {"lemma": "digestus", "uri": "d9544", "pos": "n", "morpho": "n-s---mn4-"},
    "digitus1": {"lemma": "digitus", "uri": "d1434", "pos": "n", "morpho": "n-s---mn2-"},
    "Digitus2": {"lemma": "Digitus", "uri": "59776", "pos": "n", "morpho": "n-s---mn2-"},
    "digressus1": {"lemma": "digressus", "uri": "107650", "pos": "a", "morpho": "aps---mn1-"},
    "digressus2": {"lemma": "digressus", "uri": "d9545", "pos": "n", "morpho": "n-s---mn4-"},
    "dilectus1": {"lemma": "dilectus", "uri": "98172", "pos": "a", "morpho": "aps---mn1-"},
    "dilectus2": {"lemma": "dilectus", "uri": "d9530", "pos": "n", "morpho": "n-s---mn4-"},
    "diluvio1": {"lemma": "diluuio", "uri": "d1596", "pos": "v", "morpho": "v1spia--1-"},
    "diluvio2": {"lemma": "diluuio", "uri": "d1597", "pos": "n", "morpho": "n-s---fn3-"},
    "Dionysia1": {"lemma": "Dionysia", "uri": "59788", "pos": "n", "morpho": "n-s---fn1-"},
    "Dionysia2": {"lemma": "Dionysia", "uri": "59788", "pos": "n", "morpho": "n-s---fn1-"},
    "dipsas1": {"lemma": "dipsas", "uri": "d1655", "pos": "n", "morpho": "n-s---fn3-"},
    "Dipsas2": {"lemma": "Dipsas", "uri": "59797", "pos": "n", "morpho": "n-s---mn3-"},
    "diremptus1": {"lemma": "diremptus", "uri": "107739", "pos": "a", "morpho": "aps---mn1-"},
    "diremptus2": {"lemma": "diremptus", "uri": "d9547", "pos": "n", "morpho": "n-s---mn4-"},
    "direptus1": {"lemma": "direptus", "uri": "107740", "pos": "a", "morpho": "aps---mn1-"},
    "direptus2": {"lemma": "direptus", "uri": "d9548", "pos": "n", "morpho": "n-s---mn4-"},
    "dis1": {"lemma": "dis", "uri": "d2023", "pos": "a", "morpho": "aps---an3-"},
    "dis3": {"lemma": "dis", "uri": None, "pos": "r", "morpho": "rp--------"},
    "discessus1": {"lemma": "discessus", "uri": "107767", "pos": "a", "morpho": "aps---mn1-"},
    "discessus2": {"lemma": "discessus", "uri": "d9549", "pos": "n", "morpho": "n-s---mn4-"}, "discruciatus1": {
        "lemma": "discruciatus",
        "uri": "d9550",
        "pos": "n",
        "morpho": "n-s---mn4-"
    },
    "discruciatus2": {
        "lemma": "discruciatus", "uri": "d9550", "pos": "n", "morpho": "n-s---mn4-"
    }, "discursus1": {"lemma": "discursus", "uri": "107828", "pos": "a", "morpho": "aps---mn1-"}, "discursus2": {
        "lemma": "discursus", "uri": "d9552", "pos": "n", "morpho": "n-s---mn4-"
    }, "discus1": {"lemma": "discus", "uri": "d1778", "pos": "n", "morpho": "n-s---mn2-"}, "discussus1": {
        "lemma": "discussus", "uri": "107834", "pos": "a", "morpho": "aps---mn1-"
    }, "discussus2": {"lemma": "discussus", "uri": "107835", "pos": "n", "morpho": "n-s---mn4-"}, "disjectus1": {
        "lemma": "disiectus", "uri": "107846", "pos": "a", "morpho": "aps---mn1-"
    }, "disjectus2": {"lemma": "disiectus", "uri": "d1803", "pos": "n", "morpho": "n-s---mn4-"}, "dispectus1": {
        "lemma": "dispectus", "uri": "107868", "pos": "a", "morpho": "aps---mn1-"
    }, "dispectus2": {"lemma": "dispectus", "uri": "d9553", "pos": "n", "morpho": "n-s---mn4-"}, "dispendo1": {
        "lemma": "dispendo", "uri": "d1463", "pos": "v", "morpho": "v1spia--3-"
    }, "dispendo2": {"lemma": "dispendo", "uri": "d1463", "pos": "v", "morpho": "v1spia--3-"}, "dispositus1": {
        "lemma": "dispositus", "uri": "98205", "pos": "a", "morpho": "aps---mn1-"
    }, "dispositus2": {"lemma": "dispositus", "uri": None, "pos": "n", "morpho": "n-s---mn4-"}, "dissensus1": {
        "lemma": "dissensus", "uri": "29603", "pos": "a", "morpho": "aps---mn1-"
    }, "dissensus2": {"lemma": "dissensus", "uri": "d9556", "pos": "n", "morpho": "n-s---mn4-"}, "dissero1": {
        "lemma": "dissero", "uri": "d1885", "pos": "v", "morpho": "v1spia--3-"
    }, "dissero2": {"lemma": "dissero", "uri": "d1885", "pos": "v", "morpho": "v1spia--3-"}, "dissitus1": {
        "lemma": "dissitus", "uri": "d1916", "pos": "a", "morpho": "aps---mn1-"
    }, "dissitus2": {"lemma": "dissitus", "uri": "d1916", "pos": "a", "morpho": "aps---mn1-"}, "distentus1": {
        "lemma": "distentus", "uri": "22641", "pos": "a", "morpho": "aps---mn1-"
    }, "distentus2": {"lemma": "distentus", "uri": "22641", "pos": "a", "morpho": "aps---mn1-"}, "distentus3": {
        "lemma": "distentus", "uri": None, "pos": "n", "morpho": "n-s---mn4-"
    }, "distinctus1": {"lemma": "distinctus", "uri": "22644", "pos": "a", "morpho": "aps---mn1-"}, "distinctus2": {
        "lemma": "distinctus", "uri": "d9558", "pos": "n", "morpho": "n-s---mn4-"
    }, "distractus1": {"lemma": "distractus", "uri": "57050", "pos": "a", "morpho": "aps---mn1-"}, "distractus2": {
        "lemma": "distractus", "uri": "d9559", "pos": "n", "morpho": "n-s---mn4-"
    }, "dius1": {"lemma": "dius", "uri": "d1461", "pos": "a", "morpho": "aps---mn1-"}, "dius2": {
        "lemma": "dius", "uri": "50061", "pos": "r", "morpho": "rp--------"
    }, "divisus1": {"lemma": "diuisus", "uri": "98223", "pos": "a", "morpho": "aps---mn1-"}, "divisus2": {
        "lemma": "diuisus", "uri": "d2003", "pos": "n", "morpho": "n-s---mn4-"
    }, "do1": {"lemma": "do", "uri": "d2066", "pos": "v", "morpho": "v1spia--1-"}, "do2": {
        "lemma": "do", "uri": "d2066", "pos": "v", "morpho": "v1spia--1-"
    }, "do3": {"lemma": "do", "uri": "d2066", "pos": "v", "morpho": "v1spia--1-"}, "dolabella1": {
        "lemma": "dolabella", "uri": "d2103", "pos": "n", "morpho": "n-s---fn1-"
    }, "dolichos2": {"lemma": "dolichos", "uri": "d2117", "pos": "n", "morpho": "n-s---mn2g"}, "dolo1": {
        "lemma": "dolo", "uri": "d2124", "pos": "v", "morpho": "v1spia--1-"
    }, "domitius1": {"lemma": "domitius", "uri": "108152", "pos": "a", "morpho": "aps---mn1-"}, "Domitius2": {
        "lemma": "Domitius", "uri": "59805", "pos": "n", "morpho": "n-s---mn2-"
    }, "domitus1": {"lemma": "domitus", "uri": "108154", "pos": "a", "morpho": "aps---mn1-"}, "domitus2": {
        "lemma": "domitus", "uri": "d9563", "pos": "n", "morpho": "n-s---mn4-"
    }, "Dossennus2": {"lemma": "Dossennus", "uri": "108190", "pos": "n", "morpho": "n-s---mn2-"}, "doto1": {
        "lemma": "doto", "uri": "d2200", "pos": "v", "morpho": "v1spia--1-"
    }, "draco1": {"lemma": "draco", "uri": "d2206", "pos": "n", "morpho": "n-s---mn3-"}, "Draco2": {
        "lemma": "Draco", "uri": "59812", "pos": "n", "morpho": "n-s---mn3-"
    }, "dromo1": {"lemma": "dromo", "uri": "d2232", "pos": "n", "morpho": "n-s---mn3-"}, "Dryas1": {
        "lemma": "Dryas", "uri": "d2245", "pos": "n", "morpho": "n-s---fn3-"
    }, "Dryas2": {"lemma": "Dryas", "uri": "d2245", "pos": "n", "morpho": "n-s---fn3-"}, "ductus1": {
        "lemma": "ductus", "uri": "108269", "pos": "a", "morpho": "aps---mn1-"
    }, "ductus2": {"lemma": "ductus", "uri": "d9564", "pos": "n", "morpho": "n-s---mn4-"}, "duplo1": {
        "lemma": "duplo", "uri": "d2378", "pos": "v", "morpho": "v1spia--1-"
    }, "duplo2": {"lemma": "duplo", "uri": "22749", "pos": "r", "morpho": "rp--------"}, "durius1": {
        "lemma": "durius", "uri": "d2398", "pos": "a", "morpho": "aps---mn1-"
    }, "echinus1": {"lemma": "echinus", "uri": "e0048", "pos": "n", "morpho": "n-s---mn2-"}, "Echinus2": {
        "lemma": "Echinus", "uri": "59834", "pos": "n", "morpho": "n-s---mn2-"
    }, "echion1": {"lemma": "echion", "uri": "108433", "pos": "n", "morpho": "n-s---nn2g"}, "ecqui1": {
        "lemma": "ecqui", "uri": "98280", "pos": "r", "morpho": "rp--------"
    }, "ecqui2": {"lemma": "ecqui", "uri": "98280", "pos": "r", "morpho": "rp--------"}, "editus1": {
        "lemma": "editus", "uri": "22779", "pos": "a", "morpho": "aps---mn1-"
    }, "editus2": {"lemma": "editus", "uri": "e0128", "pos": "n", "morpho": "n-s---mn4-"}, "edo3": {
        "lemma": "edo", "uri": "e0096", "pos": "n", "morpho": "n-s---mn3-"
    }, "educo1": {"lemma": "educo", "uri": "e0106", "pos": "v", "morpho": "v1spia--3-"}, "educo2": {
        "lemma": "educo", "uri": "e0105", "pos": "v", "morpho": "v1spia--1-"
    }, "effectus1": {"lemma": "effectus", "uri": "98287", "pos": "a", "morpho": "aps---mn1-"}, "effectus2": {
        "lemma": "effectus", "uri": "e9981", "pos": "n", "morpho": "n-s---mn4-"
    }, "effero1": {"lemma": "effero", "uri": "e0127", "pos": "v", "morpho": "v1spia--1-"}, "effero2": {
        "lemma": "effero", "uri": "e0127", "pos": "v", "morpho": "v1spia--1-"
    }, "egestus1": {"lemma": "egestus", "uri": "108588", "pos": "a", "morpho": "aps---mn1-"}, "egestus2": {
        "lemma": "egestus", "uri": "e9965", "pos": "n", "morpho": "n-s---mn4-"
    }, "egressus1": {"lemma": "egressus", "uri": "e9966", "pos": "n", "morpho": "n-s---mn4-"}, "egressus2": {
        "lemma": "egressus", "uri": "e9966", "pos": "n", "morpho": "n-s---mn4-"
    }, "ejectus1": {"lemma": "eiectus", "uri": "108608", "pos": "a", "morpho": "aps---mn1-"}, "ejectus2": {
        "lemma": "eiectus", "uri": "e9967", "pos": "n", "morpho": "n-s---mn4-"
    }, "elate1": {"lemma": "elate", "uri": "48335", "pos": "r", "morpho": "rp--------"}, "elate2": {
        "lemma": "elate", "uri": "e0262", "pos": "n", "morpho": "n-s---fn1g"
    }, "elector1": {"lemma": "elector", "uri": "e0277", "pos": "n", "morpho": "n-s---mn3-"}, "elector2": {
        "lemma": "elector", "uri": "e0277", "pos": "n", "morpho": "n-s---mn3-"
    }, "electrus1": {"lemma": "electrus", "uri": "e0281", "pos": "a", "morpho": "aps---mn1-"}, "Electrus2": {
        "lemma": "Electrus", "uri": "59846", "pos": "n", "morpho": "n-s---mn2-"
    }, "electus1": {"lemma": "electus", "uri": "58144", "pos": "a", "morpho": "aps---mn1-"}, "electus2": {
        "lemma": "electus", "uri": "e9970", "pos": "n", "morpho": "n-s---mn4-"
    }, "elegus1": {"lemma": "elegus", "uri": "108669", "pos": "a", "morpho": "aps---mn1-"}, "elegus2": {
        "lemma": "elegus", "uri": "30651", "pos": "n", "morpho": "n-s---mn2-"
    }, "Elias1": {"lemma": "Elias", "uri": "101252", "pos": "n", "morpho": "n-s---mn1g"}, "Elias2": {
        "lemma": "Elias", "uri": "101252", "pos": "n", "morpho": "n-s---mn1g"
    }, "emersus1": {"lemma": "emersus", "uri": "108809", "pos": "a", "morpho": "aps---mn1-"}, "emersus2": {
        "lemma": "emersus", "uri": "e0451", "pos": "n", "morpho": "n-s---mn4-"
    }, "emissus1": {"lemma": "emissus", "uri": "108826", "pos": "a", "morpho": "aps---mn1-"}, "emissus2": {
        "lemma": "emissus", "uri": "e9971", "pos": "n", "morpho": "n-s---mn4-"
    }, "enixus1": {"lemma": "enixus", "uri": "50725", "pos": "a", "morpho": "aps---mn1-"}, "enixus2": {
        "lemma": "enixus", "uri": "e0580", "pos": "n", "morpho": "n-s---mn4-"
    }, "eo1": {"lemma": "eo", "uri": "e0655", "pos": "v", "morpho": "v1spia--4-"}, "eo2": {
        "lemma": "eo", "uri": "98345", "pos": "r", "morpho": "rp--------"
    }, "ephorus1": {"lemma": "ephorus", "uri": "e0699", "pos": "n", "morpho": "n-s---mn2-"}, "Ephorus2": {
        "lemma": "Ephorus", "uri": "59879", "pos": "n", "morpho": "n-s---mn2-"
    }, "Epiphania1": {"lemma": "Epiphania", "uri": "29277", "pos": "n", "morpho": "n-s---fn1-"}, "Epiphania2": {
        "lemma": "Epiphania", "uri": "29277", "pos": "n", "morpho": "n-s---fn1-"
    }, "epulo1": {"lemma": "epulo", "uri": "e0291", "pos": "n", "morpho": "n-s---mn3-"}, "equitatus1": {
        "lemma": "equitatus", "uri": "e0863", "pos": "n", "morpho": "n-s---mn4-"
    }, "equitatus2": {"lemma": "equitatus", "uri": "e0863", "pos": "n", "morpho": "n-s---mn4-"}, "er1": {
        "lemma": "er", "uri": "e0842", "pos": "n", "morpho": "n-s---mn3-"
    }, "Er2": {"lemma": "Er", "uri": "59896", "pos": "n", "morpho": "n-s---mn3-"}, "erro1": {
        "lemma": "erro", "uri": "e0925", "pos": "v", "morpho": "v1spia--1-"
    }, "erro2": {"lemma": "erro", "uri": "e0926", "pos": "n", "morpho": "n-s---mn3-"}, "eruditus1": {
        "lemma": "eruditus", "uri": "22942", "pos": "a", "morpho": "aps---mn1-"
    }, "eruditus2": {"lemma": "eruditus", "uri": "e0947", "pos": "n", "morpho": "n-s---mn4-"}, "erugo1": {
        "lemma": "erugo", "uri": "e0944", "pos": "v", "morpho": "v1spia--1-"
    }, "erugo2": {"lemma": "erugo", "uri": "e0944", "pos": "v", "morpho": "v1spia--1-"}, "esurio1": {
        "lemma": "esurio", "uri": "e0993", "pos": "v", "morpho": "v1spia--4-"
    }, "esurio2": {"lemma": "esurio", "uri": "e0994", "pos": "n", "morpho": "n-s---mn3-"}, "esus1": {
        "lemma": "esus", "uri": "109353", "pos": "a", "morpho": "aps---mn1-"
    },
    "esus2": {"lemma": "esus", "uri": "e9959", "pos": "n", "morpho": "n-s---mn4-"},
    "etiam1": {"lemma": "etiam", "uri": "e1010", "pos": "r", "morpho": "rp--------"},
    "Euryalus1": {
        "lemma": "Euryalus", "uri": "59957", "pos": "n", "morpho": "n-s---mn2-"
    }, "Euryalus2": {"lemma": "Euryalus", "uri": "59957", "pos": "n", "morpho": "n-s---mn2-"}, "eusebes1": {
        "lemma": "eusebes", "uri": "e1155", "pos": "n", "morpho": "n-s---nn3-"
    }, "Eusebes2": {"lemma": "Eusebes", "uri": "59968", "pos": "n", "morpho": "n-p---mn3-"}, "evallo1": {
        "lemma": "euallo", "uri": "e1027", "pos": "v", "morpho": "v1spia--1-"
    }, "evallo2": {"lemma": "euallo", "uri": "e1028", "pos": "v", "morpho": "v1spia--3-"}, "evectus1": {
        "lemma": "euectus", "uri": "109398", "pos": "a", "morpho": "aps---mn1-"
    }, "evectus2": {"lemma": "euectus", "uri": "e9928", "pos": "n", "morpho": "n-s---mn4-"}, "evito1": {
        "lemma": "euito", "uri": "e1102", "pos": "v", "morpho": "v1spia--1-"
    }, "evito2": {"lemma": "euito", "uri": "e1102", "pos": "v", "morpho": "v1spia--1-"}, "exactus1": {
        "lemma": "exactus", "uri": "22995", "pos": "a", "morpho": "aps---mn1-"
    }, "exactus2": {"lemma": "exactus", "uri": "e9931", "pos": "n", "morpho": "n-s---mn4-"}, "excidium1": {
        "lemma": "excidium", "uri": "e8306", "pos": "n", "morpho": "n-s---nn2-"
    }, "excidium2": {"lemma": "excidium", "uri": "e8306", "pos": "n", "morpho": "n-s---nn2-"}, "excitus1": {
        "lemma": "excitus", "uri": "98395", "pos": "a", "morpho": "aps---mn1-"
    }, "excitus2": {"lemma": "excitus", "uri": "e9933", "pos": "n", "morpho": "n-s---mn4-"}, "excogitatus1": {
        "lemma": "excogitatus", "uri": "109681", "pos": "a", "morpho": "aps---mn1-"
    }, "excogitatus2": {"lemma": "excogitatus", "uri": "109681", "pos": "a", "morpho": "aps---mn1-"}, "excolo1": {
        "lemma": "excolo", "uri": "e1348", "pos": "v", "morpho": "v1spia--3-"
    }, "excolo2": {"lemma": "excolo", "uri": "e1349", "pos": "v", "morpho": "v1spia--1-"}, "excrementum1": {
        "lemma": "excrementum", "uri": "e1367", "pos": "n", "morpho": "n-s---nn2-"
    }, "excrementum2": {"lemma": "excrementum", "uri": "e1367", "pos": "n", "morpho": "n-s---nn2-"}, "excretus1": {
        "lemma": "excretus", "uri": "109703", "pos": "a", "morpho": "aps---mn1-"
    }, "excretus2": {"lemma": "excretus", "uri": "109703", "pos": "a", "morpho": "aps---mn1-"}, "excursus1": {
        "lemma": "excursus", "uri": "109727", "pos": "a", "morpho": "aps---mn1-"
    }, "excursus2": {"lemma": "excursus", "uri": "e9936", "pos": "n", "morpho": "n-s---mn4-"}, "excussus1": {
        "lemma": "excussus", "uri": "57914", "pos": "a", "morpho": "aps---mn1-"
    }, "excussus2": {"lemma": "excussus", "uri": "e1412", "pos": "n", "morpho": "n-s---mn4-"}, "exemptus1": {
        "lemma": "exemptus", "uri": "109766", "pos": "a", "morpho": "aps---mn1-"
    }, "exemptus2": {"lemma": "exemptus", "uri": "e9937", "pos": "n", "morpho": "n-s---mn4-"}, "exercitus1": {
        "lemma": "exercitus", "uri": "98406", "pos": "a", "morpho": "aps---mn1-"
    }, "exercitus2": {"lemma": "exercitus", "uri": "e1414", "pos": "n", "morpho": "n-s---mn4-"}, "exitus1": {
        "lemma": "exitus", "uri": "109841", "pos": "a", "morpho": "aps---mn1-"
    }, "exitus2": {"lemma": "exitus", "uri": "e9938", "pos": "n", "morpho": "n-s---mn4-"}, "exorsus1": {
        "lemma": "exorsus", "uri": "109882", "pos": "a", "morpho": "aps---mn1-"
    }, "exorsus2": {"lemma": "exorsus", "uri": "e9939", "pos": "n", "morpho": "n-s---mn4-"}, "exortus1": {
        "lemma": "exortus", "uri": "109884", "pos": "a", "morpho": "aps---mn1-"
    }, "exortus2": {"lemma": "exortus", "uri": "e9940", "pos": "n", "morpho": "n-s---mn4-"}, "explicatus1": {
        "lemma": "explicatus", "uri": "109952", "pos": "a", "morpho": "aps---mn1-"
    }, "explicatus2": {"lemma": "explicatus", "uri": "e9942", "pos": "n", "morpho": "n-s---mn4-"}, "expressus1": {
        "lemma": "expressus", "uri": "23138", "pos": "a", "morpho": "aps---mn1-"
    }, "expressus2": {"lemma": "expressus", "uri": "e9944", "pos": "n", "morpho": "n-s---mn4-"}, "exstinctus1": {
        "lemma": "exstinctus", "uri": "49596", "pos": "a", "morpho": "aps---mn1-"
    }, "exstinctus2": {"lemma": "exstinctus", "uri": "e9946", "pos": "n", "morpho": "n-s---mn4-"}, "extentus1": {
        "lemma": "extentus", "uri": "42005", "pos": "a", "morpho": "aps---mn1-"
    }, "extentus2": {"lemma": "extentus", "uri": "50941", "pos": "n", "morpho": "n-s---mn4-"}, "extersus1": {
        "lemma": "extersus", "uri": "110156", "pos": "a", "morpho": "aps---mn1-"
    }, "extersus2": {"lemma": "extersus", "uri": "e9948", "pos": "n", "morpho": "n-s---mn4-"}, "extrinsecus1": {
        "lemma": "extrinsecus", "uri": "e1887", "pos": "r", "morpho": "rp--------"
    }, "extrinsecus2": {"lemma": "extrinsecus", "uri": "28546", "pos": "a", "morpho": "aps---mn1-"}, "faber1": {
        "lemma": "faber", "uri": "f0011", "pos": "n", "morpho": "n-s---mn2r"
    }, "faber3": {"lemma": "faber", "uri": "f0011", "pos": "n", "morpho": "n-s---mn2r"}, "factus1": {
        "lemma": "factus", "uri": "29797", "pos": "a", "morpho": "aps---mn1-"
    }, "factus2": {"lemma": "factus", "uri": "f9201", "pos": "n", "morpho": "n-s---mn4-"}, "falcula1": {
        "lemma": "falcula", "uri": "f0119", "pos": "n", "morpho": "n-s---fn1-"
    }, "Falcula2": {"lemma": "Falcula", "uri": "59980", "pos": "n", "morpho": "n-s---fn1-"}, "falso1": {
        "lemma": "falso", "uri": "f0144", "pos": "v", "morpho": "v1spia--1-"
    }, "falso2": {"lemma": "falso", "uri": "98485", "pos": "r", "morpho": "rp--------"}, "famulus1": {
        "lemma": "famulus", "uri": "f0172", "pos": "n", "morpho": "n-s---mn2-"
    }, "famulus2": {"lemma": "famulus", "uri": "f0083", "pos": "a", "morpho": "aps---mn1-"}, "fanum1": {
        "lemma": "fanum", "uri": "f0187", "pos": "n", "morpho": "n-s---nn2-"
    }, "Fanum2": {"lemma": "Fanum", "uri": "59985", "pos": "n", "morpho": "n-s---nn2-"}, "Farfarus2": {
        "lemma": "Farfarus", "uri": "110386", "pos": "n", "morpho": "n-s---mn2-"
    }, "fartus1": {"lemma": "fartus", "uri": "110419", "pos": "a", "morpho": "aps---mn1-"}, "fartus2": {
        "lemma": "fartus", "uri": "f1272", "pos": "n", "morpho": "n-s---mn4-"
    }, "fastus1": {"lemma": "fastus", "uri": "f0248", "pos": "a", "morpho": "aps---mn1-"}, "fastus2": {
        "lemma": "fastus", "uri": "f0248", "pos": "n", "morpho": "n-s---mn4-"
    }, "fastus3": {"lemma": "fastus", "uri": "f0248", "pos": "n", "morpho": "n-s---mn4-"}, "fatuor1": {
        "lemma": "fatuor", "uri": "f0270", "pos": "v", "morpho": "v1spid--1-"
    }, "fatuor2": {"lemma": "fatuor", "uri": "f0270", "pos": "v", "morpho": "v1spid--1-"}, "fatus1": {
        "lemma": "fatus", "uri": "110464", "pos": "a", "morpho": "aps---mn1-"
    }, "fatus2": {"lemma": "fatus", "uri": "f0779", "pos": "n", "morpho": "n-s---mn4-"}, "fatuus1": {
        "lemma": "fatuus", "uri": "f9271", "pos": "a", "morpho": "aps---mn1-"
    }, "faustus1": {"lemma": "faustus", "uri": "f0287", "pos": "a", "morpho": "aps---mn1-"}, "Faustus2": {
        "lemma": "Faustus", "uri": "59986", "pos": "a", "morpho": "aps---fn1-"
    }, "faventia1": {"lemma": "fauentia", "uri": "f0236", "pos": "n", "morpho": "n-s---fn1-"}, "Faventia2": {
        "lemma": "Fauentia", "uri": "59987", "pos": "n", "morpho": "n-s---fn1-"
    }, "felicitas1": {"lemma": "felicitas", "uri": "f0322", "pos": "n", "morpho": "n-s---fn3-"}, "felix1": {
        "lemma": "felix", "uri": "f0327", "pos": "a", "morpho": "aps---an3i"
    }, "ferrarius1": {"lemma": "ferrarius", "uri": "f0390", "pos": "a", "morpho": "aps---mn1-"}, "ferrarius2": {
        "lemma": "ferrarius", "uri": "f0390", "pos": "n", "morpho": "n-s---mn2-"
    }, "festus1": {"lemma": "festus", "uri": "f0444", "pos": "a", "morpho": "aps---mn1-"}, "Festus2": {
        "lemma": "Festus", "uri": "59993", "pos": "n", "morpho": "n-s---mn2-"
    }, "fetus1": {"lemma": "fetus", "uri": "f0456", "pos": "a", "morpho": "aps---mn1-"}, "fetus2": {
        "lemma": "fetus", "uri": "f0456", "pos": "n", "morpho": "n-s---mn4-"
    }, "fidentia1": {"lemma": "fidentia", "uri": "f0486", "pos": "n", "morpho": "n-s---fn1-"}, "Fidentia2": {
        "lemma": "Fidentia", "uri": "60000", "pos": "n", "morpho": "n-s---fn1-"
    }, "fides1": {"lemma": "fides", "uri": "f0495", "pos": "n", "morpho": "n-s---fn5-"}, "fides2": {
        "lemma": "fides", "uri": "f0496", "pos": "n", "morpho": "n-s---fn3i"
    }, "fidus1": {"lemma": "fidus", "uri": "f0507", "pos": "a", "morpho": "aps---mn1-"}, "fidus2": {
        "lemma": "fidus", "uri": "f0507", "pos": "a", "morpho": "aps---mn1-"
    }, "figulus1": {"lemma": "figulus", "uri": "f0517", "pos": "n", "morpho": "n-s---mn2-"}, "Figulus2": {
        "lemma": "Figulus", "uri": "60001", "pos": "n", "morpho": "n-s---mn2-"
    }, "fimbria1": {"lemma": "fimbria", "uri": "f0542", "pos": "n", "morpho": "n-s---fn1-"}, "fimbriatus1": {
        "lemma": "fimbriatus", "uri": "f0543", "pos": "a", "morpho": "aps---mn1-"
    }, "fiscellus1": {"lemma": "fiscellus", "uri": "f9567", "pos": "n", "morpho": "n-s---mn2-"}, "Fiscellus2": {
        "lemma": "Fiscellus", "uri": "60004", "pos": "n", "morpho": "n-s---mn2-"
    }, "flaccus1": {"lemma": "flaccus", "uri": "f0598", "pos": "a", "morpho": "aps---mn1-"}, "Flaccus2": {
        "lemma": "Flaccus", "uri": "60005", "pos": "n", "morpho": "n-s---mn2-"
    }, "flamen1": {"lemma": "flamen", "uri": "f1301", "pos": "n", "morpho": "n-s---nn3-"}, "flamen2": {
        "lemma": "flamen", "uri": "f1301", "pos": "n", "morpho": "n-s---nn3-"
    }, "Flamen3": {"lemma": "Flamen", "uri": "60006", "pos": "n", "morpho": "n-s---mn3-"}, "flaminius1": {
        "lemma": "flaminius", "uri": "f0622", "pos": "a", "morpho": "aps---mn1-"
    }, "Flaminius2": {"lemma": "Flaminius", "uri": "60008", "pos": "a", "morpho": "aps---mn1-"}, "flamma1": {
        "lemma": "flamma", "uri": "f0623", "pos": "n", "morpho": "n-s---fn1-"
    }, "fletus1": {"lemma": "fletus", "uri": "110809", "pos": "a", "morpho": "aps---mn1-"}, "fletus2": {
        "lemma": "fletus", "uri": "f9207", "pos": "n", "morpho": "n-s---mn4-"
    }, "flexus1": {"lemma": "flexus", "uri": "110817", "pos": "a", "morpho": "aps---mn1-"}, "flexus2": {
        "lemma": "flexus", "uri": "f9208", "pos": "n", "morpho": "n-s---mn4-"
    }, "florus1": {"lemma": "florus", "uri": "f0702", "pos": "a", "morpho": "aps---mn1-"}, "Florus2": {
        "lemma": "Florus", "uri": "60014", "pos": "n", "morpho": "n-s---mn2-"
    }, "fluxus1": {"lemma": "fluxus", "uri": "42805", "pos": "a", "morpho": "aps---mn1-"}, "fluxus2": {
        "lemma": "fluxus", "uri": "f9211", "pos": "n", "morpho": "n-s---mn4-"
    }, "foedus1": {"lemma": "foedus", "uri": "f0763", "pos": "a", "morpho": "aps---mn1-"}, "foedus2": {
        "lemma": "foedus", "uri": "f0764", "pos": "n", "morpho": "n-s---nn3-"
    }, "foris1": {"lemma": "foris", "uri": "f0830", "pos": "n", "morpho": "n-s---fn3i"}, "foris2": {
        "lemma": "foris", "uri": "f0831", "pos": "r", "morpho": "rp--------"
    }, "formido1": {"lemma": "formido", "uri": "f0851", "pos": "v", "morpho": "v1spia--1-"}, "formido2": {
        "lemma": "formido", "uri": "f0852", "pos": "n", "morpho": "n-s---fn3-"
    }, "fornicatio1": {"lemma": "fornicatio", "uri": "f0873", "pos": "n", "morpho": "n-s---fn3-"}, "fornicatio2": {
        "lemma": "fornicatio", "uri": "f0873", "pos": "n", "morpho": "n-s---fn3-"
    }, "foruli1": {"lemma": "foruli", "uri": "29786", "pos": "n", "morpho": "n-p---mn2-"}, "Foruli2": {
        "lemma": "Foruli", "uri": "60018", "pos": "n", "morpho": "n-p---mn2-"
    }, "forus1": {"lemma": "forus", "uri": "f0901", "pos": "n", "morpho": "n-s---mn2-"}, "forus2": {
        "lemma": "forus", "uri": "f0901", "pos": "n", "morpho": "n-s---mn2-"
    }, "fotus1": {"lemma": "fotus", "uri": "111046", "pos": "a", "morpho": "aps---mn1-"}, "fotus2": {
        "lemma": "fotus", "uri": "f9213", "pos": "n", "morpho": "n-s---mn4-"
    }, "fratria1": {"lemma": "fratria", "uri": "f0940", "pos": "n", "morpho": "n-s---fn1-"}, "fratria2": {
        "lemma": "fratria", "uri": "f0940", "pos": "n", "morpho": "n-s---fn1-"
    }, "fraus1": {"lemma": "fraus", "uri": "f0956", "pos": "n", "morpho": "n-s---fn3-"}, "fraxinus1": {
        "lemma": "fraxinus", "uri": "f0958", "pos": "n", "morpho": "n-s---fn2-"
    }, "fraxinus2": {"lemma": "fraxinus", "uri": "52283", "pos": "a", "morpho": "aps---mn1-"}, "fretus1": {
        "lemma": "fretus", "uri": "f0981", "pos": "a", "morpho": "aps---mn1-"
    }, "frictus1": {"lemma": "frictus", "uri": "111127", "pos": "a", "morpho": "aps---mn1-"}, "frictus2": {
        "lemma": "frictus", "uri": "111128", "pos": "n", "morpho": "n-s---mn4-"
    }, "frigo1": {"lemma": "frigo", "uri": "f1302", "pos": "v", "morpho": "v1spia--3-"}, "frigo2": {
        "lemma": "frigo", "uri": "f1302", "pos": "v", "morpho": "v1spia--3-"
    }, "frigo3": {"lemma": "frigo", "uri": "f1302", "pos": "v", "morpho": "v1spia--3-"}, "frons1": {
        "lemma": "frons", "uri": "f1031", "pos": "n", "morpho": "n-s---fn3i"
    }, "frons2": {"lemma": "frons", "uri": "f1031", "pos": "n", "morpho": "n-s---fn3i"}, "fronto1": {
        "lemma": "fronto", "uri": "f8034", "pos": "n", "morpho": "n-s---mn3-"
    }, "Fronto2": {"lemma": "Fronto", "uri": "60025", "pos": "n", "morpho": "n-s---mn3-"}, "fructus1": {
        "lemma": "fructus", "uri": "f1058", "pos": "n", "morpho": "n-s---mn4-"
    }, "fructus2": {"lemma": "fructus", "uri": "f1058", "pos": "n", "morpho": "n-s---mn4-"}, "fucinus1": {
        "lemma": "fucinus", "uri": "f1084", "pos": "a", "morpho": "aps---mn1-"
    }, "Fucinus2": {"lemma": "Fucinus", "uri": "60027", "pos": "n", "morpho": "n-s---mn2-"}, "fundo1": {
        "lemma": "fundo", "uri": "f1176", "pos": "v", "morpho": "v1spia--3-"
    }, "fundo2": {"lemma": "fundo", "uri": "f1177", "pos": "v", "morpho": "v1spia--1-"}, "furio1": {
        "lemma": "furio", "uri": "f1221", "pos": "v", "morpho": "v1spia--1-"
    }, "furio2": {"lemma": "furio", "uri": "f1222", "pos": "v", "morpho": "v1spia--4-"}, "furor1": {
        "lemma": "furor", "uri": None, "pos": "v", "morpho": "v1spid--1-"
    }, "furor2": {"lemma": "furor", "uri": "f1231", "pos": "n", "morpho": "n-s---mn3-"}, "fuscus1": {
        "lemma": "fuscus", "uri": "f1246", "pos": "a", "morpho": "aps---mn1-"
    }, "fusus1": {"lemma": "fusus", "uri": "23570", "pos": "a", "morpho": "aps---mn1-"}, "fusus2": {
        "lemma": "fusus", "uri": "f9220", "pos": "n", "morpho": "n-s---mn4-"
    }, "fusus3": {"lemma": "fusus", "uri": "f9221", "pos": "n", "morpho": "n-s---mn2-"}, "futtile1": {
        "lemma": "futtile", "uri": "111373", "pos": "n", "morpho": "n-s---nn3i"
    }, "futtile2": {"lemma": "futtile", "uri": "111374", "pos": "r", "morpho": "rp--------"}, "galbus1": {
        "lemma": "galbus", "uri": "111404", "pos": "a", "morpho": "aps---mn1-"
    }, "galbus2": {"lemma": "galbus", "uri": "111404", "pos": "a", "morpho": "aps---mn1-"}, "galla1": {
        "lemma": "galla", "uri": "g0045", "pos": "n", "morpho": "n-s---fn1-"
    }, "Galli1": {"lemma": "Galli", "uri": "60051", "pos": "n", "morpho": "n-p---mn2-"}, "Galli2": {
        "lemma": "Galli", "uri": "60051", "pos": "n", "morpho": "n-p---mn2-"
    }, "gallina1": {"lemma": "gallina", "uri": "g0057", "pos": "n", "morpho": "n-s---fn1-"}, "gallus1": {
        "lemma": "gallus", "uri": "g0229", "pos": "n", "morpho": "n-s---mn2-"
    }, "Gallus2": {"lemma": "Gallus", "uri": "60052", "pos": "n", "morpho": "n-s---mn2-"}, "Gallus3": {
        "lemma": "Gallus", "uri": "60052", "pos": "n", "morpho": "n-s---mn2-"
    }, "Gallus4": {"lemma": "Gallus", "uri": "60052", "pos": "n", "morpho": "n-s---mn2-"}, "gelo1": {
        "lemma": "gelo", "uri": "g0128", "pos": "v", "morpho": "v1spia--1-"
    }, "Gelo2": {"lemma": "Gelo", "uri": "60067", "pos": "n", "morpho": "n-s---mn3-"}, "genitus1": {
        "lemma": "genitus", "uri": "40132", "pos": "a", "morpho": "aps---mn1-"
    }, "genitus2": {"lemma": "genitus", "uri": "g2283", "pos": "n", "morpho": "n-s---mn4-"}, "genuinus1": {
        "lemma": "genuinus", "uri": "g0214", "pos": "a", "morpho": "aps---mn1-"
    }, "genuinus2": {"lemma": "genuinus", "uri": "g0214", "pos": "a", "morpho": "aps---mn1-"}, "genus1": {
        "lemma": "genus", "uri": "g0213", "pos": "n", "morpho": "n-s---nn3-"
    }, "germanus1": {"lemma": "germanus", "uri": "g0230", "pos": "a", "morpho": "aps---mn1-"}, "gero1": {
        "lemma": "gero", "uri": "g0238", "pos": "v", "morpho": "v1spia--3-"
    }, "gero2": {"lemma": "gero", "uri": "111591", "pos": "n", "morpho": "n-s---mn3-"}, "gestio1": {
        "lemma": "gestio", "uri": "g0270", "pos": "n", "morpho": "n-s---fn3-"
    }, "gestio2": {"lemma": "gestio", "uri": "g0271", "pos": "v", "morpho": "v1spia--4-"}, "gestus1": {
        "lemma": "gestus", "uri": "111622", "pos": "a", "morpho": "aps---mn1-"
    }, "gestus2": {"lemma": "gestus", "uri": "g0279", "pos": "n", "morpho": "n-s---mn4-"}, "gibber1": {
        "lemma": "gibber", "uri": "g0280", "pos": "a", "morpho": "aps---mn1r"
    }, "gibber2": {"lemma": "gibber", "uri": "g0280", "pos": "n", "morpho": "n-s---mn3-"}, "gibbus1": {
        "lemma": "gibbus", "uri": "g0284", "pos": "a", "morpho": "aps---mn1-"
    }, "gibbus2": {"lemma": "gibbus", "uri": "g0284", "pos": "n", "morpho": "n-s---mn2-"}, "gillo1": {
        "lemma": "gillo", "uri": "g0301", "pos": "n", "morpho": "n-s---mn3-"
    }, "Gillo2": {"lemma": "Gillo", "uri": "60076", "pos": "n", "morpho": "n-s---mn3-"}, "Graecus1": {
        "lemma": "Graecus", "uri": "23675", "pos": "a", "morpho": "aps---mn1-"
    }, "Graecus2": {"lemma": "Graecus", "uri": "23675", "pos": "a", "morpho": "aps---mn1-"}, "gramma1": {
        "lemma": "gramma", "uri": "111854", "pos": "n", "morpho": "n-s---fn1-"
    }, "gramma2": {"lemma": "gramma", "uri": "g0511", "pos": "n", "morpho": "n-s---nn3-"}, "grammatice1": {
        "lemma": "grammatice", "uri": "98689", "pos": "n", "morpho": "n-s---fn1g"
    }, "grammatice2": {"lemma": "grammatice", "uri": "29402", "pos": "r", "morpho": "rp--------"}, "grammaticus1": {
        "lemma": "grammaticus", "uri": "g0516", "pos": "a", "morpho": "aps---mn1-"
    }, "grammaticus2": {"lemma": "grammaticus", "uri": "g0516", "pos": "n", "morpho": "n-s---mn2-"}, "graphice1": {
        "lemma": "graphice", "uri": "111888", "pos": "r", "morpho": "rp--------"
    }, "graphice2": {"lemma": "graphice", "uri": "g0551", "pos": "n", "morpho": "n-s---fn1g"}, "gressus1": {
        "lemma": "gressus", "uri": "111926", "pos": "a", "morpho": "aps---mn1-"
    }, "gressus2": {"lemma": "gressus", "uri": "g0481", "pos": "n", "morpho": "n-s---mn4-"}, "Grosphus2": {
        "lemma": "Grosphus", "uri": "111940", "pos": "n", "morpho": "n-s---mn2-"
    }, "grossus1": {"lemma": "grossus", "uri": "g0701", "pos": "n", "morpho": "n-s---cn2-"}, "grossus2": {
        "lemma": "grossus", "uri": "g0624", "pos": "a", "morpho": "aps---mn1-"
    }, "gryllus1": {"lemma": "gryllus", "uri": "g0634", "pos": "n", "morpho": "n-s---mn2-"}, "Gryllus2": {
        "lemma": "Gryllus", "uri": "60111", "pos": "n", "morpho": "n-s---mn2-"
    }, "gurges1": {"lemma": "gurges", "uri": "g0656", "pos": "n", "morpho": "n-s---mn3-"}, "Gurges2": {
        "lemma": "Gurges", "uri": "60114", "pos": "n", "morpho": "n-p---mn3-"
    }, "gurgulio1": {"lemma": "gurgulio", "uri": "g0657", "pos": "n", "morpho": "n-s---mn3-"}, "gurgulio2": {
        "lemma": "gurgulio", "uri": "g0657", "pos": "n", "morpho": "n-s---mn3-"
    }, "gutta1": {"lemma": "gutta", "uri": "g0669", "pos": "n", "morpho": "n-s---fn1-"}, "Gutta2": {
        "lemma": "Gutta", "uri": "60115", "pos": "n", "morpho": "n-s---fn1-"
    }, "gymnasium1": {"lemma": "gymnasium", "uri": "g0679", "pos": "n", "morpho": "n-s---nn2-"}, "habitus1": {
        "lemma": "habitus", "uri": "98716", "pos": "a", "morpho": "aps---mn1-"
    }, "habitus2": {"lemma": "habitus", "uri": "h0050", "pos": "n", "morpho": "n-s---mn4-"}, "harmonia1": {
        "lemma": "harmonia", "uri": "h0122", "pos": "n", "morpho": "n-s---fn1-"
    }, "Harmonia2": {"lemma": "Harmonia", "uri": "60140", "pos": "n", "morpho": "n-s---fn1-"}, "harpago1": {
        "lemma": "harpago", "uri": "h0127", "pos": "v", "morpho": "v1spia--1-"
    }, "harpago2": {"lemma": "harpago", "uri": "h0128", "pos": "n", "morpho": "n-s---mn3-"}, "harpax1": {
        "lemma": "harpax", "uri": "h0130", "pos": "a", "morpho": "aps---an3-"
    }, "Harpax2": {"lemma": "Harpax", "uri": "h0130", "pos": "n", "morpho": "n-s---mn3-"}, "haustus1": {
        "lemma": "haustus", "uri": "112141", "pos": "a", "morpho": "aps---mn1-"
    }, "haustus2": {"lemma": "haustus", "uri": "h0159", "pos": "n", "morpho": "n-s---mn4-"}, "hemina1": {
        "lemma": "hemina", "uri": "h0226", "pos": "n", "morpho": "n-s---fn1-"
    }, "Heniochus1": {"lemma": "Heniochus", "uri": "60172", "pos": "n", "morpho": "n-s---mn2-"}, "Heniochus2": {
        "lemma": "Heniochus", "uri": "60172", "pos": "n", "morpho": "n-s---mn2-"
    }, "hera1": {"lemma": "hera", "uri": "29841", "pos": "n", "morpho": "n-s---fn1-"}, "Hera2": {
        "lemma": "Hera", "uri": "60179", "pos": "n", "morpho": "n-s---fn1-"
    }, "Hera3": {"lemma": "Hera", "uri": "60179", "pos": "n", "morpho": "n-s---fn1-"}, "Heracleus1": {
        "lemma": "Heracleus", "uri": "60185", "pos": "a", "morpho": "aps---mn1-"
    }, "Heracleus2": {"lemma": "Heracleus", "uri": "60185", "pos": "a", "morpho": "aps---mn1-"}, "Heraclides1": {
        "lemma": "Heraclides", "uri": "60186", "pos": "n", "morpho": "n-s---mn3-"
    }, "Heraclides2": {"lemma": "Heraclides", "uri": "60186", "pos": "n", "morpho": "n-s---mn3-"}, "here1": {
        "lemma": "here", "uri": "46374", "pos": "r", "morpho": "rp--------"
    }, "Here2": {"lemma": "Here", "uri": "46118", "pos": "n", "morpho": "n-s---fn3g"}, "herous2": {
        "lemma": "herous", "uri": "h0318", "pos": "a", "morpho": "aps---mn1-"
    }, "hicine1": {"lemma": "hicine", "uri": "112358", "pos": "r", "morpho": "rp--------"}, "hicine2": {
        "lemma": "hicine", "uri": "112358", "pos": "r", "morpho": "rp--------"
    }, "hiera1": {"lemma": "hiera", "uri": "h0379", "pos": "n", "morpho": "n-s---fn1-"}, "hilaria1": {
        "lemma": "hilaria", "uri": "h9382", "pos": "n", "morpho": "n-s---fn1-"
    }, "hilaria2": {"lemma": "hilaria", "uri": "112383", "pos": "n", "morpho": "n-p---nn2-"}, "hilarus1": {
        "lemma": "hilarus", "uri": "h0388", "pos": "a", "morpho": "aps---mn1-"
    }, "Hilarus2": {"lemma": "Hilarus", "uri": "60226", "pos": "a", "morpho": "aps---mn1-"}, "Hister1": {
        "lemma": "Hister", "uri": "60254", "pos": "n", "morpho": "n-s---mn3-"
    }, "hister2": {"lemma": "hister", "uri": "112467", "pos": "n", "morpho": "n-s---mn2-"}, "historice1": {
        "lemma": "historice", "uri": "98760", "pos": "r", "morpho": "rp--------"
    }, "historice2": {"lemma": "historice", "uri": "h0465", "pos": "n", "morpho": "n-s---fn1g"}, "hoc1": {
        "lemma": "hoc", "uri": "46306", "pos": "r", "morpho": "rp--------"
    }, "hoc2": {"lemma": "hoc", "uri": "46306", "pos": "r", "morpho": "rp--------"}, "hora1": {
        "lemma": "hora", "uri": "h0553", "pos": "n", "morpho": "n-s---fn1-"
    }, "Horatius1": {"lemma": "Horatius", "uri": "60261", "pos": "a", "morpho": "aps---mn1-"}, "Horatius2": {
        "lemma": "Horatius", "uri": "60261", "pos": "a", "morpho": "aps---mn1-"
    }, "horreum1": {"lemma": "horreum", "uri": "h0589", "pos": "n", "morpho": "n-s---nn2-"}, "Horreum2": {
        "lemma": "Horreum", "uri": "60262", "pos": "n", "morpho": "n-s---nn2-"
    }, "hortator1": {"lemma": "hortator", "uri": "h0608", "pos": "n", "morpho": "n-s---mn3-"}, "hortensius1": {
        "lemma": "hortensius", "uri": "h0247", "pos": "a", "morpho": "aps---mn1-"
    }, "hostio1": {"lemma": "hostio", "uri": "h0638", "pos": "v", "morpho": "v1spia--4-"}, "hostio2": {
        "lemma": "hostio", "uri": "h0638", "pos": "v", "morpho": "v1spia--4-"
    }, "hostus1": {"lemma": "hostus", "uri": "h0642", "pos": "n", "morpho": "n-s---mn2-"}, "Hostus2": {
        "lemma": "Hostus", "uri": "60266", "pos": "n", "morpho": "n-s---mn2-"
    }, "Hyas1": {"lemma": "Hyas", "uri": "60273", "pos": "n", "morpho": "n-s---mn3-"}, "Hyas2": {
        "lemma": "Hyas", "uri": "60273", "pos": "n", "morpho": "n-s---mn3-"
    }, "hydrus1": {"lemma": "hydrus", "uri": "h0711", "pos": "n", "morpho": "n-s---mn2-"}, "Hydrus2": {
        "lemma": "Hydrus", "uri": "60279", "pos": "n", "morpho": "n-s---mn2-"
    }, "Iasius1": {"lemma": "Iasius", "uri": "60323", "pos": "n", "morpho": "n-s---mn2-"}, "Iasius2": {
        "lemma": "Iasius", "uri": "60323", "pos": "n", "morpho": "n-s---mn2-"
    }, "ictus1": {"lemma": "ictus", "uri": "112865", "pos": "a", "morpho": "aps---mn1-"}, "ictus2": {
        "lemma": "ictus", "uri": "i0094", "pos": "n", "morpho": "n-s---mn4-"
    }, "ignotus1": {"lemma": "ignotus", "uri": "35051", "pos": "a", "morpho": "aps---mn1-"}, "ignotus2": {
        "lemma": "ignotus", "uri": "35051", "pos": "a", "morpho": "aps---mn1-"
    }, "ilia1": {"lemma": "ilia", "uri": "98803", "pos": "n", "morpho": "n-s---fn1-"}, "Ilia2": {
        "lemma": "Ilia", "uri": "60346", "pos": "n", "morpho": "n-s---fn1-"
    }, "iliacus2": {"lemma": "iliacus", "uri": "i9165", "pos": "a", "morpho": "aps---mn1-"}, "Ilienses1": {
        "lemma": "Ilienses", "uri": "60347", "pos": "n", "morpho": "n-p---mn3-"
    }, "Ilienses2": {"lemma": "Ilienses", "uri": "60347", "pos": "n", "morpho": "n-p---mn3-"}, "Ilium1": {
        "lemma": "Ilium", "uri": "60350", "pos": "n", "morpho": "n-s---nn3-"
    }, "ilium2": {"lemma": "ilium", "uri": "112950", "pos": "n", "morpho": "n-s---nn2-"}, "illapsus1": {
        "lemma": "illapsus", "uri": "i9854", "pos": "n", "morpho": "n-s---mn4-"
    }, "illapsus2": {"lemma": "illapsus", "uri": "i9854", "pos": "n", "morpho": "n-s---mn4-"}, "illectus1": {
        "lemma": "illectus", "uri": "98812", "pos": "a", "morpho": "aps---mn1-"
    }, "illectus2": {"lemma": "illectus", "uri": "98812", "pos": "a", "morpho": "aps---mn1-"}, "illectus3": {
        "lemma": "illectus", "uri": "i0225", "pos": "n", "morpho": "n-s---mn4-"
    }, "illex1": {"lemma": "illex", "uri": "i0228", "pos": "a", "morpho": "aps---an3-"}, "illex2": {
        "lemma": "illex", "uri": "i0228", "pos": "a", "morpho": "aps---an3-"
    }, "illic1": {"lemma": "illic", "uri": "45900", "pos": "r", "morpho": "rp--------"}, "illic2": {
        "lemma": "illic", "uri": "45900", "pos": "r", "morpho": "rp--------"
    }, "illisus1": {"lemma": "illisus", "uri": "i0243", "pos": "n", "morpho": "n-s---mn4-"}, "illisus2": {
        "lemma": "illisus", "uri": "i0243", "pos": "n", "morpho": "n-s---mn4-"
    }, "illitus1": {"lemma": "illitus", "uri": "i9855", "pos": "n", "morpho": "n-s---mn4-"}, "illitus2": {
        "lemma": "illitus", "uri": "i9855", "pos": "n", "morpho": "n-s---mn4-"
    }, "illuc1": {"lemma": "illuc", "uri": "37414", "pos": "r", "morpho": "rp--------"}, "illuc2": {
        "lemma": "illuc", "uri": "37414", "pos": "r", "morpho": "rp--------"
    }, "imminutus1": {"lemma": "imminutus", "uri": "i3122", "pos": "a", "morpho": "aps---mn1-"}, "imminutus2": {
        "lemma": "imminutus", "uri": "i3122", "pos": "a", "morpho": "aps---mn1-"
    }, "immissus1": {"lemma": "immissus", "uri": "113114", "pos": "a", "morpho": "aps---mn1-"}, "immissus2": {
        "lemma": "immissus", "uri": "i9857", "pos": "n", "morpho": "n-s---mn4-"
    }, "immixtus1": {"lemma": "immixtus", "uri": "i3123", "pos": "a", "morpho": "aps---mn1-"}, "immixtus2": {
        "lemma": "immixtus", "uri": "i3123", "pos": "a", "morpho": "aps---mn1-"
    }, "immutabilis1": {"lemma": "immutabilis", "uri": "i1337", "pos": "a", "morpho": "aps---cn3i"}, "immutabilis2": {
        "lemma": "immutabilis", "uri": "i1337", "pos": "a", "morpho": "aps---cn3i"
    }, "immutatus1": {"lemma": "immutatus", "uri": "i3127", "pos": "a", "morpho": "aps---mn1-"}, "immutatus2": {
        "lemma": "immutatus", "uri": "i3127", "pos": "a", "morpho": "aps---mn1-"
    }, "immutilatus1": {"lemma": "immutilatus", "uri": "i0429", "pos": "a", "morpho": "aps---mn1-"}, "immutilatus2": {
        "lemma": "immutilatus", "uri": "i0429", "pos": "a", "morpho": "aps---mn1-"
    }, "impensus1": {"lemma": "impensus", "uri": "45422", "pos": "a", "morpho": "aps---mn1-"}, "impensus2": {
        "lemma": "impensus", "uri": "i0491", "pos": "n", "morpho": "n-s---mn4-"
    }, "impetibilis1": {"lemma": "impetibilis", "uri": "i3129", "pos": "a", "morpho": "aps---cn3i"}, "impetibilis2": {
        "lemma": "impetibilis", "uri": "i3129", "pos": "a", "morpho": "aps---cn3i"
    }, "implexus1": {"lemma": "implexus", "uri": "33824", "pos": "a", "morpho": "aps---mn1-"}, "implexus2": {
        "lemma": "implexus", "uri": "i9858", "pos": "n", "morpho": "n-s---mn4-"
    }, "impressus1": {"lemma": "impressus", "uri": "50044", "pos": "a", "morpho": "aps---mn1-"}, "impressus2": {
        "lemma": "impressus", "uri": "50044", "pos": "a", "morpho": "aps---mn1-"
    }, "impressus3": {"lemma": "impressus", "uri": "i0621", "pos": "n", "morpho": "n-s---mn4-"}, "impropero1": {
        "lemma": "impropero", "uri": "i0652", "pos": "v", "morpho": "v1spia--1-"
    }, "impropero2": {"lemma": "impropero", "uri": "i0652", "pos": "v", "morpho": "v1spia--1-"}, "impugnatus1": {
        "lemma": "impugnatus", "uri": "98859", "pos": "a", "morpho": "aps---mn1-"
    }, "impugnatus2": {"lemma": "impugnatus", "uri": "98859", "pos": "a", "morpho": "aps---mn1-"}, "impulsus1": {
        "lemma": "impulsus", "uri": "i9860", "pos": "n", "morpho": "n-s---mn4-"
    }, "impulsus2": {"lemma": "impulsus", "uri": "i9860", "pos": "n", "morpho": "n-s---mn4-"}, "imputatus1": {
        "lemma": "imputatus", "uri": "i3133", "pos": "a", "morpho": "aps---mn1-"
    }, "imputatus2": {"lemma": "imputatus", "uri": "i3133", "pos": "a", "morpho": "aps---mn1-"}, "in1": {
        "lemma": "in", "uri": "i0702", "pos": "p", "morpho": "p---------"
    }, "in2": {"lemma": "in", "uri": "i0702", "pos": "p", "morpho": "p---------"}, "inauditus1": {
        "lemma": "inauditus", "uri": "i3138", "pos": "a", "morpho": "aps---mn1-"
    }, "inauditus2": {"lemma": "inauditus", "uri": "i3138", "pos": "a", "morpho": "aps---mn1-"}, "inauratus1": {
        "lemma": "inauratus", "uri": "i1003", "pos": "a", "morpho": "aps---mn1-"
    }, "inauratus2": {"lemma": "inauratus", "uri": "i1003", "pos": "a", "morpho": "aps---mn1-"}, "incensus1": {
        "lemma": "incensus", "uri": "i0863", "pos": "a", "morpho": "aps---mn1-"
    }, "incensus2": {"lemma": "incensus", "uri": "i0863", "pos": "a", "morpho": "aps---mn1-"}, "inceptus1": {
        "lemma": "inceptus", "uri": "113503", "pos": "a", "morpho": "aps---mn1-"
    }, "inceptus2": {"lemma": "inceptus", "uri": "i9861", "pos": "n", "morpho": "n-s---mn4-"}, "incerto1": {
        "lemma": "incerto", "uri": "113507", "pos": "r", "morpho": "rp--------"
    }, "incerto2": {"lemma": "incerto", "uri": "i0877", "pos": "v", "morpho": "v1spia--1-"}, "incestus1": {
        "lemma": "incestus", "uri": "i0888", "pos": "a", "morpho": "aps---mn1-"
    }, "incestus2": {"lemma": "incestus", "uri": "i0888", "pos": "n", "morpho": "n-s---mn4-"},
"incido1": {"lemma": "incido", "uri": "i0897", "pos": "v", "morpho": "v1spia--3-"},
"incido2": {"lemma": "incido", "uri": "i0898", "pos": "v", "morpho": "v1spia--3-"},
    "incisus1": {
        "lemma": "incisus", "uri": "113538", "pos": "a", "morpho": "aps---mn1-"
    }, "incisus2": {"lemma": "incisus", "uri": "i9862", "pos": "n", "morpho": "n-s---mn4-"}, "incitatus1": {
        "lemma": "incitatus", "uri": "57905", "pos": "a", "morpho": "aps---mn1-"
    }, "incitatus2": {"lemma": "incitatus", "uri": "113547", "pos": "n", "morpho": "n-s---mn4-"}, "incitus1": {
        "lemma": "incitus", "uri": "i9849", "pos": "a", "morpho": "aps---mn1-"
    }, "incitus2": {"lemma": "incitus", "uri": "i9849", "pos": "a", "morpho": "aps---mn1-"}, "incitus3": {
        "lemma": "incitus", "uri": "i9849", "pos": "n", "morpho": "n-s---mn4-"
    }, "inclinatus1": {"lemma": "inclinatus", "uri": "44070", "pos": "a", "morpho": "aps---mn1-"}, "inclinatus2": {
        "lemma": "inclinatus", "uri": "i9863", "pos": "n", "morpho": "n-s---mn4-"
    }, "inclinis1": {"lemma": "inclinis", "uri": "i1347", "pos": "a", "morpho": "aps---cn3i"}, "inclinis2": {
        "lemma": "inclinis", "uri": "i1347", "pos": "a", "morpho": "aps---cn3i"
    }, "incoctus1": {"lemma": "incoctus", "uri": "i3144", "pos": "a", "morpho": "aps---mn1-"}, "incoctus2": {
        "lemma": "incoctus", "uri": "i3144", "pos": "a", "morpho": "aps---mn1-"
    }, "incolo1": {"lemma": "incolo", "uri": "i0965", "pos": "v", "morpho": "v1spia--3-"}, "incolo2": {
        "lemma": "incolo", "uri": "113593", "pos": "v", "morpho": "v1spia--1-"
    }, "inconsultus1": {"lemma": "inconsultus", "uri": "i1052", "pos": "a", "morpho": "aps---mn1-"}, "inconsultus2": {
        "lemma": "inconsultus", "uri": "i1052", "pos": "n", "morpho": "n-s---mn4-"
    }, "incorporatus1": {"lemma": "incorporatus", "uri": "113722", "pos": "a", "morpho": "aps---mn1-"},
    "incorporatus2": {
        "lemma": "incorporatus", "uri": "113722", "pos": "a", "morpho": "aps---mn1-"
    }, "increpitus1": {"lemma": "increpitus", "uri": "113742", "pos": "a", "morpho": "aps---mn1-"}, "increpitus2": {
        "lemma": "increpitus", "uri": "i1108", "pos": "n", "morpho": "n-s---mn4-"
    }, "incretus1": {"lemma": "incretus", "uri": "i3149", "pos": "a", "morpho": "aps---mn1-"}, "incretus2": {
        "lemma": "incretus", "uri": "i3149", "pos": "a", "morpho": "aps---mn1-"
    }, "incruentatus1": {"lemma": "incruentatus", "uri": "i1123", "pos": "a", "morpho": "aps---mn1-"},
    "incruentatus2": {
        "lemma": "incruentatus", "uri": "i1123", "pos": "a", "morpho": "aps---mn1-"
    }, "incubitus1": {"lemma": "incubitus", "uri": "113758", "pos": "a", "morpho": "aps---mn1-"}, "incubitus2": {
        "lemma": "incubitus", "uri": "i9865", "pos": "n", "morpho": "n-s---mn4-"
    }, "incubo1": {"lemma": "incubo", "uri": "i1131", "pos": "v", "morpho": "v1spia--1-"}, "incubo2": {
        "lemma": "incubo", "uri": "i1132", "pos": "n", "morpho": "n-s---mn3-"
    }, "incultus1": {"lemma": "incultus", "uri": "i9866", "pos": "a", "morpho": "aps---mn1-"}, "incultus2": {
        "lemma": "incultus", "uri": "i9866", "pos": "n", "morpho": "n-s---mn4-"
    }, "incursus1": {"lemma": "incursus", "uri": "113768", "pos": "a", "morpho": "aps---mn1-"}, "incursus2": {
        "lemma": "incursus", "uri": "i9867", "pos": "n", "morpho": "n-s---mn4-"
    }, "incussus1": {"lemma": "incussus", "uri": "113781", "pos": "a", "morpho": "aps---mn1-"}, "incussus2": {
        "lemma": "incussus", "uri": "i9868", "pos": "n", "morpho": "n-s---mn4-"
    }, "indagatus1": {"lemma": "indagatus", "uri": "113784", "pos": "a", "morpho": "aps---mn1-"}, "indagatus2": {
        "lemma": "indagatus", "uri": "i9869", "pos": "n", "morpho": "n-s---mn4-"
    }, "indago1": {"lemma": "indago", "uri": "i1185", "pos": "v", "morpho": "v1spia--1-"}, "indago2": {
        "lemma": "indago", "uri": "i1186", "pos": "n", "morpho": "n-s---fn3-"
    }, "indico1": {"lemma": "indico", "uri": "i1252", "pos": "v", "morpho": "v1spia--1-"}, "indico2": {
        "lemma": "indico", "uri": "i1253", "pos": "v", "morpho": "v1spia--3-"
    }, "indictus1": {"lemma": "indictus", "uri": "i3155", "pos": "a", "morpho": "aps---mn1-"}, "indictus2": {
        "lemma": "indictus", "uri": "i3155", "pos": "a", "morpho": "aps---mn1-"
    }, "indiges2": {"lemma": "indiges", "uri": "i1273", "pos": "a", "morpho": "aps---an3-"}, "indigestus1": {
        "lemma": "indigestus", "uri": "i1269", "pos": "a", "morpho": "aps---mn1-"
    }, "indigestus2": {"lemma": "indigestus", "uri": "i1269", "pos": "n", "morpho": "n-s---mn4-"}, "inductus1": {
        "lemma": "inductus", "uri": "29509", "pos": "a", "morpho": "aps---mn1-"
    }, "inductus2": {"lemma": "inductus", "uri": "i9870", "pos": "n", "morpho": "n-s---mn4-"}, "indultus1": {
        "lemma": "indultus", "uri": "113949", "pos": "a", "morpho": "aps---mn1-"
    }, "indultus2": {"lemma": "indultus", "uri": "i9871", "pos": "n", "morpho": "n-s---mn4-"}, "Indus1": {
        "lemma": "Indus", "uri": "60361", "pos": "n", "morpho": "n-s---mn2-"
    }, "Indus2": {"lemma": "Indus", "uri": "60361", "pos": "n", "morpho": "n-s---mn2-"}, "industria1": {
        "lemma": "industria", "uri": "i1376", "pos": "n", "morpho": "n-s---fn1-"
    }, "Industria2": {"lemma": "Industria", "uri": "60362", "pos": "n", "morpho": "n-s---fn1-"}, "indutus1": {
        "lemma": "indutus", "uri": "113955", "pos": "a", "morpho": "aps---mn1-"
    }, "indutus2": {"lemma": "indutus", "uri": "i9872", "pos": "n", "morpho": "n-s---mn4-"}, "infectio1": {
        "lemma": "infectio", "uri": "i1525", "pos": "n", "morpho": "n-s---fn3-"
    }, "infectio2": {"lemma": "infectio", "uri": "i1525", "pos": "n", "morpho": "n-s---fn3-"}, "infectus1": {
        "lemma": "infectus", "uri": "i3164", "pos": "a", "morpho": "aps---mn1-"
    }, "infectus2": {"lemma": "infectus", "uri": "i3164", "pos": "a", "morpho": "aps---mn1-"}, "infectus3": {
        "lemma": "infectus", "uri": "i9873", "pos": "n", "morpho": "n-s---mn4-"
    }, "inferius1": {"lemma": "inferius", "uri": "98975", "pos": "r", "morpho": "rp--------"}, "inferius2": {
        "lemma": "inferius", "uri": "i8542", "pos": "a", "morpho": "aps---mn1-"
    }, "inficiens1": {"lemma": "inficiens", "uri": "i3167", "pos": "a", "morpho": "aps---an3i"}, "inficiens2": {
        "lemma": "inficiens", "uri": "i3167", "pos": "a", "morpho": "aps---an3i"
    }, "infirmo1": {"lemma": "infirmo", "uri": "i1584", "pos": "v", "morpho": "v1spia--1-"}, "infirmo2": {
        "lemma": "infirmo", "uri": "i1584", "pos": "v", "morpho": "v1spia--1-"
    }, "inflatus1": {"lemma": "inflatus", "uri": "24183", "pos": "a", "morpho": "aps---mn1-"}, "inflatus2": {
        "lemma": "inflatus", "uri": "i1591", "pos": "n", "morpho": "n-s---mn4-"
    }, "inflexus1": {"lemma": "inflexus", "uri": "i3168", "pos": "a", "morpho": "aps---mn1-"}, "inflexus2": {
        "lemma": "inflexus", "uri": "i3168", "pos": "a", "morpho": "aps---mn1-"
    }, "inflexus3": {"lemma": "inflexus", "uri": "i9874", "pos": "n", "morpho": "n-s---mn4-"}, "inflictus1": {
        "lemma": "inflictus", "uri": "114184", "pos": "a", "morpho": "aps---mn1-"
    }, "inflictus2": {"lemma": "inflictus", "uri": "i9875", "pos": "n", "morpho": "n-s---mn4-"}, "inforo1": {
        "lemma": "inforo", "uri": "i1629", "pos": "v", "morpho": "v1spia--1-"
    }, "inforo2": {"lemma": "inforo", "uri": "i1629", "pos": "v", "morpho": "v1spia--1-"}, "infractus1": {
        "lemma": "infractus", "uri": "i3170", "pos": "a", "morpho": "aps---mn1-"
    }, "infractus2": {"lemma": "infractus", "uri": "i3170", "pos": "a", "morpho": "aps---mn1-"}, "infrenatus1": {
        "lemma": "infrenatus", "uri": "i3171", "pos": "a", "morpho": "aps---mn1-"
    }, "infrenatus2": {"lemma": "infrenatus", "uri": "i3171", "pos": "a", "morpho": "aps---mn1-"}, "infucatus1": {
        "lemma": "infucatus", "uri": "i3172", "pos": "a", "morpho": "aps---mn1-"
    }, "infucatus2": {"lemma": "infucatus", "uri": "i3172", "pos": "a", "morpho": "aps---mn1-"}, "infusus1": {
        "lemma": "infusus", "uri": "114246", "pos": "a", "morpho": "aps---mn1-"
    }, "infusus2": {"lemma": "infusus", "uri": "i9878", "pos": "n", "morpho": "n-s---mn4-"}, "ingenitus1": {
        "lemma": "ingenitus", "uri": "i3174", "pos": "a", "morpho": "aps---mn1-"
    }, "ingenitus2": {"lemma": "ingenitus", "uri": "i3174", "pos": "a", "morpho": "aps---mn1-"}, "ingestus1": {
        "lemma": "ingestus", "uri": "114269", "pos": "a", "morpho": "aps---mn1-"
    }, "ingestus2": {"lemma": "ingestus", "uri": "i9879", "pos": "n", "morpho": "n-s---mn4-"}, "inhabitabilis1": {
        "lemma": "inhabitabilis", "uri": "i1723", "pos": "a", "morpho": "aps---cn3i"
    }, "inhabitabilis2": {"lemma": "inhabitabilis", "uri": "i1723", "pos": "a", "morpho": "aps---cn3i"}, "initus1": {
        "lemma": "initus", "uri": "114358", "pos": "a", "morpho": "aps---mn1-"
    }, "initus2": {"lemma": "initus", "uri": "i9883", "pos": "n", "morpho": "n-s---mn4-"}, "injectus1": {
        "lemma": "iniectus", "uri": "114329", "pos": "a", "morpho": "aps---mn1-"
    }, "injectus2": {"lemma": "iniectus", "uri": "i9882", "pos": "n", "morpho": "n-s---mn4-"}, "injunctus1": {
        "lemma": "iniunctus", "uri": "i3177", "pos": "a", "morpho": "aps---mn1-"
    }, "injunctus2": {"lemma": "iniunctus", "uri": "i3177", "pos": "a", "morpho": "aps---mn1-"}, "injussus1": {
        "lemma": "iniussus", "uri": "i1805", "pos": "a", "morpho": "aps---mn1-"
    }, "injussus2": {"lemma": "iniussus", "uri": "99003", "pos": "n", "morpho": "n-s---mn4-"}, "innatus1": {
        "lemma": "innatus", "uri": "i3180", "pos": "a", "morpho": "aps---mn1-"
    }, "innatus2": {"lemma": "innatus", "uri": "i3180", "pos": "a", "morpho": "aps---mn1-"}, "innutritus1": {
        "lemma": "innutritus", "uri": "i3181", "pos": "a", "morpho": "aps---mn1-"
    }, "innutritus2": {"lemma": "innutritus", "uri": "i3181", "pos": "a", "morpho": "aps---mn1-"}, "inquies1": {
        "lemma": "inquies", "uri": None, "pos": "n", "morpho": "n-s---fn3-"
    }, "inquies2": {"lemma": "inquies", "uri": "i1921", "pos": "a", "morpho": "aps---an3-"}, "inquilinus1": {
        "lemma": "inquilinus", "uri": "i1922", "pos": "n", "morpho": "n-s---mn2-"
    }, "inquilinus2": {"lemma": "inquilinus", "uri": "114472", "pos": "a", "morpho": "aps---mn1-"}, "inquisitus1": {
        "lemma": "inquisitus", "uri": "i3184", "pos": "a", "morpho": "aps---mn1-"
    }, "inquisitus2": {"lemma": "inquisitus", "uri": "i3184", "pos": "a", "morpho": "aps---mn1-"}, "insaeptus1": {
        "lemma": "insaeptus", "uri": "i3185", "pos": "a", "morpho": "aps---mn1-"
    }, "insaeptus2": {"lemma": "insaeptus", "uri": "i3185", "pos": "a", "morpho": "aps---mn1-"}, "inscensus1": {
        "lemma": "inscensus", "uri": "114498", "pos": "a", "morpho": "aps---mn1-"
    }, "inscensus2": {"lemma": "inscensus", "uri": "i9884", "pos": "n", "morpho": "n-s---mn4-"}, "inscriptus1": {
        "lemma": "inscriptus", "uri": "i3187", "pos": "a", "morpho": "aps---mn1-"
    }, "inscriptus2": {"lemma": "inscriptus", "uri": "i3187", "pos": "a", "morpho": "aps---mn1-"}, "inseco1": {
        "lemma": "inseco", "uri": "i1973", "pos": "v", "morpho": "v1spia--1-"
    }, "inseco2": {"lemma": "inseco", "uri": "i1974", "pos": "v", "morpho": "v1spia--3-"}, "insectus1": {
        "lemma": "insectus", "uri": "i3189", "pos": "a", "morpho": "aps---mn1-"
    }, "insectus2": {"lemma": "insectus", "uri": "i3189", "pos": "a", "morpho": "aps---mn1-"}, "insequenter1": {
        "lemma": "insequenter", "uri": "114545", "pos": "r", "morpho": "rp--------"
    }, "insequenter2": {"lemma": "insequenter", "uri": "114545", "pos": "r", "morpho": "rp--------"}, "insero1": {
        "lemma": "insero", "uri": "i2002", "pos": "v", "morpho": "v1spia--3-"
    }, "insero2": {"lemma": "insero", "uri": "i2002", "pos": "v", "morpho": "v1spia--3-"}, "insessus1": {
        "lemma": "insessus", "uri": "i3190", "pos": "a", "morpho": "aps---mn1-"
    }, "insessus2": {"lemma": "insessus", "uri": "i3190", "pos": "a", "morpho": "aps---mn1-"}, "insitor1": {
        "lemma": "insitor", "uri": "i2047", "pos": "n", "morpho": "n-s---mn3-"
    }, "insitus1": {"lemma": "insitus", "uri": "57089", "pos": "a", "morpho": "aps---mn1-"}, "insitus2": {
        "lemma": "insitus", "uri": "i9885", "pos": "n", "morpho": "n-s---mn4-"
    }, "insomnium1": {"lemma": "insomnium", "uri": "i2067", "pos": "n", "morpho": "n-s---nn2-"}, "insomnium2": {
        "lemma": "insomnium", "uri": "i2067", "pos": "n", "morpho": "n-s---nn2-"
    }, "inspectus1": {"lemma": "inspectus", "uri": "114623", "pos": "a", "morpho": "aps---mn1-"}, "inspectus2": {
        "lemma": "inspectus", "uri": "i9886", "pos": "n", "morpho": "n-s---mn4-"
    }, "inspersus1": {"lemma": "inspersus", "uri": "114627", "pos": "a", "morpho": "aps---mn1-"}, "inspersus2": {
        "lemma": "inspersus", "uri": "i9887", "pos": "n", "morpho": "n-s---mn4-"
    }, "instinctus1": {"lemma": "instinctus", "uri": "114660", "pos": "a", "morpho": "aps---mn1-"}, "instinctus2": {
        "lemma": "instinctus", "uri": "i9889", "pos": "n", "morpho": "n-s---mn4-"
    }, "instratus1": {"lemma": "instratus", "uri": "32932", "pos": "a", "morpho": "aps---mn1-"}, "instratus2": {
        "lemma": "instratus", "uri": "32932", "pos": "a", "morpho": "aps---mn1-"
    }, "instructus1": {"lemma": "instructus", "uri": "24319", "pos": "a", "morpho": "aps---mn1-"}, "instructus2": {
        "lemma": "instructus", "uri": "i9891", "pos": "n", "morpho": "n-s---mn4-"
    }, "insuetus1": {"lemma": "insuetus", "uri": "i3192", "pos": "a", "morpho": "aps---mn1-"}, "insuetus2": {
        "lemma": "insuetus", "uri": "i3192", "pos": "a", "morpho": "aps---mn1-"
    }, "insula1": {"lemma": "insula", "uri": "i2175", "pos": "n", "morpho": "n-s---fn1-"}, "intactus1": {
        "lemma": "intactus", "uri": "i2209", "pos": "a", "morpho": "aps---mn1-"
    }, "intactus2": {"lemma": "intactus", "uri": "i2209", "pos": "n", "morpho": "n-s---mn4-"}, "intectus1": {
        "lemma": "intectus", "uri": "i3194", "pos": "a", "morpho": "aps---mn1-"
    }, "intectus2": {"lemma": "intectus", "uri": "i3194", "pos": "a", "morpho": "aps---mn1-"}, "intellectus1": {
        "lemma": "intellectus", "uri": "114755", "pos": "a", "morpho": "aps---mn1-"
    }, "intellectus2": {"lemma": "intellectus", "uri": "i9893", "pos": "n", "morpho": "n-s---mn4-"}, "intentatus1": {
        "lemma": "intentatus", "uri": "114783", "pos": "a", "morpho": "aps---mn1-"
    }, "intentatus2": {"lemma": "intentatus", "uri": "114783", "pos": "a", "morpho": "aps---mn1-"}, "intentus1": {
        "lemma": "intentus", "uri": "24351", "pos": "a", "morpho": "aps---mn1-"
    }, "intentus2": {"lemma": "intentus", "uri": "i2276", "pos": "n", "morpho": "n-s---mn4-"}, "interceptus1": {
        "lemma": "interceptus", "uri": "114808", "pos": "a", "morpho": "aps---mn1-"
    }, "interceptus2": {"lemma": "interceptus", "uri": "i9894", "pos": "n", "morpho": "n-s---mn4-"}, "intercursus1": {
        "lemma": "intercursus", "uri": "114824", "pos": "a", "morpho": "aps---mn1-"
    }, "intercursus2": {"lemma": "intercursus", "uri": "i9896", "pos": "n", "morpho": "n-s---mn4-"}, "interdictus1": {
        "lemma": "interdictus", "uri": "114832", "pos": "a", "morpho": "aps---mn1-"
    }, "interdictus2": {"lemma": "interdictus", "uri": "114833", "pos": "n", "morpho": "n-s---mn4-"}, "interitus1": {
        "lemma": "interitus", "uri": "114881", "pos": "a", "morpho": "aps---mn1-"
    }, "interitus2": {"lemma": "interitus", "uri": "i9897", "pos": "n", "morpho": "n-s---mn4-"}, "interjectus1": {
        "lemma": "interiectus", "uri": "35899", "pos": "a", "morpho": "aps---mn1-"
    }, "interjectus2": {"lemma": "interiectus", "uri": "i2350", "pos": "n", "morpho": "n-s---mn4-"}, "interminatus1": {
        "lemma": "interminatus", "uri": "i3195", "pos": "a", "morpho": "aps---mn1-"
    }, "interminatus2": {"lemma": "interminatus", "uri": "i3195", "pos": "a", "morpho": "aps---mn1-"}, "intermissus1": {
        "lemma": "intermissus", "uri": "114909", "pos": "a", "morpho": "aps---mn1-"
    }, "intermissus2": {"lemma": "intermissus", "uri": "i9898", "pos": "n", "morpho": "n-s---mn4-"}, "interpellatus1": {
        "lemma": "interpellatus", "uri": "114950", "pos": "a", "morpho": "aps---mn1-"
    }, "interpellatus2": {"lemma": "interpellatus", "uri": "114951", "pos": "n", "morpho": "n-s---mn4-"},
    "interpositus1": {
        "lemma": "interpositus", "uri": "114964", "pos": "a", "morpho": "aps---mn1-"
    }, "interpositus2": {"lemma": "interpositus", "uri": "i9899", "pos": "n", "morpho": "n-s---mn4-"}, "intersero1": {
        "lemma": "intersero", "uri": "i2491", "pos": "v", "morpho": "v1spia--3-"
    }, "intersero2": {"lemma": "intersero", "uri": "i2491", "pos": "v", "morpho": "v1spia--3-"}, "interversor1": {
        "lemma": "interuersor", "uri": "i2534", "pos": "v", "morpho": "v1spid--1-"
    }, "interversor2": {"lemma": "interuersor", "uri": "i2535", "pos": "n", "morpho": "n-s---mn3-"}, "intestabilis1": {
        "lemma": "intestabilis", "uri": "i2548", "pos": "a", "morpho": "aps---cn3i"
    }, "intestabilis2": {"lemma": "intestabilis", "uri": "i2548", "pos": "a", "morpho": "aps---cn3i"}, "intestatus1": {
        "lemma": "intestatus", "uri": "i2549", "pos": "a", "morpho": "aps---mn1-"
    }, "intestatus2": {"lemma": "intestatus", "uri": "i2549", "pos": "a", "morpho": "aps---mn1-"}, "intextus1": {
        "lemma": "intextus", "uri": "115061", "pos": "a", "morpho": "aps---mn1-"
    }, "intextus2": {"lemma": "intextus", "uri": "i2542", "pos": "n", "morpho": "n-s---mn4-"}, "intinctus1": {
        "lemma": "intinctus", "uri": "115074", "pos": "a", "morpho": "aps---mn1-"
    }, "intinctus2": {"lemma": "intinctus", "uri": "i9900", "pos": "n", "morpho": "n-s---mn4-"}, "intonsus1": {
        "lemma": "intonsus", "uri": "i3199", "pos": "a", "morpho": "aps---mn1-"
    }, "intonsus2": {"lemma": "intonsus", "uri": "i3199", "pos": "a", "morpho": "aps---mn1-"}, "intremulus1": {
        "lemma": "intremulus", "uri": "i2586", "pos": "a", "morpho": "aps---mn1-"
    }, "intremulus2": {"lemma": "intremulus", "uri": "i2586", "pos": "a", "morpho": "aps---mn1-"}, "intrinsecus1": {
        "lemma": "intrinsecus", "uri": "i2593", "pos": "r", "morpho": "rp--------"
    }, "intrinsecus2": {"lemma": "intrinsecus", "uri": "115111", "pos": "a", "morpho": "aps---mn1-"}, "intritus1": {
        "lemma": "intritus", "uri": "i3203", "pos": "a", "morpho": "aps---mn1-"
    }, "intritus2": {"lemma": "intritus", "uri": "i3203", "pos": "a", "morpho": "aps---mn1-"}, "intro1": {
        "lemma": "intro", "uri": "i2595", "pos": "r", "morpho": "rp--------"
    }, "intro2": {"lemma": "intro", "uri": "i2596", "pos": "v", "morpho": "v1spia--1-"}, "introitus1": {
        "lemma": "introitus", "uri": "115122", "pos": "a", "morpho": "aps---mn1-"
    }, "introitus2": {"lemma": "introitus", "uri": "i2599", "pos": "n", "morpho": "n-s---mn4-"}, "inustus1": {
        "lemma": "inustus", "uri": "i3206", "pos": "a", "morpho": "aps---mn1-"
    }, "inustus2": {"lemma": "inustus", "uri": "i3206", "pos": "a", "morpho": "aps---mn1-"}, "invasus1": {
        "lemma": "inuasus", "uri": "115153", "pos": "a", "morpho": "aps---mn1-"
    }, "invasus2": {"lemma": "inuasus", "uri": "i2600", "pos": "n", "morpho": "n-s---mn4-"}, "invectus1": {
        "lemma": "inuectus", "uri": "115164", "pos": "a", "morpho": "aps---mn1-"
    }, "invectus2": {"lemma": "inuectus", "uri": "i9903", "pos": "n", "morpho": "n-s---mn4-"}, "inventus1": {
        "lemma": "inuentus", "uri": "115174", "pos": "a", "morpho": "aps---mn1-"
    }, "inventus2": {"lemma": "inuentus", "uri": "i9904", "pos": "n", "morpho": "n-s---mn4-"}, "investigabilis1": {
        "lemma": "inuestigabilis", "uri": "i2667", "pos": "a", "morpho": "aps---cn3i"
    }, "investigabilis2": {"lemma": "inuestigabilis", "uri": "i2667", "pos": "a", "morpho": "aps---cn3i"},
    "invidens1": {
        "lemma": "inuidens", "uri": "115194", "pos": "a", "morpho": "aps---an3i"
    }, "invidens2": {"lemma": "inuidens", "uri": "115194", "pos": "a", "morpho": "aps---an3i"}, "invisus1": {
        "lemma": "inuisus", "uri": "i3208", "pos": "a", "morpho": "aps---mn1-"
    }, "invisus2": {"lemma": "inuisus", "uri": "i3208", "pos": "a", "morpho": "aps---mn1-"}, "invocatus1": {
        "lemma": "inuocatus", "uri": "i9915", "pos": "a", "morpho": "aps---mn1-"
    }, "invocatus2": {"lemma": "inuocatus", "uri": "i9915", "pos": "a", "morpho": "aps---mn1-"}, "invocatus3": {
        "lemma": "inuocatus", "uri": "115243", "pos": "n", "morpho": "n-s---mn4-"
    }, "Io2": {"lemma": "Io", "uri": "60367", "pos": "n", "morpho": "n-s---fn3-"}, "ion1": {
        "lemma": "ion", "uri": "i2774", "pos": "n", "morpho": "n-s---nn2g"
    }, "Ion2": {"lemma": "Ion", "uri": "i2774", "pos": "n", "morpho": "n-s---mn3-"}, "Iphis1": {
        "lemma": "Iphis", "uri": "60380", "pos": "n", "morpho": "n-s---fn3-"
    }, "Iphis2": {"lemma": "Iphis", "uri": "60380", "pos": "n", "morpho": "n-s---fn3-"}, "irrasus1": {
        "lemma": "irrasus", "uri": "i3212", "pos": "a", "morpho": "aps---mn1-"
    }, "irrasus2": {"lemma": "irrasus", "uri": "i3212", "pos": "a", "morpho": "aps---mn1-"}, "irrisus1": {
        "lemma": "irrisus", "uri": "i9908", "pos": "n", "morpho": "n-s---mn4-"
    }, "irrisus2": {"lemma": "irrisus", "uri": "i9908", "pos": "n", "morpho": "n-s---mn4-"}, "irritatus1": {
        "lemma": "irritatus", "uri": "99148", "pos": "a", "morpho": "aps---mn1-"
    }, "irritatus2": {"lemma": "irritatus", "uri": "i9909", "pos": "n", "morpho": "n-s---mn4-"}, "irritus1": {
        "lemma": "irritus", "uri": "i2888", "pos": "a", "morpho": "aps---mn1-"
    }, "irritus2": {"lemma": "irritus", "uri": "115380", "pos": "n", "morpho": "n-s---mn4-"}, "irruptus1": {
        "lemma": "irruptus", "uri": "115393", "pos": "n", "morpho": "n-s---mn4-"
    }, "irruptus2": {"lemma": "irruptus", "uri": "i3213", "pos": "a", "morpho": "aps---mn1-"}, "irruptus3": {
        "lemma": "irruptus", "uri": "i3213", "pos": "a", "morpho": "aps---mn1-"
    }, "Isaurus1": {"lemma": "Isaurus", "uri": "60391", "pos": "n", "morpho": "n-s---mn2-"}, "Isaurus2": {
        "lemma": "Isaurus", "uri": "60391", "pos": "n", "morpho": "n-s---mn2-"
    }, "Ismarus1": {"lemma": "Ismarus", "uri": "60399", "pos": "n", "morpho": "n-s---mn2-"}, "Ismarus2": {
        "lemma": "Ismarus", "uri": "60399", "pos": "n", "morpho": "n-s---mn2-"
    }, "issus1": {"lemma": "issus", "uri": "115425", "pos": "a", "morpho": "aps---mn1-"}, "istic2": {
        "lemma": "istic", "uri": "48378", "pos": "r", "morpho": "rp--------"
    }, "itero1": {"lemma": "itero", "uri": "i2966", "pos": "v", "morpho": "v1spia--1-"}, "itero2": {
        "lemma": "itero", "uri": "i7967", "pos": "r", "morpho": "rp--------"
    }, "iulis1": {"lemma": "iulis", "uri": "i3029", "pos": "n", "morpho": "n-s---fn3-"}, "Iulis2": {
        "lemma": "Iulis", "uri": "60414", "pos": "n", "morpho": "n-s---fn3-"
    }, "iulus1": {"lemma": "iulus", "uri": "i3030", "pos": "n", "morpho": "n-s---mn2-"}, "Iulus2": {
        "lemma": "Iulus", "uri": "60415", "pos": "n", "morpho": "n-s---mn2-"
    }, "jactus1": {"lemma": "iactus", "uri": "112815", "pos": "a", "morpho": "aps---mn1-"}, "jactus2": {
        "lemma": "iactus", "uri": "i9852", "pos": "n", "morpho": "n-s---mn4-"
    }, "juba1": {"lemma": "iuba", "uri": "i2977", "pos": "n", "morpho": "n-s---fn1-"}, "judicatus1": {
        "lemma": "iudicatus", "uri": "115462", "pos": "a", "morpho": "aps---mn1-"
    }, "judicatus2": {"lemma": "iudicatus", "uri": "i9912", "pos": "n", "morpho": "n-s---mn4-"}, "jugis1": {
        "lemma": "iugis", "uri": "i3011", "pos": "a", "morpho": "aps---cn3i"
    }, "jugis2": {"lemma": "iugis", "uri": "i3011", "pos": "a", "morpho": "aps---cn3i"}, "jugo1": {
        "lemma": "iugo", "uri": "i3015", "pos": "v", "morpho": "v1spia--1-"
    }, "jugo2": {"lemma": "iugo", "uri": "i3016", "pos": "v", "morpho": "v1spia--3-"}, "junctus1": {
        "lemma": "iunctus", "uri": "54817", "pos": "a", "morpho": "aps---mn1-"
    }, "junctus2": {"lemma": "iunctus", "uri": "i3065", "pos": "n", "morpho": "n-s---mn4-"}, "jus1": {
        "lemma": "ius", "uri": "i3100", "pos": "n", "morpho": "n-s---nn3-"
    }, "jus2": {"lemma": "ius", "uri": "i3100", "pos": "n", "morpho": "n-s---nn3-"}, "jussus1": {
        "lemma": "iussus", "uri": "115530", "pos": "a", "morpho": "aps---mn1-"
    }, "jussus2": {"lemma": "iussus", "uri": "i9913", "pos": "n", "morpho": "n-s---mn4-"}, "juvenalis1": {
        "lemma": "iuuenalis", "uri": "i3093", "pos": "a", "morpho": "aps---cn3i"
    }, "juvencus1": {"lemma": "iuuencus", "uri": "i3094", "pos": "a", "morpho": "aps---mn1-"}, "labeo1": {
        "lemma": "labeo", "uri": "l0012", "pos": "n", "morpho": "n-s---mn3-"
    }, "Labeo2": {"lemma": "Labeo", "uri": "60447", "pos": "n", "morpho": "n-s---mn3-"}, "labes1": {
        "lemma": "labes", "uri": "l0014", "pos": "n", "morpho": "n-s---fn3i"
    }, "labes2": {"lemma": "labes", "uri": "l0014", "pos": "n", "morpho": "n-s---fn3i"}, "labor1": {
        "lemma": "labor", "uri": "l0025", "pos": "v", "morpho": "v1spid--3-"
    }, "labor2": {"lemma": "labor", "uri": "24521", "pos": "n", "morpho": "n-s---mn3-"}, "laboratus1": {
        "lemma": "laboratus", "uri": "115579", "pos": "n", "morpho": "n-s---mn4-"
    }, "laboratus2": {"lemma": "laboratus", "uri": "115578", "pos": "a", "morpho": "aps---mn1-"}, "lacerna1": {
        "lemma": "lacerna", "uri": "l0051", "pos": "n", "morpho": "n-s---fn1-"
    }, "Lacerna2": {"lemma": "Lacerna", "uri": "60453", "pos": "n", "morpho": "n-s---fn1-"}, "lacertus1": {
        "lemma": "lacertus", "uri": "l0057", "pos": "n", "morpho": "n-s---mn2-"
    }, "lacertus2": {"lemma": "lacertus", "uri": "l0057", "pos": "n", "morpho": "n-s---mn2-"}, "lactans1": {
        "lemma": "lactans", "uri": "l0077", "pos": "a", "morpho": "aps---an3i"
    }, "lacto1": {"lemma": "lacto", "uri": "l0502", "pos": "v", "morpho": "v1spia--1-"}, "lacto2": {
        "lemma": "lacto", "uri": "l0502", "pos": "v", "morpho": "v1spia--1-"
    }, "laetus1": {"lemma": "laetus", "uri": "l0130", "pos": "a", "morpho": "aps---mn1-"}, "laetus2": {
        "lemma": "laetus", "uri": "l0130", "pos": "n", "morpho": "n-s---mn2-"
    }, "lamia1": {"lemma": "lamia", "uri": "l0168", "pos": "n", "morpho": "n-s---fn1-"}, "Lamia2": {
        "lemma": "Lamia", "uri": "60477", "pos": "n", "morpho": "n-s---fn1-"
    }, "Lamia3": {"lemma": "Lamia", "uri": "60477", "pos": "n", "morpho": "n-s---fn1-"}, "lanarius1": {
        "lemma": "lanarius", "uri": "l0186", "pos": "a", "morpho": "aps---mn1-"
    }, "Lanarius2": {"lemma": "Lanarius", "uri": "60483", "pos": "n", "morpho": "n-s---mn2-"}, "lanatus1": {
        "lemma": "lanatus", "uri": "l0188", "pos": "a", "morpho": "aps---mn1-"
    }, "Lanatus2": {"lemma": "Lanatus", "uri": "60484", "pos": "n", "morpho": "n-s---mn2-"}, "lanio1": {
        "lemma": "lanio", "uri": "l0228", "pos": "v", "morpho": "v1spia--1-"
    }, "lanio2": {"lemma": "lanio", "uri": "l0229", "pos": "n", "morpho": "n-s---mn3-"}, "lapsus1": {
        "lemma": "lapsus", "uri": "115819", "pos": "a", "morpho": "aps---mn1-"
    }, "lapsus2": {"lemma": "lapsus", "uri": "l0003", "pos": "n", "morpho": "n-s---mn4-"}, "laqueatus1": {
        "lemma": "laqueatus", "uri": "46157", "pos": "a", "morpho": "aps---mn1-"
    }, "laqueatus2": {"lemma": "laqueatus", "uri": "46157", "pos": "a", "morpho": "aps---mn1-"}, "laqueo1": {
        "lemma": "laqueo", "uri": "l0284", "pos": "v", "morpho": "v1spia--1-"
    }, "laqueo2": {"lemma": "laqueo", "uri": "l0284", "pos": "v", "morpho": "v1spia--1-"}, "largitor1": {
        "lemma": "largitor", "uri": None, "pos": "v", "morpho": "v1spid--1-"
    }, "largitor2": {"lemma": "largitor", "uri": "l0298", "pos": "n", "morpho": "n-s---mn3-"}, "largitus1": {
        "lemma": "largitus", "uri": "l0300", "pos": "r", "morpho": "rp--------"
    }, "largitus2": {"lemma": "largitus", "uri": "115838", "pos": "a", "morpho": "aps---mn1-"}, "largus1": {
        "lemma": "largus", "uri": "l0302", "pos": "a", "morpho": "aps---mn1-"
    }, "Largus2": {"lemma": "Largus", "uri": "60499", "pos": "n", "morpho": "n-s---mn2-"}, "laterarius1": {
        "lemma": "laterarius", "uri": "l0353", "pos": "a", "morpho": "aps---mn1-"
    }, "laterarius2": {"lemma": "laterarius", "uri": "l0353", "pos": "a", "morpho": "aps---mn1-"}, "laterensis1": {
        "lemma": "laterensis", "uri": "l0349", "pos": "a", "morpho": "aps---cn3i"
    }, "Laterensis2": {"lemma": "Laterensis", "uri": "60506", "pos": "n", "morpho": "n-s---fn3-"}, "latesco1": {
        "lemma": "latesco", "uri": "l1297", "pos": "v", "morpho": "v1spia--3-"
    }, "latesco2": {"lemma": "latesco", "uri": "l1297", "pos": "v", "morpho": "v1spia--3-"}, "Latinus1": {
        "lemma": "Latinus", "uri": "24590", "pos": "a", "morpho": "aps---mn1-"
    }, "Latinus2": {"lemma": "Latinus", "uri": "60508", "pos": "n", "morpho": "n-s---mn2-"}, "latro1": {
        "lemma": "latro", "uri": "l0383", "pos": "v", "morpho": "v1spia--1-"
    }, "latro2": {"lemma": "latro", "uri": "l0384", "pos": "n", "morpho": "n-s---mn3-"}, "latus1": {
        "lemma": "latus", "uri": "l0392", "pos": "a", "morpho": "aps---mn1-"
    }, "latus2": {"lemma": "latus", "uri": "l0393", "pos": "n", "morpho": "n-s---nn3-"}, "latus3": {
        "lemma": "latus", "uri": "l0392", "pos": "a", "morpho": "aps---mn1-"
    }, "laus1": {"lemma": "laus", "uri": "l0432", "pos": "n", "morpho": "n-s---fn3-"}, "Laus2": {
        "lemma": "Laus", "uri": "60516", "pos": "n", "morpho": "n-s---mn2-"
    }, "leaena1": {"lemma": "leaena", "uri": "l0449", "pos": "n", "morpho": "n-s---fn1-"}, "Leaena2": {
        "lemma": "Leaena", "uri": "60520", "pos": "n", "morpho": "n-s---fn1-"
    }, "lectus1": {"lemma": "lectus", "uri": "24624", "pos": "a", "morpho": "aps---mn1-"}, "lectus2": {
        "lemma": "lectus", "uri": "l0471", "pos": "n", "morpho": "n-s---mn2-"
    }, "lectus3": {"lemma": "lectus", "uri": "l0488", "pos": "n", "morpho": "n-s---mn4-"}, "Leda1": {
        "lemma": "Leda", "uri": "60526", "pos": "n", "morpho": "n-s---fn1-"
    }, "leda2": {"lemma": "leda", "uri": "l0473", "pos": "n", "morpho": "n-s---fn1-"}, "lego1": {
        "lemma": "lego", "uri": "l0495", "pos": "v", "morpho": "v1spia--1-"
    }, "lego2": {"lemma": "lego", "uri": "l0496", "pos": "v", "morpho": "v1spia--3-"}, "lenis1": {
        "lemma": "lenis", "uri": "l0517", "pos": "a", "morpho": "aps---cn3i"
    }, "lenis2": {"lemma": "lenis", "uri": "116022", "pos": "n", "morpho": "n-s---mn3i"}, "leno1": {
        "lemma": "leno", "uri": "l0521", "pos": "v", "morpho": "v1spia--1-"
    }, "leno2": {"lemma": "leno", "uri": "l0520", "pos": "n", "morpho": "n-s---mn3-"}, "lento1": {
        "lemma": "lento", "uri": "l0541", "pos": "v", "morpho": "v1spia--1-"
    }, "lentulus1": {"lemma": "lentulus", "uri": "l0544", "pos": "a", "morpho": "aps---mn1-"}, "Lentulus2": {
        "lemma": "Lentulus", "uri": "60533", "pos": "n", "morpho": "n-s---mn2-"
    }, "lenunculus1": {"lemma": "lenunculus", "uri": "l9919", "pos": "n", "morpho": "n-s---mn2-"}, "lenunculus2": {
        "lemma": "lenunculus", "uri": "l9919", "pos": "n", "morpho": "n-s---mn2-"
    }, "leo1": {"lemma": "leo", "uri": "l0550", "pos": "v", "morpho": "v1spia--2-"}, "leo2": {
        "lemma": "leo", "uri": "l0549", "pos": "n", "morpho": "n-s---mn3-"
    }, "leoninus1": {"lemma": "leoninus", "uri": "l0551", "pos": "a", "morpho": "aps---mn1-"}, "Leoninus2": {
        "lemma": "Leoninus", "uri": "60538", "pos": "a", "morpho": "aps---mn1-"
    }, "lepidus1": {"lemma": "lepidus", "uri": "l0565", "pos": "a", "morpho": "aps---mn1-"}, "Lepidus2": {
        "lemma": "Lepidus", "uri": "60541", "pos": "n", "morpho": "n-s---mn2-"
    }, "levatus1": {"lemma": "leuatus", "uri": "116094", "pos": "a", "morpho": "aps---mn1-"}, "levatus2": {
        "lemma": "leuatus", "uri": "116094", "pos": "a", "morpho": "aps---mn1-"
    }, "levitas1": {"lemma": "leuitas", "uri": "l0643", "pos": "n", "morpho": "n-s---fn3-"}, "levitas2": {
        "lemma": "leuitas", "uri": "l0643", "pos": "n", "morpho": "n-s---fn3-"
    }, "Libanus1": {"lemma": "Libanus", "uri": "60566", "pos": "n", "morpho": "n-s---mn2-"}, "Libanus2": {
        "lemma": "Libanus", "uri": "60566", "pos": "n", "morpho": "n-s---mn2-"
    }, "liber1": {"lemma": "liber", "uri": "l0675", "pos": "a", "morpho": "aps---mn1r"}, "liber2": {
        "lemma": "liber", "uri": "l0676", "pos": "n", "morpho": "n-s---mn2r"
    }, "liber4": {"lemma": "liber", "uri": "l0676", "pos": "n", "morpho": "n-s---mn2r"}, "liberalis1": {
        "lemma": "liberalis", "uri": "l0677", "pos": "a", "morpho": "aps---cn3i"
    }, "Liberalis2": {"lemma": "Liberalis", "uri": "60567", "pos": "a", "morpho": "aps---fn3i"}, "libertinus1": {
        "lemma": "libertinus", "uri": "l0689", "pos": "a", "morpho": "aps---mn1-"
    }, "libertinus2": {"lemma": "libertinus", "uri": "l0689", "pos": "n", "morpho": "n-s---mn2-"}, "Libo2": {
        "lemma": "Libo", "uri": "60570", "pos": "n", "morpho": "n-s---mn3-"
    }, "licinus1": {"lemma": "licinus", "uri": "l0724", "pos": "a", "morpho": "aps---mn1-"}, "Licinus2": {
        "lemma": "Licinus", "uri": "60578", "pos": "n", "morpho": "n-s---mn2-"
    }, "ligo1": {"lemma": "ligo", "uri": "l0753", "pos": "v", "morpho": "v1spia--1-"}, "ligo2": {
        "lemma": "ligo", "uri": "l0754", "pos": "n", "morpho": "n-s---mn3-"
    }, "ligurius1": {"lemma": "ligurius", "uri": "31611", "pos": "n", "morpho": "n-s---mn2-"}, "ligurius2": {
        "lemma": "ligurius", "uri": "31611", "pos": "n", "morpho": "n-s---mn2-"
    }, "limo1": {"lemma": "limo", "uri": "116263", "pos": "r", "morpho": "rp--------"}, "limo2": {
        "lemma": "limo", "uri": "l0855", "pos": "v", "morpho": "v1spia--1-"
    }, "limo3": {"lemma": "limo", "uri": "l0855", "pos": "v", "morpho": "v1spia--1-"}, "limus1": {
        "lemma": "limus", "uri": "l0805", "pos": "a", "morpho": "aps---mn1-"
    }, "linctus1": {"lemma": "linctus", "uri": "116282", "pos": "a", "morpho": "aps---mn1-"}, "linctus2": {
        "lemma": "linctus", "uri": "l9896", "pos": "n", "morpho": "n-s---mn4-"
    }, "linitus1": {"lemma": "linitus", "uri": "116311", "pos": "a", "morpho": "aps---mn1-"}, "linitus2": {
        "lemma": "linitus", "uri": "l9897", "pos": "n", "morpho": "n-s---mn4-"
    }, "Lipara1": {"lemma": "Lipara", "uri": "60592", "pos": "a", "morpho": "aps---fn1-"}, "lipara2": {
        "lemma": "lipara", "uri": "l0865", "pos": "n", "morpho": "n-s---fn1-"
    }, "liquens1": {"lemma": "liquens", "uri": "116350", "pos": "a", "morpho": "aps---an3i"}, "liquens2": {
        "lemma": "liquens", "uri": "116350", "pos": "a", "morpho": "aps---an3i"
    }, "liquor1": {"lemma": "liquor", "uri": "l0888", "pos": "v", "morpho": "v1spid--3-"}, "liquor2": {
        "lemma": "liquor", "uri": "l0889", "pos": "n", "morpho": "n-s---mn3-"
    }, "litus1": {"lemma": "litus", "uri": "116400", "pos": "a", "morpho": "aps---mn1-"}, "litus2": {
        "lemma": "litus", "uri": "l9899", "pos": "n", "morpho": "n-s---mn4-"
    }, "litus3": {"lemma": "litus", "uri": "l0938", "pos": "n", "morpho": "n-s---nn3-"}, "locusta1": {
        "lemma": "locusta", "uri": "l0977", "pos": "n", "morpho": "n-s---fn1-"
    }, "Locusta2": {"lemma": "Locusta", "uri": "60603", "pos": "n", "morpho": "n-s---fn1-"}, "Locusta3": {
        "lemma": "Locusta", "uri": "60603", "pos": "n", "morpho": "n-s---fn1-"
    }, "locutus1": {"lemma": "locutus", "uri": "116449", "pos": "a", "morpho": "aps---mn1-"}, "locutus2": {
        "lemma": "locutus", "uri": "l9900", "pos": "n", "morpho": "n-s---mn4-"
    }, "longinquo1": {"lemma": "longinquo", "uri": "30599", "pos": "r", "morpho": "rp--------"}, "longinquo2": {
        "lemma": "longinquo", "uri": "l1017", "pos": "v", "morpho": "v1spia--1-"
    }, "lora1": {"lemma": "lora", "uri": "l1043", "pos": "n", "morpho": "n-s---fn1-"}, "lotus1": {
        "lemma": "lotus", "uri": "44462", "pos": "a", "morpho": "aps---mn1-"
    }, "lotus3": {"lemma": "lotus", "uri": "116525", "pos": "n", "morpho": "n-s---mn4-"}, "Luca1": {
        "lemma": "Luca", "uri": "l1068", "pos": "n", "morpho": "n-s---fn1-"
    }, "Luca2": {"lemma": "Luca", "uri": "l1068", "pos": "n", "morpho": "n-s---fn1-"}, "lucinus1": {
        "lemma": "lucinus", "uri": "l1095", "pos": "a", "morpho": "aps---mn1-"
    }, "lucinus2": {"lemma": "lucinus", "uri": "l1095", "pos": "a", "morpho": "aps---mn1-"}, "lucius2": {
        "lemma": "lucius", "uri": "l1100", "pos": "n", "morpho": "n-s---mn2-"
    }, "lucus1": {"lemma": "lucus", "uri": "l1140", "pos": "n", "morpho": "n-s---mn2-"}, "lucus3": {
        "lemma": "lucus", "uri": "116606", "pos": "n", "morpho": "n-s---mn4-"
    }, "ludius1": {"lemma": "ludius", "uri": "l1156", "pos": "n", "morpho": "n-s---mn2-"}, "lues1": {
        "lemma": "lues", "uri": "l1160", "pos": "n", "morpho": "n-s---fn3i"
    }, "lues2": {"lemma": "lues", "uri": "l1160", "pos": "n", "morpho": "n-s---fn3i"}, "luna1": {
        "lemma": "luna", "uri": "l1180", "pos": "n", "morpho": "n-s---fn1-"
    }, "Luna2": {"lemma": "Luna", "uri": "60623", "pos": "n", "morpho": "n-s---fn1-"}, "luo1": {
        "lemma": "luo", "uri": "l1185", "pos": "v", "morpho": "v1spia--3-"
    }, "luo2": {"lemma": "luo", "uri": "l1185", "pos": "v", "morpho": "v1spia--3-"}, "lupinus1": {
        "lemma": "lupinus", "uri": "l1197", "pos": "a", "morpho": "aps---mn1-"
    }, "lupinus2": {"lemma": "lupinus", "uri": "l1197", "pos": "n", "morpho": "n-s---mn2-"}, "lupus1": {
        "lemma": "lupus", "uri": "l1186", "pos": "n", "morpho": "n-s---mn2-"
    }, "lurco1": {"lemma": "lurco", "uri": "42017", "pos": "v", "morpho": "v1spia--1-"}, "lurco2": {
        "lemma": "lurco", "uri": "42779", "pos": "n", "morpho": "n-s---mn3-"
    }, "luscinius1": {"lemma": "luscinius", "uri": "l1209", "pos": "n", "morpho": "n-s---mn2-"}, "luscinius2": {
        "lemma": "luscinius", "uri": "l1212", "pos": "a", "morpho": "aps---mn1-"
    }, "luscinus1": {"lemma": "luscinus", "uri": "l1212", "pos": "a", "morpho": "aps---mn1-"}, "luscinus3": {
        "lemma": "luscinus", "uri": "116668", "pos": "n", "morpho": "n-s---mn2-"
    }, "lustramentum1": {"lemma": "lustramentum", "uri": "l1226", "pos": "n", "morpho": "n-s---nn2-"},
    "lustramentum2": {
        "lemma": "lustramentum", "uri": "l1226", "pos": "n", "morpho": "n-s---nn2-"
    }, "lustro1": {"lemma": "lustro", "uri": "l1232", "pos": "v", "morpho": "v1spia--1-"}, "lustro2": {
        "lemma": "lustro", "uri": "l1233", "pos": "n", "morpho": "n-s---mn3-"
    }, "lustrum1": {"lemma": "lustrum", "uri": "l8222", "pos": "n", "morpho": "n-s---nn2-"}, "lustrum2": {
        "lemma": "lustrum", "uri": "l8222", "pos": "n", "morpho": "n-s---nn2-"
    }, "lusus1": {"lemma": "lusus", "uri": "116685", "pos": "a", "morpho": "aps---mn1-"}, "lusus2": {
        "lemma": "lusus", "uri": "l9903", "pos": "n", "morpho": "n-s---mn4-"
    }, "luto1": {"lemma": "luto", "uri": "l1244", "pos": "v", "morpho": "v1spia--1-"}, "luto2": {
        "lemma": "luto", "uri": "l1244", "pos": "v", "morpho": "v1spia--1-"
    }, "luxus1": {"lemma": "luxus", "uri": "l1257", "pos": "a", "morpho": "aps---mn1-"}, "luxus2": {
        "lemma": "luxus", "uri": "l1258", "pos": "n", "morpho": "n-s---mn4-"
    }, "luxus3": {"lemma": "luxus", "uri": "l1258", "pos": "n", "morpho": "n-s---mn4-"}, "Lycaon1": {
        "lemma": "Lycaon", "uri": "60631", "pos": "n", "morpho": "n-s---mn3-"
    }, "lycaon2": {"lemma": "lycaon", "uri": "l1259", "pos": "n", "morpho": "n-s---mn3-"}, "Lycium1": {
        "lemma": "Lycium", "uri": "60636", "pos": "n", "morpho": "n-s---nn2-"
    }, "Lycium2": {"lemma": "Lycium", "uri": "60636", "pos": "n", "morpho": "n-s---nn2-"}, "lygos1": {
        "lemma": "lygos", "uri": "l1275", "pos": "n", "morpho": "n-s---fn2g"
    }, "Lygos2": {"lemma": "Lygos", "uri": "60651", "pos": "n", "morpho": "n-s---mn2-"}, "lymphatus1": {
        "lemma": "lymphatus", "uri": "24827", "pos": "a", "morpho": "aps---mn1-"
    }, "lymphatus2": {"lemma": "lymphatus", "uri": "l9904", "pos": "n", "morpho": "n-s---mn4-"}, "lysimachia1": {
        "lemma": "lysimachia", "uri": "l1289", "pos": "n", "morpho": "n-s---fn1-"
    }, "Lysimachia2": {"lemma": "Lysimachia", "uri": "60660", "pos": "n", "morpho": "n-s---fn1-"}, "lysis1": {
        "lemma": "lysis", "uri": "l1292", "pos": "n", "morpho": "n-s---fn3i"
    }, "Lysis2": {"lemma": "Lysis", "uri": "60664", "pos": "n", "morpho": "n-s---fn3-"}, "Lysis3": {
        "lemma": "Lysis", "uri": "60664", "pos": "n", "morpho": "n-s---fn3-"
    }, "Macedo1": {"lemma": "Macedo", "uri": "24829", "pos": "n", "morpho": "n-s---mn3-"}, "Macedo2": {
        "lemma": "Macedo", "uri": "24829", "pos": "n", "morpho": "n-s---mn3-"
    }, "macellus1": {"lemma": "macellus", "uri": "m9804", "pos": "a", "morpho": "aps---mn1-"}, "macellus2": {
        "lemma": "macellus", "uri": "m0008", "pos": "n", "morpho": "n-s---mn2-"
    }, "macer1": {"lemma": "macer", "uri": "m0010", "pos": "a", "morpho": "aps---mn1r"}, "Macer2": {
        "lemma": "Macer", "uri": "60673", "pos": "n", "morpho": "n-s---mn3-"
    }, "maceries1": {"lemma": "maceries", "uri": "m0092", "pos": "n", "morpho": "n-s---fn5-"}, "maceries2": {
        "lemma": "maceries", "uri": "m0092", "pos": "n", "morpho": "n-s---fn5-"
    }, "machaera1": {"lemma": "machaera", "uri": "m0019", "pos": "n", "morpho": "n-s---fn1-"}, "Machaera2": {
        "lemma": "Machaera", "uri": "60677", "pos": "n", "morpho": "n-s---fn1-"
    }, "mactus1": {"lemma": "mactus", "uri": "m0943", "pos": "a", "morpho": "aps---mn1-"}, "mactus2": {
        "lemma": "mactus", "uri": "m0943", "pos": "a", "morpho": "aps---mn1-"
    }, "macula1": {"lemma": "macula", "uri": "m0055", "pos": "n", "morpho": "n-s---fn1-"}, "Macula2": {
        "lemma": "Macula", "uri": "60685", "pos": "n", "morpho": "n-s---fn1-"
    }, "Maecius1": {"lemma": "Maecius", "uri": "60691", "pos": "n", "morpho": "n-s---mn2-"}, "Maecius2": {
        "lemma": "Maecius", "uri": "60691", "pos": "n", "morpho": "n-s---mn2-"
    }, "magis1": {"lemma": "magis", "uri": "m0095", "pos": "r", "morpho": "rp--------"}, "magis2": {
        "lemma": "magis", "uri": "m0096", "pos": "n", "morpho": "n-s---fn3-"
    }, "magnes1": {"lemma": "magnes", "uri": "m0118", "pos": "n", "morpho": "n-s---mn3-"}, "magnus1": {
        "lemma": "magnus", "uri": "m0132", "pos": "a", "morpho": "aps---mn1-"
    }, "magus1": {"lemma": "magus", "uri": "m0134", "pos": "n", "morpho": "n-s---mn2-"}, "magus2": {
        "lemma": "magus", "uri": "m0134", "pos": "a", "morpho": "aps---mn1-"
    }, "maia1": {"lemma": "maia", "uri": "116859", "pos": "n", "morpho": "n-s---fn1-"}, "Maia2": {
        "lemma": "Maia", "uri": "60708", "pos": "n", "morpho": "n-s---fn1-"
    }, "malus1": {"lemma": "malus", "uri": "m0216", "pos": "a", "morpho": "aps---mn1-"}, "malus2": {
        "lemma": "malus", "uri": "m0219", "pos": "n", "morpho": "n-s---fn2-"
    }, "malus3": {"lemma": "malus", "uri": "m0218", "pos": "n", "morpho": "n-s---mn2-"}, "mammula1": {
        "lemma": "mammula", "uri": "m0235", "pos": "n", "morpho": "n-s---fn1-"
    }, "Mammula2": {"lemma": "Mammula", "uri": "60718", "pos": "n", "morpho": "n-s---fn1-"}, "Mana1": {
        "lemma": "Mana", "uri": "60720", "pos": "n", "morpho": "n-s---fn1-"
    }, "manalis1": {"lemma": "manalis", "uri": "m0239", "pos": "a", "morpho": "aps---cn3i"}, "mandatus1": {
        "lemma": "mandatus", "uri": "116966", "pos": "a", "morpho": "aps---mn1-"
    }, "mandatus2": {"lemma": "mandatus", "uri": "m9996", "pos": "n", "morpho": "n-s---mn4-"}, "mando1": {
        "lemma": "mando", "uri": "m0260", "pos": "v", "morpho": "v1spia--1-"
    }, "mando2": {"lemma": "mando", "uri": "m0261", "pos": "v", "morpho": "v1spia--3-"}, "mando3": {
        "lemma": "mando", "uri": "m0262", "pos": "n", "morpho": "n-s---mn3-"
    }, "manduco1": {"lemma": "manduco", "uri": "m0269", "pos": "v", "morpho": "v1spia--1-"}, "manduco2": {
        "lemma": "manduco", "uri": "m0270", "pos": "n", "morpho": "n-s---mn3-"
    }, "mania2": {"lemma": "mania", "uri": "m0280", "pos": "n", "morpho": "n-s---fn1-"}, "manifesto1": {
        "lemma": "manifesto", "uri": "24906", "pos": "r", "morpho": "rp--------"
    }, "manifesto2": {"lemma": "manifesto", "uri": "m0291", "pos": "v", "morpho": "v1spia--1-"}, "manto1": {
        "lemma": "manto", "uri": "m0334", "pos": "v", "morpho": "v1spia--1-"
    }, "Manto2": {"lemma": "Manto", "uri": "60730", "pos": "n", "morpho": "n-s---fn3-"}, "manus1": {
        "lemma": "manus", "uri": "m0362", "pos": "n", "morpho": "n-s---fn4-"
    }, "manus2": {"lemma": "manus", "uri": "m0362", "pos": "n", "morpho": "n-s---fn4-"}, "Marathus1": {
        "lemma": "Marathus", "uri": "60733", "pos": "n", "morpho": "n-s---mn2-"
    }, "Marathus2": {"lemma": "Marathus", "uri": "60733", "pos": "n", "morpho": "n-s---mn2-"}, "marculus1": {
        "lemma": "marculus", "uri": "m0376", "pos": "n", "morpho": "n-s---mn2-"
    }, "marcus1": {"lemma": "marcus", "uri": "m0944", "pos": "n", "morpho": "n-s---mn2-"}, "Maria1": {
        "lemma": "Maria", "uri": "60744", "pos": "n", "morpho": "n-s---fn1-"
    }, "Maria2": {"lemma": "Maria", "uri": "60744", "pos": "n", "morpho": "n-s---fn1-"}, "maritus1": {
        "lemma": "maritus", "uri": "m0114", "pos": "a", "morpho": "aps---mn1-"
    }, "maritus2": {"lemma": "maritus", "uri": "m0126", "pos": "n", "morpho": "n-s---mn2-"}, "Maro1": {
        "lemma": "Maro", "uri": "60752", "pos": "n", "morpho": "n-s---mn3-"
    }, "Maro2": {"lemma": "Maro", "uri": "60752", "pos": "n", "morpho": "n-s---mn3-"}, "Maro3": {
        "lemma": "Maro", "uri": "60752", "pos": "n", "morpho": "n-s---mn3-"
    }, "marrubium1": {"lemma": "marrubium", "uri": "m0410", "pos": "n", "morpho": "n-s---nn2-"}, "Marrubium2": {
        "lemma": "Marrubium", "uri": "60754", "pos": "n", "morpho": "n-s---nn2-"
    }, "Marsus1": {"lemma": "Marsus", "uri": "60758", "pos": "n", "morpho": "n-s---mn2-"}, "Marsus2": {
        "lemma": "Marsus", "uri": "60758", "pos": "n", "morpho": "n-s---mn2-"
    }, "Marsyas1": {"lemma": "Marsyas", "uri": "60759", "pos": "n", "morpho": "n-s---mn1-"}, "Marsyas2": {
        "lemma": "Marsyas", "uri": "60759", "pos": "n", "morpho": "n-s---mn1-"
    }, "Martialis1": {"lemma": "Martialis", "uri": "60760", "pos": "n", "morpho": "n-s---fn3-"}, "Martialis2": {
        "lemma": "Martialis", "uri": "60760", "pos": "n", "morpho": "n-s---fn3-"
    }, "massa1": {"lemma": "massa", "uri": "m0425", "pos": "n", "morpho": "n-s---fn1-"}, "Massa2": {
        "lemma": "Massa", "uri": "60769", "pos": "n", "morpho": "n-s---fn1-"
    }, "masso1": {"lemma": "masso", "uri": "m0428", "pos": "v", "morpho": "v1spia--1-"}, "maternus1": {
        "lemma": "maternus", "uri": "m0458", "pos": "a", "morpho": "aps---mn1-"
    }, "matrona1": {"lemma": "matrona", "uri": "m0475", "pos": "n", "morpho": "n-s---fn1-"}, "medialis1": {
        "lemma": "medialis", "uri": "m0550", "pos": "a", "morpho": "aps---cn3i"
    }, "medialis2": {"lemma": "medialis", "uri": "m0550", "pos": "a", "morpho": "aps---cn3i"}, "Medica1": {
        "lemma": "Medica", "uri": "m0639", "pos": "n", "morpho": "n-s---fn1-"
    }, "medicatus1": {"lemma": "medicatus", "uri": "32283", "pos": "a", "morpho": "aps---mn1-"}, "medicatus2": {
        "lemma": "medicatus", "uri": "m0536", "pos": "n", "morpho": "n-s---mn4-"
    }, "medicus1": {"lemma": "medicus", "uri": "m0549", "pos": "a", "morpho": "aps---mn1-"}, "Medicus2": {
        "lemma": "Medicus", "uri": "m0643", "pos": "a", "morpho": "aps---mn1-"
    }, "medion1": {"lemma": "medion", "uri": "m0560", "pos": "n", "morpho": "n-s---nn2g"}, "Medion2": {
        "lemma": "Medion", "uri": "60792", "pos": "n", "morpho": "n-s---nn3-"
    }, "meditatus1": {"lemma": "meditatus", "uri": "117232", "pos": "a", "morpho": "aps---mn1-"}, "meditatus2": {
        "lemma": "meditatus", "uri": "m9999", "pos": "n", "morpho": "n-s---mn4-"
    }, "Medus1": {"lemma": "Medus", "uri": "60796", "pos": "n", "morpho": "n-s---mn2-"}, "Medus2": {
        "lemma": "Medus", "uri": "60796", "pos": "n", "morpho": "n-s---mn2-"
    }, "Medus3": {"lemma": "Medus", "uri": "60796", "pos": "n", "morpho": "n-s---mn2-"}, "Megara1": {
        "lemma": "Megara", "uri": "60805", "pos": "n", "morpho": "n-s---fn1-"
    }, "Megara2": {"lemma": "Megara", "uri": "60805", "pos": "n", "morpho": "n-s---fn1-"}, "Megara3": {
        "lemma": "Megara", "uri": "60805", "pos": "n", "morpho": "n-s---fn1-"
    }, "Megareus1": {"lemma": "Megareus", "uri": "60807", "pos": "n", "morpho": "n-s---mn2-"}, "Megareus2": {
        "lemma": "Megareus", "uri": "60807", "pos": "n", "morpho": "n-s---mn2-"
    }, "meles1": {"lemma": "meles", "uri": "m0611", "pos": "n", "morpho": "n-s---fn3i"}, "Meles2": {
        "lemma": "Meles", "uri": "60824", "pos": "n", "morpho": "n-p---mn3-"
    }, "Meles3": {"lemma": "Meles", "uri": "60824", "pos": "n", "morpho": "n-p---mn3-"}, "melicus1": {
        "lemma": "melicus", "uri": "m0620", "pos": "a", "morpho": "aps---mn1-"
    }, "melina1": {"lemma": "melina", "uri": "117285", "pos": "n", "morpho": "n-s---fn1-"}, "melina2": {
        "lemma": "melina", "uri": "117285", "pos": "n", "morpho": "n-s---fn1-"
    }, "melinum1": {"lemma": "melinum", "uri": "m0624", "pos": "n", "morpho": "n-s---nn2-"}, "melinus1": {
        "lemma": "melinus", "uri": "m0624", "pos": "a", "morpho": "aps---mn1-"
    }, "melinus2": {"lemma": "melinus", "uri": "m0624", "pos": "a", "morpho": "aps---mn1-"}, "melinus3": {
        "lemma": "melinus", "uri": "m0624", "pos": "a", "morpho": "aps---mn1-"
    }, "Melinus4": {"lemma": "Melinus", "uri": "60829", "pos": "a", "morpho": "aps---mn1-"}, "melitinus1": {
        "lemma": "melitinus", "uri": "m0632", "pos": "a", "morpho": "aps---mn1-"
    }, "Melius2": {"lemma": "Melius", "uri": "60834", "pos": "a", "morpho": "aps---mn1-"}, "mella1": {
        "lemma": "mella", "uri": "m0642", "pos": "n", "morpho": "n-s---fn1-"
    }, "Mella2": {"lemma": "Mella", "uri": "60835", "pos": "n", "morpho": "n-s---fn1-"}, "Mella3": {
        "lemma": "Mella", "uri": "60835", "pos": "n", "morpho": "n-s---fn1-"
    }, "melo2": {"lemma": "melo", "uri": "m0664", "pos": "n", "morpho": "n-s---mn3-"}, "melos1": {
        "lemma": "melos", "uri": "m0673", "pos": "n", "morpho": "n-s---nn2-"
    }, "Melos2": {"lemma": "Melos", "uri": "60838", "pos": "n", "morpho": "n-s---mn2-"}, "memor1": {
        "lemma": "memor", "uri": "99398", "pos": "a", "morpho": "aps---an3-"
    }, "memoratus1": {"lemma": "memoratus", "uri": "47868", "pos": "a", "morpho": "aps---mn1-"}, "memoratus2": {
        "lemma": "memoratus", "uri": "m9791", "pos": "n", "morpho": "n-s---mn4-"
    }, "mena1": {"lemma": "mena", "uri": "m0063", "pos": "n", "morpho": "n-s---fn1-"}, "menaeus2": {
        "lemma": "menaeus", "uri": "117376", "pos": "n", "morpho": "n-s---mn2-"
    }, "mensus1": {"lemma": "mensus", "uri": "117415", "pos": "a", "morpho": "aps---mn1-"}, "mensus2": {
        "lemma": "mensus", "uri": "99405", "pos": "n", "morpho": "n-s---mn4-"
    }, "mentio1": {"lemma": "mentio", "uri": "m0759", "pos": "n", "morpho": "n-s---fn3-"}, "mentio2": {
        "lemma": "mentio", "uri": "117420", "pos": "v", "morpho": "v1spia--4-"
    }, "mento1": {"lemma": "mento", "uri": "m0763", "pos": "n", "morpho": "n-s---mn3-"}, "mentum1": {
        "lemma": "mentum", "uri": "m0945", "pos": "n", "morpho": "n-s---nn2-"
    }, "mentum2": {"lemma": "mentum", "uri": "m0945", "pos": "n", "morpho": "n-s---nn2-"}, "merces1": {
        "lemma": "merces", "uri": "m0785", "pos": "n", "morpho": "n-s---fn3-"
    }, "merces2": {"lemma": "merces", "uri": "m0785", "pos": "n", "morpho": "n-s---fn3-"}, "merenda1": {
        "lemma": "merenda", "uri": "m9984", "pos": "n", "morpho": "n-s---fn1-"
    }, "Merenda2": {"lemma": "Merenda", "uri": "60867", "pos": "n", "morpho": "n-s---fn1-"}, "mergulus1": {
        "lemma": "mergulus", "uri": "m0804", "pos": "n", "morpho": "n-s---mn2-"
    }, "mergulus2": {"lemma": "mergulus", "uri": "m0804", "pos": "n", "morpho": "n-s---mn2-"}, "merito1": {
        "lemma": "merito", "uri": "m0819", "pos": "r", "morpho": "rp--------"
    }, "merito2": {"lemma": "merito", "uri": "m0817", "pos": "v", "morpho": "v1spia--1-"}, "Merops1": {
        "lemma": "Merops", "uri": "60873", "pos": "n", "morpho": "n-s---mn3-"
    }, "merops2": {"lemma": "merops", "uri": "m0823", "pos": "n", "morpho": "n-s---mn3-"}, "merula1": {
        "lemma": "merula", "uri": "m0828", "pos": "n", "morpho": "n-s---fn1-"
    }, "Merula2": {"lemma": "Merula", "uri": "60874", "pos": "n", "morpho": "n-s---fn1-"}, "Merula3": {
        "lemma": "Merula", "uri": "60874", "pos": "n", "morpho": "n-s---fn1-"
    }, "meto2": {"lemma": "meto", "uri": "m0897", "pos": "v", "morpho": "v1spia--3-"}, "metropolis1": {
        "lemma": "metropolis", "uri": "m0911", "pos": "n", "morpho": "n-s---fn3i"
    }, "Metropolis2": {"lemma": "Metropolis", "uri": "60897", "pos": "n", "morpho": "n-s---fn3-"}, "metropolitanus1": {
        "lemma": "metropolitanus", "uri": "m0913", "pos": "a", "morpho": "aps---mn1-"
    }, "Metropolitanus2": {"lemma": "Metropolitanus", "uri": "60898", "pos": "a", "morpho": "aps---mn1-"}, "Miletus1": {
        "lemma": "Miletus", "uri": "60913", "pos": "n", "morpho": "n-s---mn2-"
    }, "Miletus2": {"lemma": "Miletus", "uri": "60913", "pos": "n", "morpho": "n-s---mn2-"}, "Milo1": {
        "lemma": "Milo", "uri": "60917", "pos": "n", "morpho": "n-s---mn3-"
    }, "Milo2": {"lemma": "Milo", "uri": "60917", "pos": "n", "morpho": "n-s---mn3-"}, "mina1": {
        "lemma": "mina", "uri": "m1016", "pos": "n", "morpho": "n-s---fn1-"
    }, "mina2": {"lemma": "mina", "uri": "m1016", "pos": "n", "morpho": "n-s---fn1-"}, "minio1": {
        "lemma": "minio", "uri": "m1032", "pos": "v", "morpho": "v1spia--1-"
    }, "minius1": {"lemma": "minius", "uri": "32702", "pos": "a", "morpho": "aps---mn1-"}, "minor1": {
        "lemma": "minor", "uri": "m1048", "pos": "v", "morpho": "v1spid--1-"
    }, "minor2": {"lemma": "minor", "uri": "m1048", "pos": "v", "morpho": "v1spid--1-"}, "minus2": {
        "lemma": "minus", "uri": "m1049", "pos": "a", "morpho": "aps---mn1-"
    }, "minutius2": {"lemma": "minutius", "uri": "53682", "pos": "r", "morpho": "rp--------"}, "Minyas1": {
        "lemma": "Minyas", "uri": "117689", "pos": "n", "morpho": "n-s---fn3-"
    }, "missor1": {"lemma": "missor", "uri": "m1123", "pos": "n", "morpho": "n-s---mn3-"}, "missus1": {
        "lemma": "missus", "uri": "117735", "pos": "a", "morpho": "aps---mn1-"
    }, "missus2": {"lemma": "missus", "uri": "m9994", "pos": "n", "morpho": "n-s---mn4-"}, "mistus1": {
        "lemma": "mistus", "uri": "49429", "pos": "a", "morpho": "aps---mn1-"
    }, "mistus2": {"lemma": "mistus", "uri": "117741", "pos": "n", "morpho": "n-s---mn4-"}, "mnester1": {
        "lemma": "mnester", "uri": "m1155", "pos": "n", "morpho": "n-s---mn3-"
    }, "Mnester2": {"lemma": "Mnester", "uri": "60943", "pos": "n", "morpho": "n-s---mn3-"}, "modulatus1": {
        "lemma": "modulatus", "uri": "57027", "pos": "a", "morpho": "aps---mn1-"
    }, "modulatus2": {"lemma": "modulatus", "uri": "m9796", "pos": "n", "morpho": "n-s---mn4-"}, "moenia1": {
        "lemma": "moenia", "uri": "m1725", "pos": "n", "morpho": "n-p---nn3i"
    }, "moenia2": {"lemma": "moenia", "uri": "m1725", "pos": "n", "morpho": "n-p---nn3i"}, "moera1": {
        "lemma": "moera", "uri": "m1202", "pos": "n", "morpho": "n-s---fn1-"
    }, "Moera2": {"lemma": "Moera", "uri": "60946", "pos": "n", "morpho": "n-s---fn1-"}, "Moeris1": {
        "lemma": "Moeris", "uri": "60947", "pos": "n", "morpho": "n-s---mn3-"
    }, "Moeris2": {"lemma": "Moeris", "uri": "60947", "pos": "n", "morpho": "n-s---mn3-"}, "Moeris3": {
        "lemma": "Moeris", "uri": "60947", "pos": "n", "morpho": "n-s---mn3-"
    }, "molitus1": {"lemma": "molitus", "uri": "117820", "pos": "a", "morpho": "aps---mn1-"}, "molitus2": {
        "lemma": "molitus", "uri": "117820", "pos": "a", "morpho": "aps---mn1-"
    }, "molliculus1": {"lemma": "molliculus", "uri": "m1231", "pos": "a", "morpho": "aps---mn1-"}, "Molliculus2": {
        "lemma": "Molliculus", "uri": "60951", "pos": "n", "morpho": "n-s---mn2-"
    }, "molo1": {"lemma": "molo", "uri": "m1245", "pos": "v", "morpho": "v1spia--3-"}, "Molo2": {
        "lemma": "Molo", "uri": "60952", "pos": "n", "morpho": "n-s---nn3-"
    }, "molon2": {"lemma": "molon", "uri": "m1251", "pos": "n", "morpho": "n-s---nn2g"}, "Molossus1": {
        "lemma": "Molossus", "uri": "58406", "pos": "a", "morpho": "aps---mn1-"
    }, "Molossus2": {"lemma": "Molossus", "uri": "57423", "pos": "n", "morpho": "n-s---mn2-"}, "Molus1": {
        "lemma": "Molus", "uri": "60956", "pos": "n", "morpho": "n-s---mn2-"
    }, "Molus2": {"lemma": "Molus", "uri": "60956", "pos": "n", "morpho": "n-s---mn2-"}, "monitus1": {
        "lemma": "monitus", "uri": "117885", "pos": "a", "morpho": "aps---mn1-"
    }, "monitus2": {"lemma": "monitus", "uri": "m9797", "pos": "n", "morpho": "n-s---mn4-"}, "monstratus1": {
        "lemma": "monstratus", "uri": "46215", "pos": "a", "morpho": "aps---mn1-"
    }, "monstratus2": {"lemma": "monstratus", "uri": "m9798", "pos": "n", "morpho": "n-s---mn4-"}, "montanus1": {
        "lemma": "montanus", "uri": "m1360", "pos": "a", "morpho": "aps---mn1-"
    }, "mora1": {"lemma": "mora", "uri": "m1374", "pos": "n", "morpho": "n-s---fn1-"}, "mora2": {
        "lemma": "mora", "uri": "m1374", "pos": "n", "morpho": "n-s---fn1-"
    }, "mora3": {"lemma": "mora", "uri": "m1374", "pos": "n", "morpho": "n-s---fn1-"}, "moratus1": {
        "lemma": "moratus", "uri": "m1382", "pos": "a", "morpho": "aps---mn1-"
    }, "moratus2": {"lemma": "moratus", "uri": "m1382", "pos": "a", "morpho": "aps---mn1-"}, "mordicus1": {
        "lemma": "mordicus", "uri": "25162", "pos": "r", "morpho": "rp--------"
    }, "mordicus2": {"lemma": "mordicus", "uri": "m1401", "pos": "a", "morpho": "aps---mn1-"}, "morio1": {
        "lemma": "morio", "uri": "m1409", "pos": "n", "morpho": "n-s---mn3-"
    }, "morio2": {"lemma": "morio", "uri": "m1409", "pos": "n", "morpho": "n-s---mn3-"}, "moror1": {
        "lemma": "moror", "uri": "m1416", "pos": "v", "morpho": "v1spid--1-"
    }, "moror2": {"lemma": "moror", "uri": "m1416", "pos": "v", "morpho": "v1spid--1-"}, "morsus1": {
        "lemma": "morsus", "uri": "118005", "pos": "a", "morpho": "aps---mn1-"
    }, "morsus2": {"lemma": "morsus", "uri": "m9799", "pos": "n", "morpho": "n-s---mn4-"}, "morus1": {
        "lemma": "morus", "uri": "m1591", "pos": "a", "morpho": "aps---mn1-"
    }, "morus2": {"lemma": "morus", "uri": "m1441", "pos": "n", "morpho": "n-s---fn2-"}, "motus1": {
        "lemma": "motus", "uri": "118032", "pos": "a", "morpho": "aps---mn1-"
    }, "motus2": {"lemma": "motus", "uri": "m9800", "pos": "n", "morpho": "n-s---mn4-"}, "mugio1": {
        "lemma": "mugio", "uri": "m1477", "pos": "v", "morpho": "v1spia--4-"
    }, "mulio1": {"lemma": "mulio", "uri": "m1604", "pos": "n", "morpho": "n-s---mn3-"}, "multa1": {
        "lemma": "multa", "uri": "m1613", "pos": "n", "morpho": "n-s---fn1-"
    }, "multa2": {"lemma": "multa", "uri": "118083", "pos": "n", "morpho": "n-p---nn2-"}, "multo1": {
        "lemma": "multo", "uri": "25204", "pos": "r", "morpho": "rp--------"
    }, "multo2": {"lemma": "multo", "uri": "m1693", "pos": "v", "morpho": "v1spia--1-"}, "mundus1": {
        "lemma": "mundus", "uri": "m1715", "pos": "a", "morpho": "aps---mn1-"
    }, "mundus2": {"lemma": "mundus", "uri": "m1717", "pos": "n", "morpho": "n-s---mn2-"}, "munificus1": {
        "lemma": "munificus", "uri": "m1740", "pos": "a", "morpho": "aps---mn1-"
    }, "munificus2": {"lemma": "munificus", "uri": "m1740", "pos": "a", "morpho": "aps---mn1-"}, "munio1": {
        "lemma": "munio", "uri": "m1743", "pos": "v", "morpho": "v1spia--4-"
    }, "munio2": {"lemma": "munio", "uri": "118187", "pos": "n", "morpho": "n-s---mn3-"}, "muraena1": {
        "lemma": "muraena", "uri": "45194", "pos": "n", "morpho": "n-s---fn1-"
    }, "murcus1": {"lemma": "murcus", "uri": "m1756", "pos": "n", "morpho": "n-s---mn2-"}, "Murcus2": {
        "lemma": "Murcus", "uri": "60976", "pos": "n", "morpho": "n-s---mn2-"
    }, "murra1": {"lemma": "murra", "uri": "m0934", "pos": "n", "morpho": "n-s---fn1-"}, "murra2": {
        "lemma": "murra", "uri": "m0934", "pos": "n", "morpho": "n-s---fn1-"
    }, "murra3": {"lemma": "murra", "uri": "m0934", "pos": "n", "morpho": "n-s---fn1-"}, "murreus1": {
        "lemma": "murreus", "uri": "m0936", "pos": "a", "morpho": "aps---mn1-"
    }, "murreus2": {"lemma": "murreus", "uri": "m0936", "pos": "a", "morpho": "aps---mn1-"}, "murrinus1": {
        "lemma": "murrinus", "uri": "m0312", "pos": "a", "morpho": "aps---mn1-"
    }, "murrinus2": {"lemma": "murrinus", "uri": "m0312", "pos": "a", "morpho": "aps---mn1-"}, "mus1": {
        "lemma": "mus", "uri": "m1804", "pos": "n", "morpho": "n-s---mn3-"
    }, "Mus2": {"lemma": "Mus", "uri": "60981", "pos": "n", "morpho": "n-s---mn2-"}, "Musa1": {
        "lemma": "Musa", "uri": "60982", "pos": "n", "morpho": "n-s---fn1-"
    }, "Musa2": {"lemma": "Musa", "uri": "60982", "pos": "n", "morpho": "n-s---fn1-"}, "Musaeus1": {
        "lemma": "Musaeus", "uri": "60983", "pos": "n", "morpho": "n-s---mn2-"
    }, "Musaeus2": {"lemma": "Musaeus", "uri": "60983", "pos": "n", "morpho": "n-s---mn2-"}, "musca1": {
        "lemma": "musca", "uri": "m1807", "pos": "n", "morpho": "n-s---fn1-"
    }, "Musca2": {"lemma": "Musca", "uri": "60984", "pos": "n", "morpho": "n-s---fn1-"}, "musice1": {
        "lemma": "musice", "uri": "118265", "pos": "r", "morpho": "rp--------"
    }, "muto1": {"lemma": "muto", "uri": "m1864", "pos": "v", "morpho": "v1spia--1-"}, "muto2": {
        "lemma": "muto", "uri": "25239", "pos": "n", "morpho": "n-s---mn3-"
    }, "mutuo1": {"lemma": "mutuo", "uri": "30765", "pos": "r", "morpho": "rp--------"}, "mutuo2": {
        "lemma": "mutuo", "uri": "51273", "pos": "v", "morpho": "v1spia--1-"
    }, "myrice1": {"lemma": "myrice", "uri": "m1901", "pos": "n", "morpho": "n-s---fn1g"}, "Myron1": {
        "lemma": "Myron", "uri": "61007", "pos": "n", "morpho": "n-s---nn3-"
    }, "myron2": {"lemma": "myron", "uri": "m1911", "pos": "n", "morpho": "n-s---nn2g"}, "myrrhis1": {
        "lemma": "myrrhis", "uri": "m9993", "pos": "n", "morpho": "n-s---fn3-"
    }, "myrrhis2": {"lemma": "myrrhis", "uri": "m9993", "pos": "n", "morpho": "n-s---fn3-"}, "mys1": {
        "lemma": "mys", "uri": "m1928", "pos": "n", "morpho": "n-s---mn3g"
    }, "Mys2": {"lemma": "Mys", "uri": "61010", "pos": "n", "morpho": "n-s---mn3-"}, "naevius1": {
        "lemma": "naeuius", "uri": "n0005", "pos": "a", "morpho": "aps---mn1-"
    }, "Naevius2": {"lemma": "Naeuius", "uri": "61017", "pos": "a", "morpho": "aps---mn1-"}, "nana1": {
        "lemma": "nana", "uri": "n0010", "pos": "n", "morpho": "n-s---fn1-"
    }, "Nar1": {"lemma": "Nar", "uri": "61019", "pos": "n", "morpho": "n-s---mn3-"}, "Nar2": {
        "lemma": "Nar", "uri": "61019", "pos": "n", "morpho": "n-s---mn3-"
    }, "Nar3": {"lemma": "Nar", "uri": "61019", "pos": "n", "morpho": "n-s---mn3-"}, "narcissus1": {
        "lemma": "narcissus", "uri": "n0024", "pos": "n", "morpho": "n-s---mn2-"
    }, "Narcissus2": {"lemma": "Narcissus", "uri": "61021", "pos": "n", "morpho": "n-s---mn2-"}, "narratus1": {
        "lemma": "narratus", "uri": "118457", "pos": "a", "morpho": "aps---mn1-"
    }, "narratus2": {"lemma": "narratus", "uri": "n9765", "pos": "n", "morpho": "n-s---mn4-"}, "nascentia1": {
        "lemma": "nascentia", "uri": "n0033", "pos": "n", "morpho": "n-p---nn3i"
    }, "nascentia2": {"lemma": "nascentia", "uri": "n0033", "pos": "n", "morpho": "n-p---nn3i"}, "nasica1": {
        "lemma": "nasica", "uri": "n0047", "pos": "n", "morpho": "n-s---mn1-"
    }, "Nasica2": {"lemma": "Nasica", "uri": "61027", "pos": "n", "morpho": "n-s---fn1-"}, "nasus1": {
        "lemma": "nasus", "uri": "n0053", "pos": "n", "morpho": "n-s---mn2-"
    }, "natalis1": {"lemma": "natalis", "uri": "n0059", "pos": "a", "morpho": "aps---cn3i"}, "natus1": {
        "lemma": "natus", "uri": "25271", "pos": "a", "morpho": "aps---mn1-"
    }, "natus2": {"lemma": "natus", "uri": "57753", "pos": "n", "morpho": "n-s---mn4-"}, "Nauplius1": {
        "lemma": "Nauplius", "uri": "61034", "pos": "n", "morpho": "n-s---mn2-"
    }, "nauplius2": {"lemma": "nauplius", "uri": "n0111", "pos": "n", "morpho": "n-s---mn2-"}, "Nazaraeus1": {
        "lemma": "Nazaraeus", "uri": "61042", "pos": "n", "morpho": "n-s---mn2-"
    }, "Nazaraeus2": {"lemma": "Nazaraeus", "uri": "61042", "pos": "n", "morpho": "n-s---mn2-"}, "ne1": {
        "lemma": "ne", "uri": "n0131", "pos": "r", "morpho": "rp--------"
    }, "ne2": {"lemma": "ne", "uri": "n0131", "pos": "r", "morpho": "rp--------"}, "ne3": {
        "lemma": "ne", "uri": "n0131", "pos": "r", "morpho": "rp--------"
    }, "nebris1": {"lemma": "nebris", "uri": "n0132", "pos": "n", "morpho": "n-s---fn3-"}, "nec1": {
        "lemma": "nec", "uri": "25286", "pos": "r", "morpho": "rp--------"
    }, "nec2": {"lemma": "nec", "uri": "25286", "pos": "r", "morpho": "rp--------"}, "neglectus1": {
        "lemma": "neglectus", "uri": "99565", "pos": "a", "morpho": "aps---mn1-"
    }, "neglectus2": {"lemma": "neglectus", "uri": "n9767", "pos": "n", "morpho": "n-s---mn4-"}, "Nemea1": {
        "lemma": "Nemea", "uri": "61051", "pos": "n", "morpho": "n-s---fn1-"
    }, "Nemea2": {"lemma": "Nemea", "uri": "61051", "pos": "n", "morpho": "n-s---fn1-"}, "Nemesis1": {
        "lemma": "Nemesis", "uri": "61052", "pos": "n", "morpho": "n-s---fn3-"
    }, "Nemesis2": {"lemma": "Nemesis", "uri": "61052", "pos": "n", "morpho": "n-s---fn3-"}, "neo1": {
        "lemma": "neo", "uri": "n0211", "pos": "v", "morpho": "v1spia--2-"
    }, "Neo2": {"lemma": "Neo", "uri": "61055", "pos": "n", "morpho": "n-s---nn3-"}, "Nepeta1": {
        "lemma": "Nepeta", "uri": "61059", "pos": "n", "morpho": "n-s---fn1-"
    }, "nepeta2": {"lemma": "nepeta", "uri": "n0220", "pos": "n", "morpho": "n-s---fn1-"}, "nepos1": {
        "lemma": "nepos", "uri": "n0224", "pos": "n", "morpho": "n-s---mn3-"
    }, "Nepos2": {"lemma": "Nepos", "uri": "61061", "pos": "n", "morpho": "n-s---mn2-"}, "nepotilla1": {
        "lemma": "nepotilla", "uri": "118642", "pos": "n", "morpho": "n-s---fn1-"
    }, "nepotinus1": {"lemma": "nepotinus", "uri": "99568", "pos": "a", "morpho": "aps---mn1-"}, "Nereis1": {
        "lemma": "Nereis", "uri": "61064", "pos": "n", "morpho": "n-s---fn3-"
    }, "Nereis2": {"lemma": "Nereis", "uri": "61064", "pos": "n", "morpho": "n-s---fn3-"}, "nervicus1": {
        "lemma": "neruicus", "uri": "n0242", "pos": "a", "morpho": "aps---mn1-"
    }, "netus1": {"lemma": "netus", "uri": "118674", "pos": "a", "morpho": "aps---mn1-"}, "netus2": {
        "lemma": "netus", "uri": "n9769", "pos": "n", "morpho": "n-s---mn4-"
    }, "nexus1": {"lemma": "nexus", "uri": "118697", "pos": "a", "morpho": "aps---mn1-"}, "nexus2": {
        "lemma": "nexus", "uri": "n9770", "pos": "n", "morpho": "n-s---mn4-"
    }, "nico1": {"lemma": "nico", "uri": "118701", "pos": "v", "morpho": "v1spia--3-"}, "Nico2": {
        "lemma": "Nico", "uri": "61092", "pos": "n", "morpho": "n-s---nn3-"
    }, "nigellus1": {"lemma": "nigellus", "uri": "n0289", "pos": "a", "morpho": "aps---mn1-"}, "niger1": {
        "lemma": "niger", "uri": "n0291", "pos": "a", "morpho": "aps---mn1r"
    }, "Niger2": {"lemma": "Niger", "uri": "61098", "pos": "n", "morpho": "n-s---mn3-"}, "Niger3": {
        "lemma": "Niger", "uri": "61098", "pos": "n", "morpho": "n-s---mn3-"
    }, "nisus1": {"lemma": "nisus", "uri": "118744", "pos": "a", "morpho": "aps---mn1-"}, "nisus2": {
        "lemma": "nisus", "uri": "n0303", "pos": "n", "morpho": "n-s---mn4-"
    }, "Nisus3": {"lemma": "Nisus", "uri": "61109", "pos": "n", "morpho": "n-s---mn2-"}, "nitela1": {
        "lemma": "nitela", "uri": "n0323", "pos": "n", "morpho": "n-s---fn1-"
    }, "nitela2": {"lemma": "nitela", "uri": "n0323", "pos": "n", "morpho": "n-s---fn1-"}, "nitens1": {
        "lemma": "nitens", "uri": "118750", "pos": "a", "morpho": "aps---an3i"
    }, "nitens2": {"lemma": "nitens", "uri": "118750", "pos": "a", "morpho": "aps---an3i"}, "nitor1": {
        "lemma": "nitor", "uri": "n0322", "pos": "v", "morpho": "v1spid--3-"
    }, "nitor2": {"lemma": "nitor", "uri": "n9323", "pos": "n", "morpho": "n-s---mn3-"}, "nixus1": {
        "lemma": "nixus", "uri": "118771", "pos": "a", "morpho": "aps---mn1-"
    }, "nixus2": {"lemma": "nixus", "uri": "n0303", "pos": "n", "morpho": "n-s---mn4-"}, "no1": {
        "lemma": "no", "uri": "n0444", "pos": "v", "morpho": "v1spia--1-"
    }, "noctua1": {"lemma": "noctua", "uri": "n0465", "pos": "n", "morpho": "n-s---fn1-"}, "Nola1": {
        "lemma": "Nola", "uri": "61112", "pos": "n", "morpho": "n-s---fn1-"
    }, "Nola3": {"lemma": "Nola", "uri": "61112", "pos": "n", "morpho": "n-s---fn1-"}, "nominatus1": {
        "lemma": "nominatus", "uri": "41718", "pos": "a", "morpho": "aps---mn1-"
    }, "nominatus2": {"lemma": "nominatus", "uri": "n9771", "pos": "n", "morpho": "n-s---mn4-"}, "nona1": {
        "lemma": "nona", "uri": "n0177", "pos": "n", "morpho": "n-s---fn1-"
    }, "notos2": {"lemma": "notos", "uri": "118875", "pos": "n", "morpho": "n-s---mn3-"}, "notus1": {
        "lemma": "notus", "uri": "55561", "pos": "a", "morpho": "aps---mn1-"
    }, "Notus2": {"lemma": "Notus", "uri": "n0544", "pos": "n", "morpho": "n-s---mn2-"}, "novellus1": {
        "lemma": "nouellus", "uri": "n0568", "pos": "a", "morpho": "aps---mn1-"
    }, "Novellus2": {"lemma": "Nouellus", "uri": "61125", "pos": "n", "morpho": "n-s---mn2-"}, "nucula1": {
        "lemma": "nucula", "uri": "n0619", "pos": "n", "morpho": "n-s---fn1-"
    }, "numerius1": {"lemma": "numerius", "uri": "n0657", "pos": "a", "morpho": "aps---mn1-"}, "Numerius2": {
        "lemma": "Numerius", "uri": "61133", "pos": "a", "morpho": "aps---mn1-"
    }, "Numerius3": {"lemma": "Numerius", "uri": "61133", "pos": "a", "morpho": "aps---mn1-"}, "numero1": {
        "lemma": "numero", "uri": "n0658", "pos": "v", "morpho": "v1spia--1-"
    }, "numero2": {"lemma": "numero", "uri": "n0659", "pos": "r", "morpho": "rp--------"}, "Numicius1": {
        "lemma": "Numicius", "uri": "61134", "pos": "n", "morpho": "n-s---mn2-"
    }, "Numicius2": {"lemma": "Numicius", "uri": "61134", "pos": "n", "morpho": "n-s---mn2-"}, "nundina1": {
        "lemma": "nundina", "uri": "48148", "pos": "n", "morpho": "n-s---fn1-"
    }, "nuptus1": {"lemma": "nuptus", "uri": "119020", "pos": "a", "morpho": "aps---mn1-"}, "nuptus2": {
        "lemma": "nuptus", "uri": "n9764", "pos": "n", "morpho": "n-s---mn4-"
    }, "nutritus1": {"lemma": "nutritus", "uri": "119041", "pos": "a", "morpho": "aps---mn1-"}, "nutritus2": {
        "lemma": "nutritus", "uri": "119042", "pos": "n", "morpho": "n-s---mn4-"
    }, "nymphaeum2": {"lemma": "nymphaeum", "uri": "n0353", "pos": "n", "morpho": "n-s---nn2-"}, "Nysa1": {
        "lemma": "Nysa", "uri": "61142", "pos": "n", "morpho": "n-s---fn1-"
    }, "Nysa2": {"lemma": "Nysa", "uri": "61142", "pos": "n", "morpho": "n-s---fn1-"}, "obba1": {
        "lemma": "obba", "uri": "o0021", "pos": "n", "morpho": "n-s---fn1-"
    }, "Obba2": {"lemma": "Obba", "uri": "61147", "pos": "n", "morpho": "n-s---fn1-"}, "obitus1": {
        "lemma": "obitus", "uri": "99634", "pos": "a", "morpho": "aps---mn1-"
    }, "obitus2": {"lemma": "obitus", "uri": "o9990", "pos": "n", "morpho": "n-s---mn4-"}, "objectus1": {
        "lemma": "obiectus", "uri": "34673", "pos": "a", "morpho": "aps---mn1-"
    }, "objectus2": {"lemma": "obiectus", "uri": "o0060", "pos": "n", "morpho": "n-s---mn4-"}, "oblitus1": {
        "lemma": "oblitus", "uri": "47277", "pos": "a", "morpho": "aps---mn1-"
    }, "oblitus2": {"lemma": "oblitus", "uri": "47277", "pos": "a", "morpho": "aps---mn1-"}, "obnisus1": {
        "lemma": "obnisus", "uri": "119182", "pos": "a", "morpho": "aps---mn1-"
    }, "obnisus2": {"lemma": "obnisus", "uri": "o9991", "pos": "n", "morpho": "n-s---mn4-"}, "obortus1": {
        "lemma": "obortus", "uri": "54136", "pos": "a", "morpho": "aps---mn1-"
    }, "obortus2": {"lemma": "obortus", "uri": "119196", "pos": "n", "morpho": "n-s---mn4-"}, "obsequens1": {
        "lemma": "obsequens", "uri": "99654", "pos": "a", "morpho": "aps---an3i"
    }, "Obsequens2": {"lemma": "Obsequens", "uri": "101317", "pos": "n", "morpho": "n-s---mn3i"}, "obsero1": {
        "lemma": "obsero", "uri": "o0221", "pos": "v", "morpho": "v1spia--1-"
    }, "obsero2": {"lemma": "obsero", "uri": "o0222", "pos": "v", "morpho": "v1spia--3-"}, "obsidium1": {
        "lemma": "obsidium", "uri": "o9722", "pos": "n", "morpho": "n-s---nn2-"
    }, "obsidium2": {"lemma": "obsidium", "uri": "o9722", "pos": "n", "morpho": "n-s---nn2-"}, "obstantia1": {
        "lemma": "obstantia", "uri": "o0261", "pos": "n", "morpho": "n-p---nn3i"
    }, "obstantia2": {"lemma": "obstantia", "uri": "o0261", "pos": "n", "morpho": "n-p---nn3i"}, "obstrictus1": {
        "lemma": "obstrictus", "uri": "119300", "pos": "a", "morpho": "aps---mn1-"
    }, "obstrictus2": {"lemma": "obstrictus", "uri": "119301", "pos": "n", "morpho": "n-s---mn4-"}, "obtectus1": {
        "lemma": "obtectus", "uri": "119320", "pos": "n", "morpho": "n-s---mn4-"
    }, "obtectus2": {"lemma": "obtectus", "uri": "119319", "pos": "a", "morpho": "aps---mn1-"}, "obtentus1": {
        "lemma": "obtentus", "uri": "119328", "pos": "a", "morpho": "aps---mn1-"
    }, "obtentus2": {"lemma": "obtentus", "uri": "o9994", "pos": "n", "morpho": "n-s---mn4-"}, "obtritus1": {
        "lemma": "obtritus", "uri": "119341", "pos": "a", "morpho": "aps---mn1-"
    }, "obtritus2": {"lemma": "obtritus", "uri": "o9995", "pos": "n", "morpho": "n-s---mn4-"}, "occasus1": {
        "lemma": "occasus", "uri": "53845", "pos": "a", "morpho": "aps---mn1-"
    }, "occasus2": {"lemma": "occasus", "uri": "o9998", "pos": "n", "morpho": "n-s---mn4-"}, "occulto1": {
        "lemma": "occulto", "uri": "119438", "pos": "r", "morpho": "rp--------"
    }, "occulto2": {"lemma": "occulto", "uri": "o0411", "pos": "v", "morpho": "v1spia--1-"}, "occupatus1": {
        "lemma": "occupatus", "uri": "38555", "pos": "a", "morpho": "aps---mn1-"
    }, "occupatus2": {"lemma": "occupatus", "uri": "o9709", "pos": "n", "morpho": "n-s---mn4-"}, "ocrea1": {
        "lemma": "ocrea", "uri": "o0438", "pos": "n", "morpho": "n-s---fn1-"
    }, "Ocrea2": {"lemma": "Ocrea", "uri": "61153", "pos": "n", "morpho": "n-s---fn1-"}, "October1": {
        "lemma": "October", "uri": "61157", "pos": "n", "morpho": "n-s---mn3-"
    }, "October2": {"lemma": "October", "uri": "61157", "pos": "n", "morpho": "n-s---mn3-"}, "odium1": {
        "lemma": "odium", "uri": "o0513", "pos": "n", "morpho": "n-s---nn2-"
    }, "odium2": {"lemma": "odium", "uri": "o0513", "pos": "n", "morpho": "n-s---nn2-"}, "odoratus1": {
        "lemma": "odoratus", "uri": "25528", "pos": "a", "morpho": "aps---mn1-"
    }, "odoratus2": {"lemma": "odoratus", "uri": "o9711", "pos": "n", "morpho": "n-s---mn4-"}, "Oeneus1": {
        "lemma": "Oeneus", "uri": "61179", "pos": "n", "morpho": "n-s---mn2-"
    }, "Oeneus2": {"lemma": "Oeneus", "uri": "61179", "pos": "n", "morpho": "n-s---mn2-"}, "oenus1": {
        "lemma": "oenus", "uri": "119565", "pos": "a", "morpho": "aps---mn1-"
    }, "Oenus2": {"lemma": "Oenus", "uri": "101321", "pos": "n", "morpho": "n-s---mn3i"}, "ofella1": {
        "lemma": "ofella", "uri": "o0551", "pos": "n", "morpho": "n-s---fn1-"
    }, "Ofella2": {"lemma": "Ofella", "uri": "61192", "pos": "n", "morpho": "n-s---fn1-"}, "offectus1": {
        "lemma": "offectus", "uri": "119576", "pos": "a", "morpho": "aps---mn1-"
    }, "offectus2": {"lemma": "offectus", "uri": "o0606", "pos": "n", "morpho": "n-s---mn4-"}, "offendo1": {
        "lemma": "offendo", "uri": "o0562", "pos": "v", "morpho": "v1spia--3-"
    }, "offendo2": {"lemma": "offendo", "uri": "o0561", "pos": "n", "morpho": "n-s---fn3-"}, "offensus1": {
        "lemma": "offensus", "uri": "99696", "pos": "a", "morpho": "aps---mn1-"
    }, "offensus2": {"lemma": "offensus", "uri": "o9987", "pos": "n", "morpho": "n-s---mn4-"}, "offerumenta1": {
        "lemma": "offerumenta", "uri": "49843", "pos": "n", "morpho": "n-s---fn1-"
    }, "offerumenta2": {"lemma": "offerumenta", "uri": "119589", "pos": "n", "morpho": "n-p---nn2-"}, "Olenos1": {
        "lemma": "Olenos", "uri": "61203", "pos": "n", "morpho": "n-s---mn2-"
    }, "Olenos2": {"lemma": "Olenos", "uri": "61203", "pos": "n", "morpho": "n-s---mn2-"}, "oleo1": {
        "lemma": "oleo", "uri": "o0637", "pos": "v", "morpho": "v1spia--2-"
    }, "oleo2": {"lemma": "oleo", "uri": "o0637", "pos": "v", "morpho": "v1spia--2-"}, "oletum1": {
        "lemma": "oletum", "uri": "o0652", "pos": "n", "morpho": "n-s---nn2-"
    }, "oletum2": {"lemma": "oletum", "uri": "o0652", "pos": "n", "morpho": "n-s---nn2-"}, "olfactus1": {
        "lemma": "olfactus", "uri": "119637", "pos": "a", "morpho": "aps---mn1-"
    }, "olfactus2": {"lemma": "olfactus", "uri": "o0653", "pos": "n", "morpho": "n-s---mn4-"}, "olor1": {
        "lemma": "olor", "uri": "o0682", "pos": "n", "morpho": "n-s---mn3-"
    }, "olor2": {"lemma": "olor", "uri": "o0682", "pos": "n", "morpho": "n-s---mn3-"}, "Olympias1": {
        "lemma": "Olympias", "uri": "61208", "pos": "n", "morpho": "n-s---mn3-"
    }, "Olympias2": {"lemma": "Olympias", "uri": "61208", "pos": "n", "morpho": "n-s---mn3-"}, "Olympias3": {
        "lemma": "Olympias", "uri": "61208", "pos": "n", "morpho": "n-s---mn3-"
    }, "omnigenus1": {"lemma": "omnigenus", "uri": "o0709", "pos": "a", "morpho": "aps---mn1-"}, "omnigenus2": {
        "lemma": "omnigenus", "uri": "o0709", "pos": "a", "morpho": "aps---mn1-"
    }, "Onchestus1": {"lemma": "Onchestus", "uri": "61216", "pos": "n", "morpho": "n-s---mn2-"}, "Onchestus2": {
        "lemma": "Onchestus", "uri": "61216", "pos": "n", "morpho": "n-s---mn2-"
    }, "opertus1": {"lemma": "opertus", "uri": "41510", "pos": "a", "morpho": "aps---mn1-"}, "opertus2": {
        "lemma": "opertus", "uri": "o9712", "pos": "n", "morpho": "n-s---mn4-"
    }, "ophion1": {"lemma": "ophion", "uri": "o0805", "pos": "n", "morpho": "n-s---mn3-"}, "Ophion2": {
        "lemma": "Ophion", "uri": "61220", "pos": "n", "morpho": "n-s---nn3-"
    }, "ophites1": {"lemma": "ophites", "uri": "o0809", "pos": "n", "morpho": "n-s---mn1g"}, "Ophites2": {
        "lemma": "Ophites", "uri": "61222", "pos": "n", "morpho": "n-p---mn3-"
    }, "ophiusa1": {"lemma": "ophiusa", "uri": "o0810", "pos": "n", "morpho": "n-s---fn1-"}, "Ophiusa2": {
        "lemma": "Ophiusa", "uri": "61224", "pos": "n", "morpho": "n-s---fn1-"
    }, "opinatus1": {"lemma": "opinatus", "uri": "36313", "pos": "a", "morpho": "aps---mn1-"}, "opinatus2": {
        "lemma": "opinatus", "uri": "o9713", "pos": "n", "morpho": "n-s---mn4-"
    }, "oppositus1": {"lemma": "oppositus", "uri": "52307", "pos": "a", "morpho": "aps---mn1-"}, "oppositus2": {
        "lemma": "oppositus", "uri": "o9716", "pos": "n", "morpho": "n-s---mn4-"
    }, "oppressus1": {"lemma": "oppressus", "uri": "119829", "pos": "a", "morpho": "aps---mn1-"}, "oppressus2": {
        "lemma": "oppressus", "uri": "o9717", "pos": "n", "morpho": "n-s---mn4-"
    }, "oppugno1": {"lemma": "oppugno", "uri": "o0894", "pos": "v", "morpho": "v1spia--1-"}, "oppugno2": {
        "lemma": "oppugno", "uri": "o0894", "pos": "v", "morpho": "v1spia--1-"
    }, "ops1": {"lemma": "ops", "uri": "o0897", "pos": "n", "morpho": "n-s---fn3-"}, "optio1": {
        "lemma": "optio", "uri": "o0906", "pos": "n", "morpho": "n-s---fn3-"
    }, "optio2": {"lemma": "optio", "uri": "o0906", "pos": "n", "morpho": "n-s---fn3-"}, "opus1": {
        "lemma": "opus", "uri": "o0918", "pos": "n", "morpho": "n-s---fn3i"
    }, "Opus2": {"lemma": "Opus", "uri": "61229", "pos": "n", "morpho": "n-s---mn2-"}, "ora1": {
        "lemma": "ora", "uri": "o0923", "pos": "n", "morpho": "n-s---fn1-"
    }, "Ora2": {"lemma": "Ora", "uri": "61230", "pos": "n", "morpho": "n-s---fn1-"}, "orca1": {
        "lemma": "orca", "uri": "o0953", "pos": "n", "morpho": "n-s---fn1-"
    }, "Orca2": {"lemma": "Orca", "uri": "61232", "pos": "n", "morpho": "n-s---fn1-"}, "origo1": {
        "lemma": "origo", "uri": "o1004", "pos": "n", "morpho": "n-s---fn3-"
    }, "ornatus1": {"lemma": "ornatus", "uri": "40146", "pos": "a", "morpho": "aps---mn1-"}, "ornatus2": {
        "lemma": "ornatus", "uri": "o9719", "pos": "n", "morpho": "n-s---mn4-"
    }, "orneus1": {"lemma": "orneus", "uri": "o1019", "pos": "a", "morpho": "aps---mn1-"}, "Orneus2": {
        "lemma": "Orneus", "uri": "61254", "pos": "n", "morpho": "n-s---mn2-"
    }, "orsus1": {"lemma": "orsus", "uri": "119955", "pos": "a", "morpho": "aps---mn1-"}, "orsus2": {
        "lemma": "orsus", "uri": "o0962", "pos": "n", "morpho": "n-s---mn4-"
    }, "ortus1": {"lemma": "ortus", "uri": "119976", "pos": "a", "morpho": "aps---mn1-"}, "ortus2": {
        "lemma": "ortus", "uri": "o9720", "pos": "n", "morpho": "n-s---mn4-"
    }, "ortygia1": {"lemma": "ortygia", "uri": "119978", "pos": "n", "morpho": "n-s---fn1-"}, "Ortygia2": {
        "lemma": "Ortygia", "uri": "61265", "pos": "n", "morpho": "n-s---fn1-"
    }, "os1": {"lemma": "os", "uri": "o1065", "pos": "n", "morpho": "n-s---nn3-"}, "os2": {
        "lemma": "os", "uri": "o1065", "pos": "n", "morpho": "n-s---nn3-"
    }, "oscillum1": {"lemma": "oscillum", "uri": "o1071", "pos": "n", "morpho": "n-s---nn2-"}, "oscillum2": {
        "lemma": "oscillum", "uri": "o1071", "pos": "n", "morpho": "n-s---nn2-"
    }, "osculo1": {"lemma": "osculo", "uri": "o1201", "pos": "v", "morpho": "v1spia--1-"}, "osculo2": {
        "lemma": "osculo", "uri": "o1201", "pos": "v", "morpho": "v1spia--1-"
    }, "ostentus1": {"lemma": "ostentus", "uri": "120024", "pos": "a", "morpho": "aps---mn1-"}, "ostentus2": {
        "lemma": "ostentus", "uri": "o9721", "pos": "n", "morpho": "n-s---mn4-"
    }, "ostiarius1": {"lemma": "ostiarius", "uri": "o1110", "pos": "n", "morpho": "n-s---mn2-"}, "ostiarius2": {
        "lemma": "ostiarius", "uri": "o1110", "pos": "a", "morpho": "aps---mn1-"
    }, "otus1": {"lemma": "otus", "uri": "o1150", "pos": "n", "morpho": "n-s---mn2-"}, "ovatus1": {
        "lemma": "ouatus", "uri": "o9726", "pos": "a", "morpho": "aps---mn1-"
    }, "ovatus2": {"lemma": "ouatus", "uri": "o9726", "pos": "a", "morpho": "aps---mn1-"}, "ovatus3": {
        "lemma": "ouatus", "uri": "o1198", "pos": "n", "morpho": "n-s---mn4-"
    }, "paco1": {"lemma": "paco", "uri": "p0023", "pos": "v", "morpho": "v1spia--3-"}, "paco2": {
        "lemma": "paco", "uri": "p0022", "pos": "v", "morpho": "v1spia--1-"
    }, "pactus1": {"lemma": "pactus", "uri": "58353", "pos": "a", "morpho": "aps---mn1-"}, "pactus2": {
        "lemma": "pactus", "uri": "58353", "pos": "a", "morpho": "aps---mn1-"
    }, "pactus3": {"lemma": "pactus", "uri": "p9863", "pos": "n", "morpho": "n-s---mn2-"}, "paedico1": {
        "lemma": "paedico", "uri": "p0041", "pos": "v", "morpho": "v1spia--1-"
    }, "paedico2": {"lemma": "paedico", "uri": "p0042", "pos": "n", "morpho": "n-s---mn3-"}, "paenula1": {
        "lemma": "paenula", "uri": "p0018", "pos": "n", "morpho": "n-s---fn1-"
    }, "Paenula2": {"lemma": "Paenula", "uri": "61294", "pos": "n", "morpho": "n-s---fn1-"}, "paeonia1": {
        "lemma": "paeonia", "uri": "p0061", "pos": "n", "morpho": "n-s---fn1-"
    }, "Paeonius1": {"lemma": "Paeonius", "uri": "61296", "pos": "a", "morpho": "aps---mn1-"}, "Paeonius2": {
        "lemma": "Paeonius", "uri": "61296", "pos": "a", "morpho": "aps---mn1-"
    }, "paetus1": {"lemma": "paetus", "uri": "p0064", "pos": "a", "morpho": "aps---mn1-"}, "Paetus2": {
        "lemma": "Paetus", "uri": "61298", "pos": "n", "morpho": "n-s---mn2-"
    }, "Palici1": {"lemma": "Palici", "uri": "61310", "pos": "n", "morpho": "n-p---mn2-"}, "Palici2": {
        "lemma": "Palici", "uri": "61310", "pos": "n", "morpho": "n-p---mn2-"
    }, "Pallas1": {"lemma": "Pallas", "uri": "61314", "pos": "n", "morpho": "n-s---mn3-"}, "Pallas2": {
        "lemma": "Pallas", "uri": "61314", "pos": "n", "morpho": "n-s---mn3-"
    }, "palma1": {"lemma": "palma", "uri": "p0229", "pos": "n", "morpho": "n-s---fn1-"}, "palma2": {
        "lemma": "palma", "uri": "p0229", "pos": "n", "morpho": "n-s---fn1-"
    }, "palmipes1": {"lemma": "palmipes", "uri": "p0140", "pos": "a", "morpho": "aps---an3-"}, "palmipes2": {
        "lemma": "palmipes", "uri": "p0140", "pos": "a", "morpho": "aps---an3-"
    }, "palo1": {"lemma": "palo", "uri": "p4330", "pos": "v", "morpho": "v1spia--1-"}, "palo2": {
        "lemma": "palo", "uri": "p4330", "pos": "v", "morpho": "v1spia--1-"
    }, "palpo1": {"lemma": "palpo", "uri": "p0161", "pos": "v", "morpho": "v1spia--1-"}, "palpo2": {
        "lemma": "palpo", "uri": "p0162", "pos": "n", "morpho": "n-s---mn3-"
    }, "palus1": {"lemma": "palus", "uri": "p0177", "pos": "n", "morpho": "n-s---mn2-"}, "pampinatus1": {
        "lemma": "pampinatus", "uri": "120253", "pos": "a", "morpho": "aps---mn1-"
    }, "pampinatus2": {"lemma": "pampinatus", "uri": "120253", "pos": "a", "morpho": "aps---mn1-"}, "panacea1": {
        "lemma": "panacea", "uri": "p0192", "pos": "n", "morpho": "n-s---fn1-"
    }, "pando1": {"lemma": "pando", "uri": "p0214", "pos": "v", "morpho": "v1spia--1-"}, "pando2": {
        "lemma": "pando", "uri": "p0215", "pos": "v", "morpho": "v1spia--3-"
    }, "panniculus1": {"lemma": "panniculus", "uri": "p0237", "pos": "n", "morpho": "n-s---mn2-"}, "panniculus2": {
        "lemma": "panniculus", "uri": "p0237", "pos": "n", "morpho": "n-s---mn2-"
    }, "Panope1": {"lemma": "Panope", "uri": "61341", "pos": "n", "morpho": "n-s---fn1-"}, "Panope2": {
        "lemma": "Panope", "uri": "61341", "pos": "n", "morpho": "n-s---fn1-"
    }, "pansa1": {"lemma": "pansa", "uri": "p9864", "pos": "n", "morpho": "n-s---mn1-"}, "Pansa2": {
        "lemma": "Pansa", "uri": "59610", "pos": "n", "morpho": "n-s---mn1-"
    }, "panther1": {"lemma": "panther", "uri": "p7100", "pos": "n", "morpho": "n-s---mn3-"}, "panther2": {
        "lemma": "panther", "uri": "p7100", "pos": "n", "morpho": "n-s---mn3-"
    }, "panthera1": {"lemma": "panthera", "uri": "p7100", "pos": "n", "morpho": "n-s---fn1-"}, "panthera2": {
        "lemma": "panthera", "uri": "p7100", "pos": "n", "morpho": "n-s---fn1-"
    }, "papa1": {"lemma": "papa", "uri": "p0244", "pos": "n", "morpho": "n-s---mn1-"}, "papa2": {
        "lemma": "papa", "uri": "p0244", "pos": "n", "morpho": "n-s---mn1-"
    }, "Paphos1": {"lemma": "Paphos", "uri": "61349", "pos": "n", "morpho": "n-s---mn2-"}, "Paphos2": {
        "lemma": "Paphos", "uri": "61349", "pos": "n", "morpho": "n-s---mn2-"
    }, "pararius1": {"lemma": "pararius", "uri": "p0343", "pos": "a", "morpho": "aps---mn1-"}, "pararius2": {
        "lemma": "pararius", "uri": "p0343", "pos": "n", "morpho": "n-s---mn2-"
    }, "paratus1": {"lemma": "paratus", "uri": "25725", "pos": "a", "morpho": "aps---mn1-"}, "paratus2": {
        "lemma": "paratus", "uri": "p9874", "pos": "n", "morpho": "n-s---mn4-"
    }, "parens2": {"lemma": "parens", "uri": None, "pos": "n", "morpho": "n-s---cn3-"}, "pario1": {
        "lemma": "pario", "uri": "p0410", "pos": "v", "morpho": "v1spia--1-"
    }, "parma1": {"lemma": "parma", "uri": "p0414", "pos": "n", "morpho": "n-s---fn1-"}, "Parma2": {
        "lemma": "Parma", "uri": "61363", "pos": "n", "morpho": "n-s---fn1-"
    }, "paro1": {"lemma": "paro", "uri": "p4697", "pos": "v", "morpho": "v1spia--1-"}, "paro2": {
        "lemma": "paro", "uri": "p4697", "pos": "v", "morpho": "v1spia--1-"
    }, "paro3": {"lemma": "paro", "uri": "120492", "pos": "n", "morpho": "n-s---mn3-"}, "parra1": {
        "lemma": "parra", "uri": "p0248", "pos": "n", "morpho": "n-s---fn1-"
    }, "Parrhasius1": {"lemma": "Parrhasius", "uri": "61370", "pos": "n", "morpho": "n-s---mn2-"}, "Parrhasius2": {
        "lemma": "Parrhasius", "uri": "61370", "pos": "n", "morpho": "n-s---mn2-"
    }, "Parthus1": {"lemma": "Parthus", "uri": "61381", "pos": "n", "morpho": "n-s---mn2-"}, "Parthus2": {
        "lemma": "Parthus", "uri": "61381", "pos": "n", "morpho": "n-s---mn2-"
    }, "Parthus3": {"lemma": "Parthus", "uri": "61381", "pos": "n", "morpho": "n-s---mn2-"}, "partio1": {
        "lemma": "partio", "uri": "p0467", "pos": "n", "morpho": "n-s---fn3-"
    }, "partio2": {"lemma": "partio", "uri": "p0468", "pos": "v", "morpho": "v1spia--4-"}, "partus1": {
        "lemma": "partus", "uri": "120553", "pos": "a", "morpho": "aps---mn1-"
    }, "partus2": {"lemma": "partus", "uri": None, "pos": "n", "morpho": "n-s---mn4-"}, "parus1": {
        "lemma": "parus", "uri": "49086", "pos": "n", "morpho": "n-s---mn2-"
    }, "passer1": {"lemma": "passer", "uri": "p0502", "pos": "n", "morpho": "n-s---mn3-"}, "passerinus1": {
        "lemma": "passerinus", "uri": "p0506", "pos": "a", "morpho": "aps---mn1-"
    }, "Passerinus2": {"lemma": "Passerinus", "uri": "61385", "pos": "n", "morpho": "n-s---mn2-"}, "passive1": {
        "lemma": "passiue", "uri": "56717", "pos": "r", "morpho": "rp--------"
    }, "passive2": {"lemma": "passiue", "uri": "56717", "pos": "r", "morpho": "rp--------"}, "passivus1": {
        "lemma": "passiuus", "uri": "p4358", "pos": "a", "morpho": "aps---mn1-"
    }, "passivus2": {"lemma": "passiuus", "uri": "p4358", "pos": "a", "morpho": "aps---mn1-"}, "passus1": {
        "lemma": "passus", "uri": "99826", "pos": "a", "morpho": "aps---mn1-"
    }, "passus2": {"lemma": "passus", "uri": "99826", "pos": "a", "morpho": "aps---mn1-"}, "passus3": {
        "lemma": "passus", "uri": "p9877", "pos": "n", "morpho": "n-s---mn4-"
    }, "pastus2": {"lemma": "pastus", "uri": "p0498", "pos": "n", "morpho": "n-s---mn4-"}, "patella1": {
        "lemma": "patella", "uri": "p0546", "pos": "n", "morpho": "n-s---fn1-"
    }, "patibulus1": {"lemma": "patibulus", "uri": "120622", "pos": "a", "morpho": "aps---mn1-"}, "patibulus2": {
        "lemma": "patibulus", "uri": "120623", "pos": "n", "morpho": "n-s---mn2-"
    }, "patina1": {"lemma": "patina", "uri": "p0564", "pos": "n", "morpho": "n-s---fn1-"}, "Patina2": {
        "lemma": "Patina", "uri": "61390", "pos": "n", "morpho": "n-s---fn1-"
    }, "patrius1": {"lemma": "patrius", "uri": "p0588", "pos": "a", "morpho": "aps---mn1-"}, "patrius2": {
        "lemma": "patrius", "uri": "p0588", "pos": "a", "morpho": "aps---mn1-"
    }, "patruus1": {"lemma": "patruus", "uri": "p0598", "pos": "n", "morpho": "n-s---mn2-"}, "patruus2": {
        "lemma": "patruus", "uri": "p0598", "pos": "a", "morpho": "aps---mn1-"
    }, "paulus1": {"lemma": "paulus", "uri": "25786", "pos": "a", "morpho": "aps---mn1-"}, "Paulus2": {
        "lemma": "Paulus", "uri": "61396", "pos": "n", "morpho": "n-s---mn2-"
    }, "pavo1": {"lemma": "pauo", "uri": "p0626", "pos": "n", "morpho": "n-s---mn3-"}, "pax1": {
        "lemma": "pax", "uri": "p0650", "pos": "n", "morpho": "n-s---fn3-"
    }, "Pax2": {"lemma": "Pax", "uri": "61401", "pos": "n", "morpho": "n-s---mn3-"}, "pecus1": {
        "lemma": "pecus", "uri": "p0698", "pos": "n", "morpho": "n-s---nn3-"
    }, "pecus2": {"lemma": "pecus", "uri": "p0698", "pos": "n", "morpho": "n-s---nn3-"}, "pecus3": {
        "lemma": "pecus", "uri": "p0698", "pos": "n", "morpho": "n-s---nn3-"
    }, "pedatura1": {"lemma": "pedatura", "uri": "p8705", "pos": "n", "morpho": "n-s---fn1-"}, "pedatura2": {
        "lemma": "pedatura", "uri": "p8705", "pos": "n", "morpho": "n-s---fn1-"
    }, "pedatus1": {"lemma": "pedatus", "uri": "p8706", "pos": "a", "morpho": "aps---mn1-"}, "pedatus2": {
        "lemma": "pedatus", "uri": None, "pos": "n", "morpho": "n-s---mn4-"
    }, "pedicularius1": {"lemma": "pedicularius", "uri": "p9705", "pos": "a", "morpho": "aps---mn1-"},
    "pedicularius2": {
        "lemma": "pedicularius", "uri": "120744", "pos": "n", "morpho": "n-s---mn2-"
    }, "pediculus1": {"lemma": "pediculus", "uri": "p4329", "pos": "n", "morpho": "n-s---mn2-"}, "pediculus2": {
        "lemma": "pediculus", "uri": "p4329", "pos": "n", "morpho": "n-s---mn2-"
    }, "pedo1": {"lemma": "pedo", "uri": "p0724", "pos": "v", "morpho": "v1spia--1-"}, "pedo2": {
        "lemma": "pedo", "uri": "p0725", "pos": "v", "morpho": "v1spia--3-"
    }, "pedo3": {"lemma": "pedo", "uri": "120752", "pos": "n", "morpho": "n-s---mn3-"}, "Pedo4": {
        "lemma": "Pedo", "uri": "61403", "pos": "n", "morpho": "n-s---mn3-"
    }, "pedum1": {"lemma": "pedum", "uri": "p0730", "pos": "n", "morpho": "n-s---nn2-"}, "Pedum2": {
        "lemma": "Pedum", "uri": "61405", "pos": "n", "morpho": "n-s---nn2-"
    }, "Pegasus1": {"lemma": "Pegasus", "uri": "61406", "pos": "n", "morpho": "n-s---mn2-"}, "Pegasus2": {
        "lemma": "Pegasus", "uri": "61406", "pos": "n", "morpho": "n-s---mn2-"
    }, "Pelias1": {"lemma": "Pelias", "uri": "61412", "pos": "n", "morpho": "n-s---mn3-"}, "Pelias2": {
        "lemma": "Pelias", "uri": "61412", "pos": "n", "morpho": "n-s---mn3-"
    }, "peloris1": {"lemma": "peloris", "uri": "p0772", "pos": "n", "morpho": "n-s---fn3-"}, "Peloris2": {
        "lemma": "Peloris", "uri": "61423", "pos": "n", "morpho": "n-s---fn3-"
    }, "penitus1": {"lemma": "penitus", "uri": "p9801", "pos": "a", "morpho": "aps---mn1-"}, "penitus2": {
        "lemma": "penitus", "uri": "p9801", "pos": "a", "morpho": "aps---mn1-"
    }, "pennus1": {"lemma": "pennus", "uri": "120833", "pos": "a", "morpho": "aps---mn1-"}, "Pennus2": {
        "lemma": "Pennus", "uri": "61431", "pos": "n", "morpho": "n-s---mn2-"
    }, "Peraea1": {"lemma": "Peraea", "uri": "61438", "pos": "n", "morpho": "n-s---fn1-"}, "Peraea2": {
        "lemma": "Peraea", "uri": "61438", "pos": "n", "morpho": "n-s---fn1-"
    }, "percolo1": {"lemma": "percolo", "uri": "p0967", "pos": "v", "morpho": "v1spia--1-"}, "percolo2": {
        "lemma": "percolo", "uri": "p0966", "pos": "v", "morpho": "v1spia--3-"
    }, "perculsus1": {"lemma": "perculsus", "uri": "120985", "pos": "a", "morpho": "aps---mn1-"}, "perculsus2": {
        "lemma": "perculsus", "uri": "p0952", "pos": "n", "morpho": "n-s---mn4-"
    }, "percussus1": {"lemma": "percussus", "uri": "121002", "pos": "a", "morpho": "aps---mn1-"}, "percussus2": {
        "lemma": "percussus", "uri": "p1005", "pos": "n", "morpho": "n-s---mn4-"
    }, "perdix1": {"lemma": "perdix", "uri": "p1031", "pos": "n", "morpho": "n-s---cn3-"}, "perfectus1": {
        "lemma": "perfectus", "uri": "25866", "pos": "a", "morpho": "aps---mn1-"
    }, "perfectus2": {"lemma": "perfectus", "uri": "p9881", "pos": "n", "morpho": "n-s---mn4-"}, "perfrictio1": {
        "lemma": "perfrictio", "uri": "p4388", "pos": "n", "morpho": "n-s---fn3-"
    }, "perfrictio2": {"lemma": "perfrictio", "uri": "p4388", "pos": "n", "morpho": "n-s---fn3-"}, "Pergamum1": {
        "lemma": "Pergamum", "uri": "61441", "pos": "n", "morpho": "n-s---nn2-"
    }, "Pergamum2": {"lemma": "Pergamum", "uri": "61441", "pos": "n", "morpho": "n-s---nn2-"}, "Pergamum3": {
        "lemma": "Pergamum", "uri": "61441", "pos": "n", "morpho": "n-s---nn2-"
    }, "permissus1": {"lemma": "permissus", "uri": "121296", "pos": "a", "morpho": "aps---mn1-"}, "permissus2": {
        "lemma": "permissus", "uri": "p9884", "pos": "n", "morpho": "n-s---mn4-"
    }, "pero1": {"lemma": "pero", "uri": "p1419", "pos": "n", "morpho": "n-s---mn3-"}, "perpetuo1": {
        "lemma": "perpetuo", "uri": "25920", "pos": "r", "morpho": "rp--------"
    }, "perpetuo2": {"lemma": "perpetuo", "uri": "p1483", "pos": "v", "morpho": "v1spia--1-"}, "Persa1": {
        "lemma": "Persa", "uri": "61458", "pos": "n", "morpho": "n-s---fn1-"
    }, "Persa2": {"lemma": "Persa", "uri": "61458", "pos": "n", "morpho": "n-s---fn1-"}, "Persa3": {
        "lemma": "Persa", "uri": "61458", "pos": "n", "morpho": "n-s---fn1-"
    }, "persero1": {"lemma": "persero", "uri": "p9933", "pos": "v", "morpho": "v1spia--3-"}, "persero2": {
        "lemma": "persero", "uri": "p9933", "pos": "v", "morpho": "v1spia--3-"
    }, "Perseus1": {"lemma": "Perseus", "uri": "61463", "pos": "n", "morpho": "n-s---mn2-"}, "Perseus2": {
        "lemma": "Perseus", "uri": "61463", "pos": "n", "morpho": "n-s---mn2-"
    }, "Persicus1": {"lemma": "Persicus", "uri": "25930", "pos": "a", "morpho": "aps---mn1-"}, "perspectus1": {
        "lemma": "perspectus", "uri": "41679", "pos": "a", "morpho": "aps---mn1-"
    }, "perspectus2": {"lemma": "perspectus", "uri": "121491", "pos": "n", "morpho": "n-s---mn4-"}, "persuasus1": {
        "lemma": "persuasus", "uri": "31693", "pos": "a", "morpho": "aps---mn1-"
    }, "persuasus2": {"lemma": "persuasus", "uri": "p9885", "pos": "n", "morpho": "n-s---mn4-"}, "pertractus1": {
        "lemma": "pertractus", "uri": "121541", "pos": "a", "morpho": "aps---mn1-"
    }, "pertractus2": {"lemma": "pertractus", "uri": "p1682", "pos": "n", "morpho": "n-s---mn4-"}, "pertritus1": {
        "lemma": "pertritus", "uri": "99979", "pos": "a", "morpho": "aps---mn1-"
    }, "pertritus2": {"lemma": "pertritus", "uri": "99979", "pos": "a", "morpho": "aps---mn1-"}, "pervolo1": {
        "lemma": "peruolo", "uri": "p1755", "pos": "v", "morpho": "v1spia--1-"
    }, "pervolo2": {"lemma": "peruolo", "uri": "p1756", "pos": "v", "morpho": "v1spia--3-"}, "pessulum1": {
        "lemma": "pessulum", "uri": "p1783", "pos": "n", "morpho": "n-s---nn2-"
    }, "pessulum2": {"lemma": "pessulum", "uri": "p1783", "pos": "n", "morpho": "n-s---nn2-"}, "pessum1": {
        "lemma": "pessum", "uri": "p1774", "pos": "r", "morpho": "rp--------"
    }, "pessum2": {"lemma": "pessum", "uri": "p1775", "pos": "n", "morpho": "n-s---nn2-"}, "petasunculus1": {
        "lemma": "petasunculus", "uri": "p4395", "pos": "n", "morpho": "n-s---mn2-"
    }, "petasunculus2": {"lemma": "petasunculus", "uri": "p4395", "pos": "n", "morpho": "n-s---mn2-"}, "petitus1": {
        "lemma": "petitus", "uri": "48672", "pos": "a", "morpho": "aps---mn1-"
    }, "petitus2": {"lemma": "petitus", "uri": "p1776", "pos": "n", "morpho": "n-s---mn4-"}, "petra1": {
        "lemma": "petra", "uri": "p1811", "pos": "n", "morpho": "n-s---fn1-"
    }, "Petra2": {"lemma": "Petra", "uri": "61473", "pos": "n", "morpho": "n-s---fn1-"}, "Petra3": {
        "lemma": "Petra", "uri": "61473", "pos": "n", "morpho": "n-s---fn1-"
    }, "petraeus1": {"lemma": "petraeus", "uri": "p1812", "pos": "a", "morpho": "aps---mn1-"}, "petro1": {
        "lemma": "petro", "uri": "p1819", "pos": "n", "morpho": "n-s---mn3-"
    }, "petronius1": {"lemma": "petronius", "uri": "121657", "pos": "a", "morpho": "aps---mn1-"}, "Petronius2": {
        "lemma": "Petronius", "uri": "61476", "pos": "n", "morpho": "n-s---mn2-"
    }, "peuce1": {"lemma": "peuce", "uri": "p1827", "pos": "n", "morpho": "n-s---fn1g"}, "phalangarius1": {
        "lemma": "phalangarius", "uri": "p1843", "pos": "n", "morpho": "n-s---mn2-"
    }, "phalangarius2": {"lemma": "phalangarius", "uri": "p1843", "pos": "n", "morpho": "n-s---mn2-"}, "phalaris1": {
        "lemma": "phalaris", "uri": "p1848", "pos": "n", "morpho": "n-s---fn3-"
    }, "Phalaris2": {"lemma": "Phalaris", "uri": "61492", "pos": "n", "morpho": "n-s---fn3-"}, "Phasis1": {
        "lemma": "Phasis", "uri": "61505", "pos": "n", "morpho": "n-s---fn3-"
    }, "Phasis2": {"lemma": "Phasis", "uri": "61505", "pos": "n", "morpho": "n-s---fn3-"}, "phiala1": {
        "lemma": "phiala", "uri": "p1892", "pos": "n", "morpho": "n-s---fn1-"
    }, "Phiala2": {"lemma": "Phiala", "uri": "61517", "pos": "n", "morpho": "n-s---fn1-"}, "philus1": {
        "lemma": "philus", "uri": "121758", "pos": "a", "morpho": "aps---mn1-"
    }, "Philus2": {"lemma": "Philus", "uri": "61546", "pos": "n", "morpho": "n-s---mn2-"}, "philyra1": {
        "lemma": "philyra", "uri": "p1922", "pos": "n", "morpho": "n-s---fn1-"
    }, "Philyra2": {"lemma": "Philyra", "uri": "61547", "pos": "n", "morpho": "n-s---fn1-"}, "Phlegraeus1": {
        "lemma": "Phlegraeus", "uri": "61554", "pos": "n", "morpho": "n-s---mn2-"
    }, "Phlegraeus2": {"lemma": "Phlegraeus", "uri": "61554", "pos": "n", "morpho": "n-s---mn2-"}, "phocis1": {
        "lemma": "phocis", "uri": "p1944", "pos": "n", "morpho": "n-s---fn3-"
    }, "Phocis2": {"lemma": "Phocis", "uri": "61559", "pos": "n", "morpho": "n-s---fn3-"}, "Phoenice1": {
        "lemma": "Phoenice", "uri": "61564", "pos": "a", "morpho": "aps---fn1-"
    }, "phoenice2": {"lemma": "phoenice", "uri": "p1946", "pos": "n", "morpho": "n-s---fn1g"}, "Phoenix1": {
        "lemma": "Phoenix", "uri": "61565", "pos": "n", "morpho": "n-s---mn3-"
    }, "Phoenix2": {"lemma": "Phoenix", "uri": "61565", "pos": "n", "morpho": "n-s---mn3-"}, "phoenix3": {
        "lemma": "phoenix", "uri": "p1956", "pos": "n", "morpho": "n-s---mn3-"
    }, "Phormio2": {"lemma": "Phormio", "uri": "121794", "pos": "n", "morpho": "n-s---mn3-"}, "Phryx1": {
        "lemma": "Phryx", "uri": "61575", "pos": "n", "morpho": "n-s---mn3-"
    }, "Phryx2": {"lemma": "Phryx", "uri": "61575", "pos": "n", "morpho": "n-s---mn3-"}, "phu1": {
        "lemma": "phu", "uri": "p1985", "pos": "n", "morpho": "n-s---nn--"
    }, "phu2": {"lemma": "phu", "uri": "p1985", "pos": "n", "morpho": "n-s---nn--"}, "physica1": {
        "lemma": "physica", "uri": "p0963", "pos": "n", "morpho": "n-s---fn1-"
    }, "physica2": {"lemma": "physica", "uri": "121831", "pos": "n", "morpho": "n-p---nn2-"}, "pictor1": {
        "lemma": "pictor", "uri": "p2029", "pos": "n", "morpho": "n-s---mn3-"
    }, "picus1": {"lemma": "picus", "uri": "p2034", "pos": "n", "morpho": "n-s---mn2-"}, "Picus2": {
        "lemma": "Picus", "uri": "61588", "pos": "n", "morpho": "n-s---mn2-"
    }, "pietas1": {"lemma": "pietas", "uri": "p2035", "pos": "n", "morpho": "n-s---fn3-"}, "Pietas2": {
        "lemma": "Pietas", "uri": "61591", "pos": "n", "morpho": "n-s---mn3-"
    }, "pigror1": {"lemma": "pigror", "uri": None, "pos": "v", "morpho": "v1spid--1-"}, "pigror2": {
        "lemma": "pigror", "uri": "p2054", "pos": "n", "morpho": "n-s---mn3-"
    }, "pilatus1": {"lemma": "pilatus", "uri": "p4504", "pos": "a", "morpho": "aps---mn1-"}, "pilatus2": {
        "lemma": "pilatus", "uri": "p4504", "pos": "a", "morpho": "aps---mn1-"
    }, "Pilatus3": {"lemma": "Pilatus", "uri": "61592", "pos": "n", "morpho": "n-s---mn2-"}, "pinna1": {
        "lemma": "pinna", "uri": "p4538", "pos": "n", "morpho": "n-s---fn1-"
    }, "pinna2": {"lemma": "pinna", "uri": "p4538", "pos": "n", "morpho": "n-s---fn1-"}, "pipio1": {
        "lemma": "pipio", "uri": "p2128", "pos": "v", "morpho": "v1spia--1-"
    }, "pipio2": {"lemma": "pipio", "uri": "p2128", "pos": "v", "morpho": "v1spia--1-"}, "pipio3": {
        "lemma": "pipio", "uri": "p2129", "pos": "n", "morpho": "n-s---mn3-"
    }, "pisa1": {"lemma": "pisa", "uri": "p2138", "pos": "n", "morpho": "n-s---fn1-"}, "Pisa2": {
        "lemma": "Pisa", "uri": "61603", "pos": "n", "morpho": "n-s---fn1-"
    }, "pisciculus1": {"lemma": "pisciculus", "uri": "p2148", "pos": "n", "morpho": "n-s---mn2-"}, "Pisciculus2": {
        "lemma": "Pisciculus", "uri": "61607", "pos": "n", "morpho": "n-s---mn2-"
    }, "piso2": {"lemma": "piso", "uri": "p2162", "pos": "n", "morpho": "n-s---mn3-"}, "Piso3": {
        "lemma": "Piso", "uri": "61611", "pos": "n", "morpho": "n-s---mn3-"
    }, "pithecium1": {"lemma": "pithecium", "uri": "p2188", "pos": "n", "morpho": "n-s---nn2-"}, "Pithecium2": {
        "lemma": "Pithecium", "uri": "61614", "pos": "n", "morpho": "n-s---nn2-"
    }, "placentia1": {"lemma": "placentia", "uri": "p2217", "pos": "n", "morpho": "n-s---fn1-"}, "Placentia2": {
        "lemma": "Placentia", "uri": "61617", "pos": "n", "morpho": "n-s---fn1-"
    }, "plancus1": {"lemma": "plancus", "uri": "42458", "pos": "n", "morpho": "n-s---mn2-"}, "plantarium1": {
        "lemma": "plantarium", "uri": "p2267", "pos": "n", "morpho": "n-s---nn2-"
    }, "plantarium2": {"lemma": "plantarium", "uri": "p2267", "pos": "n", "morpho": "n-s---nn2-"}, "planus1": {
        "lemma": "planus", "uri": "p2273", "pos": "a", "morpho": "aps---mn1-"
    }, "planus2": {"lemma": "planus", "uri": "p9867", "pos": "n", "morpho": "n-s---mn2-"}, "platea1": {
        "lemma": "platea", "uri": "p2291", "pos": "n", "morpho": "n-s---fn1-"
    }, "platea2": {"lemma": "platea", "uri": "p2291", "pos": "n", "morpho": "n-s---fn1-"}, "platice1": {
        "lemma": "platice", "uri": "122083", "pos": "r", "morpho": "rp--------"
    }, "platice2": {"lemma": "platice", "uri": "p2293", "pos": "n", "morpho": "n-s---fn1g"}, "plausus2": {
        "lemma": "plausus", "uri": "122103", "pos": "n", "morpho": "n-s---mn2-"
    }, "plausus3": {"lemma": "plausus", "uri": "p9887", "pos": "n", "morpho": "n-s---mn4-"}, "plautus1": {
        "lemma": "plautus", "uri": "p2294", "pos": "a", "morpho": "aps---mn1-"
    }, "Plautus2": {"lemma": "Plautus", "uri": "133193", "pos": "n", "morpho": "n-s---mn2-"}, "plecto1": {
        "lemma": "plecto", "uri": "p1977", "pos": "v", "morpho": "v1spia--3-"
    }, "plecto2": {"lemma": "plecto", "uri": "p1977", "pos": "v", "morpho": "v1spia--3-"}, "plexus1": {
        "lemma": "plexus", "uri": "44590", "pos": "a", "morpho": "aps---mn1-"
    }, "plexus2": {"lemma": "plexus", "uri": "122137", "pos": "n", "morpho": "n-s---mn4-"}, "poetice1": {
        "lemma": "poetice", "uri": "100040", "pos": "n", "morpho": "n-s---fn1g"
    }, "poetice2": {"lemma": "poetice", "uri": "45894", "pos": "r", "morpho": "rp--------"}, "polio1": {
        "lemma": "polio", "uri": "p2455", "pos": "v", "morpho": "v1spia--4-"
    }, "polio2": {"lemma": "polio", "uri": "122234", "pos": "n", "morpho": "n-s---mn3-"}, "Polio3": {
        "lemma": "Polio", "uri": "61644", "pos": "n", "morpho": "n-s---mn3-"
    }, "pollentia1": {"lemma": "pollentia", "uri": "p9840", "pos": "n", "morpho": "n-s---fn1-"}, "Pollentia2": {
        "lemma": "Pollentia", "uri": "61647", "pos": "n", "morpho": "n-s---fn1-"
    }, "pollex1": {"lemma": "pollex", "uri": "p2464", "pos": "n", "morpho": "n-s---mn3-"}, "Pollex2": {
        "lemma": "Pollex", "uri": "61648", "pos": "n", "morpho": "n-s---mn3-"
    }, "pollio1": {"lemma": "pollio", "uri": "p2475", "pos": "n", "morpho": "n-s---mn3-"}, "Pollio2": {
        "lemma": "Pollio", "uri": "61649", "pos": "n", "morpho": "n-s---mn3-"
    }, "polus1": {"lemma": "polus", "uri": "p2485", "pos": "n", "morpho": "n-s---mn2-"}, "Polus2": {
        "lemma": "Polus", "uri": "61650", "pos": "n", "morpho": "n-s---mn2-"
    }, "pons1": {"lemma": "pons", "uri": "p2563", "pos": "n", "morpho": "n-s---mn3i"}, "Pontia1": {
        "lemma": "Pontia", "uri": "61677", "pos": "n", "morpho": "n-s---fn1-"
    }, "Pontia2": {"lemma": "Pontia", "uri": "61677", "pos": "n", "morpho": "n-s---fn1-"}, "pontus1": {
        "lemma": "pontus", "uri": "p2575", "pos": "n", "morpho": "n-s---mn2-"
    }, "Pontus2": {"lemma": "Pontus", "uri": "61679", "pos": "n", "morpho": "n-s---mn2-"}, "populatio1": {
        "lemma": "populatio", "uri": "p4607", "pos": "n", "morpho": "n-s---fn3-"
    }, "populatio2": {"lemma": "populatio", "uri": "p4607", "pos": "n", "morpho": "n-s---fn3-"}, "Populonia1": {
        "lemma": "Populonia", "uri": "61682", "pos": "n", "morpho": "n-s---fn1-"
    }, "Populonia2": {"lemma": "Populonia", "uri": "61682", "pos": "n", "morpho": "n-s---fn1-"}, "populus1": {
        "lemma": "populus", "uri": "p2606", "pos": "n", "morpho": "n-s---mn2-"
    }, "populus2": {"lemma": "populus", "uri": "p2639", "pos": "n", "morpho": "n-s---fn2-"}, "porca1": {
        "lemma": "porca", "uri": "p2627", "pos": "n", "morpho": "n-s---fn1-"
    }, "porca2": {"lemma": "porca", "uri": "p2627", "pos": "n", "morpho": "n-s---fn1-"}, "porrigo1": {
        "lemma": "porrigo", "uri": "p2638", "pos": "v", "morpho": "v1spia--3-"
    }, "porrigo2": {"lemma": "porrigo", "uri": "p2640", "pos": "n", "morpho": "n-s---fn3-"}, "porthmos1": {
        "lemma": "porthmos", "uri": "p2661", "pos": "n", "morpho": "n-s---mn2g"
    }, "Porthmos2": {"lemma": "Porthmos", "uri": "61687", "pos": "n", "morpho": "n-s---mn2-"}, "portitor1": {
        "lemma": "portitor", "uri": "p2668", "pos": "n", "morpho": "n-s---mn3-"
    }, "portitor2": {"lemma": "portitor", "uri": "p2668", "pos": "n", "morpho": "n-s---mn3-"}, "posca1": {
        "lemma": "posca", "uri": "p2678", "pos": "n", "morpho": "n-s---fn1-"
    }, "Posca2": {"lemma": "Posca", "uri": "61689", "pos": "n", "morpho": "n-s---fn1-"}, "positus1": {
        "lemma": "positus", "uri": "122428", "pos": "a", "morpho": "aps---mn1-"
    }, "positus2": {"lemma": "positus", "uri": "p9890", "pos": "n", "morpho": "n-s---mn4-"}, "possessus1": {
        "lemma": "possessus", "uri": "122431", "pos": "a", "morpho": "aps---mn1-"
    }, "possessus2": {"lemma": "possessus", "uri": "p2699", "pos": "n", "morpho": "n-s---mn4-"}, "postumus1": {
        "lemma": "postumus", "uri": "p2752", "pos": "a", "morpho": "aps---mn1-"
    }, "Postumus2": {"lemma": "Postumus", "uri": "61694", "pos": "n", "morpho": "n-s---mn2-"}, "potentia1": {
        "lemma": "potentia", "uri": "p2698", "pos": "n", "morpho": "n-s---fn1-"
    }, "Potentia2": {"lemma": "Potentia", "uri": "61696", "pos": "n", "morpho": "n-s---fn1-"}, "potio1": {
        "lemma": "potio", "uri": "p2773", "pos": "n", "morpho": "n-s---fn3-"
    }, "potio2": {"lemma": "potio", "uri": "p2774", "pos": "v", "morpho": "v1spia--4-"}, "potior1": {
        "lemma": "potior", "uri": "p2776", "pos": "v", "morpho": "v1spid--4-"
    }, "potior2": {"lemma": "potior", "uri": "32717", "pos": "a", "morpho": "aps---cn3-"}, "potitus2": {
        "lemma": "potitus", "uri": "122507", "pos": "a", "morpho": "aps---mn1-"
    }, "Potitus3": {"lemma": "Potitus", "uri": "61699", "pos": "n", "morpho": "n-s---mn2-"}, "potus1": {
        "lemma": "potus", "uri": "122509", "pos": "a", "morpho": "aps---mn1-"
    }, "potus2": {"lemma": "potus", "uri": "p9930", "pos": "n", "morpho": "n-s---mn4-"}, "praecia1": {
        "lemma": "praecia", "uri": "p3474", "pos": "n", "morpho": "n-s---mn1-"
    }, "praecia2": {"lemma": "praecia", "uri": "p3474", "pos": "n", "morpho": "n-s---mn1-"}, "praecinctus1": {
        "lemma": "praecinctus", "uri": "100077", "pos": "a", "morpho": "aps---mn1-"
    }, "praecinctus2": {"lemma": "praecinctus", "uri": "p9893", "pos": "n", "morpho": "n-s---mn4-"}, "praecursus1": {
        "lemma": "praecursus", "uri": "122624", "pos": "a", "morpho": "aps---mn1-"
    }, "praecursus2": {"lemma": "praecursus", "uri": "p9895", "pos": "n", "morpho": "n-s---mn4-"}, "praedatus1": {
        "lemma": "praedatus", "uri": "p2907", "pos": "a", "morpho": "aps---mn1-"
    }, "praedatus2": {"lemma": "praedatus", "uri": "p2907", "pos": "a", "morpho": "aps---mn1-"}, "praedico1": {
        "lemma": "praedico", "uri": "p2928", "pos": "v", "morpho": "v1spia--1-"
    }, "praedico2": {"lemma": "praedico", "uri": "p2929", "pos": "v", "morpho": "v1spia--3-"}, "praedo1": {
        "lemma": "praedo", "uri": "26206", "pos": "v", "morpho": "v1spia--1-"
    }, "praedo2": {"lemma": "praedo", "uri": "p2946", "pos": "n", "morpho": "n-s---mn3-"}, "praefatus1": {
        "lemma": "praefatus", "uri": "122685", "pos": "a", "morpho": "aps---mn1-"
    }, "praefatus2": {"lemma": "praefatus", "uri": "p9897", "pos": "n", "morpho": "n-s---mn4-"}, "praefectus1": {
        "lemma": "praefectus", "uri": "122691", "pos": "a", "morpho": "aps---mn1-"
    }, "praefectus2": {"lemma": "praefectus", "uri": "122691", "pos": "a", "morpho": "aps---mn1-"}, "praefectus3": {
        "lemma": "praefectus", "uri": "p9943", "pos": "n", "morpho": "n-s---mn2-"
    }, "praegressus1": {"lemma": "praegressus", "uri": "122743", "pos": "a", "morpho": "aps---mn1-"}, "praegressus2": {
        "lemma": "praegressus", "uri": "p9898", "pos": "n", "morpho": "n-s---mn4-"
    }, "praelego1": {"lemma": "praelego", "uri": "p3068", "pos": "v", "morpho": "v1spia--1-"}, "praelego2": {
        "lemma": "praelego", "uri": "p3069", "pos": "v", "morpho": "v1spia--3-"
    }, "praemando1": {"lemma": "praemando", "uri": "p3096", "pos": "v", "morpho": "v1spia--1-"}, "praemando2": {
        "lemma": "praemando", "uri": "p3097", "pos": "v", "morpho": "v1spia--3-"
    }, "praemonitus1": {"lemma": "praemonitus", "uri": "122856", "pos": "a", "morpho": "aps---mn1-"}, "praemonitus2": {
        "lemma": "praemonitus", "uri": "p9899", "pos": "n", "morpho": "n-s---mn4-"
    }, "praeparatus1": {"lemma": "praeparatus", "uri": "54200", "pos": "a", "morpho": "aps---mn1-"}, "praeparatus2": {
        "lemma": "praeparatus", "uri": "p9900", "pos": "n", "morpho": "n-s---mn4-"
    }, "praepositus1": {"lemma": "praepositus", "uri": "122922", "pos": "a", "morpho": "aps---mn1-"}, "praepositus2": {
        "lemma": "praepositus", "uri": "p9956", "pos": "n", "morpho": "n-s---mn2-"
    }, "praes1": {"lemma": "praes", "uri": "p3245", "pos": "n", "morpho": "n-s---mn3-"}, "praes2": {
        "lemma": "praes", "uri": "p3246", "pos": "r", "morpho": "rp--------"
    }, "praescriptus1": {"lemma": "praescriptus", "uri": "122976", "pos": "a", "morpho": "aps---mn1-"},
    "praescriptus2": {
        "lemma": "praescriptus", "uri": "p9903", "pos": "n", "morpho": "n-s---mn4-"
    }, "praesentia1": {"lemma": "praesentia", "uri": "p9852", "pos": "n", "morpho": "n-p---nn3i"}, "praesentia2": {
        "lemma": "praesentia", "uri": "p9852", "pos": "n", "morpho": "n-p---nn3i"
    }, "praesto2": {"lemma": "praesto", "uri": "p3327", "pos": "v", "morpho": "v1spia--1-"}, "praetextus1": {
        "lemma": "praetextus", "uri": "44379", "pos": "a", "morpho": "aps---mn1-"
    }, "praetextus2": {"lemma": "praetextus", "uri": "p3424", "pos": "n", "morpho": "n-s---mn4-"}, "praetorianus1": {
        "lemma": "praetorianus", "uri": "p4683", "pos": "a", "morpho": "aps---mn1-"
    }, "praetorianus2": {"lemma": "praetorianus", "uri": "p4683", "pos": "a", "morpho": "aps---mn1-"}, "praeventus1": {
        "lemma": "praeuentus", "uri": "123142", "pos": "a", "morpho": "aps---mn1-"
    }, "praeventus2": {"lemma": "praeuentus", "uri": "p3426", "pos": "n", "morpho": "n-s---mn4-"}, "precarium1": {
        "lemma": "precarium", "uri": "123194", "pos": "n", "morpho": "n-s---nn2-"
    }, "precarium2": {"lemma": "precarium", "uri": "123194", "pos": "n", "morpho": "n-s---nn2-"}, "pressus1": {
        "lemma": "pressus", "uri": "49546", "pos": "a", "morpho": "aps---mn1-"
    }, "pressus2": {"lemma": "pressus", "uri": "p9907", "pos": "n", "morpho": "n-s---mn4-"}, "Priapus1": {
        "lemma": "Priapus", "uri": "61714", "pos": "n", "morpho": "n-s---mn2-"
    }, "Priapus2": {"lemma": "Priapus", "uri": "61714", "pos": "n", "morpho": "n-s---mn2-"}, "princeps1": {
        "lemma": "princeps", "uri": "p3563", "pos": "a", "morpho": "aps---an3-"
    }, "priscus1": {"lemma": "priscus", "uri": "p3576", "pos": "a", "morpho": "aps---mn1-"}, "Priscus2": {
        "lemma": "Priscus", "uri": "61716", "pos": "n", "morpho": "n-s---mn2-"
    }, "pristinus1": {"lemma": "pristinus", "uri": "p4685", "pos": "a", "morpho": "aps---mn1-"}, "pristinus2": {
        "lemma": "pristinus", "uri": "p4685", "pos": "a", "morpho": "aps---mn1-"
    }, "pro1": {"lemma": "pro", "uri": "p2610", "pos": "p", "morpho": "p---------"}, "pro2": {
        "lemma": "pro", "uri": "p2610", "pos": "p", "morpho": "p---------"
    }, "probus1": {"lemma": "probus", "uri": "p3631", "pos": "a", "morpho": "aps---mn1-"}, "Probus2": {
        "lemma": "Probus", "uri": "61718", "pos": "n", "morpho": "n-s---mn2-"
    }, "processus1": {"lemma": "processus", "uri": "123318", "pos": "a", "morpho": "aps---mn1-"}, "processus2": {
        "lemma": "processus", "uri": "p9908", "pos": "n", "morpho": "n-s---mn4-"
    }, "procidentia1": {"lemma": "procidentia", "uri": "p9856", "pos": "n", "morpho": "n-p---nn3i"}, "procidentia2": {
        "lemma": "procidentia", "uri": "p9856", "pos": "n", "morpho": "n-p---nn3i"
    }, "procido1": {"lemma": "procido", "uri": "p3652", "pos": "v", "morpho": "v1spia--3-"}, "procido2": {
        "lemma": "procido", "uri": "p3652", "pos": "v", "morpho": "v1spia--3-"
    }, "procinctus1": {"lemma": "procinctus", "uri": "100168", "pos": "a", "morpho": "aps---mn1-"}, "procinctus2": {
        "lemma": "procinctus", "uri": "p9909", "pos": "n", "morpho": "n-s---mn4-"
    }, "procus1": {"lemma": "procus", "uri": "p4686", "pos": "n", "morpho": "n-s---mn2-"}, "procus2": {
        "lemma": "procus", "uri": "p4686", "pos": "n", "morpho": "n-s---mn2-"
    }, "prodicius1": {"lemma": "prodicius", "uri": "123352", "pos": "a", "morpho": "aps---mn1-"}, "proditio1": {
        "lemma": "proditio", "uri": "p4687", "pos": "n", "morpho": "n-s---fn3-"
    }, "proditio2": {"lemma": "proditio", "uri": "p4687", "pos": "n", "morpho": "n-s---fn3-"}, "proditus1": {
        "lemma": "proditus", "uri": "123367", "pos": "a", "morpho": "aps---mn1-"
    }, "proditus2": {"lemma": "proditus", "uri": "123368", "pos": "n", "morpho": "n-s---mn4-"}, "profano1": {
        "lemma": "profano", "uri": "p4688", "pos": "v", "morpho": "v1spia--1-"
    }, "profano2": {"lemma": "profano", "uri": "p4688", "pos": "v", "morpho": "v1spia--1-"}, "profectus1": {
        "lemma": "profectus", "uri": "123398", "pos": "a", "morpho": "aps---mn1-"
    }, "profectus2": {"lemma": "profectus", "uri": "123398", "pos": "a", "morpho": "aps---mn1-"}, "profectus3": {
        "lemma": "profectus", "uri": "p9911", "pos": "n", "morpho": "n-s---mn4-"
    }, "profligo1": {"lemma": "profligo", "uri": "p3771", "pos": "v", "morpho": "v1spia--1-"}, "profligo2": {
        "lemma": "profligo", "uri": "p3772", "pos": "v", "morpho": "v1spia--3-"
    }, "progressus1": {"lemma": "progressus", "uri": "100185", "pos": "a", "morpho": "aps---mn1-"}, "progressus2": {
        "lemma": "progressus", "uri": "p9913", "pos": "n", "morpho": "n-s---mn4-"
    }, "projectus1": {"lemma": "proiectus", "uri": "53242", "pos": "a", "morpho": "aps---mn1-"}, "projectus2": {
        "lemma": "proiectus", "uri": "p9914", "pos": "n", "morpho": "n-s---mn4-"
    }, "prolapsus1": {"lemma": "prolapsus", "uri": "123450", "pos": "a", "morpho": "aps---mn1-"}, "prolapsus2": {
        "lemma": "prolapsus", "uri": "p9915", "pos": "n", "morpho": "n-s---mn4-"
    }, "prolatus1": {"lemma": "prolatus", "uri": "123456", "pos": "a", "morpho": "aps---mn1-"}, "prolatus2": {
        "lemma": "prolatus", "uri": "p9916", "pos": "n", "morpho": "n-s---mn4-"
    }, "promissus1": {"lemma": "promissus", "uri": "31796", "pos": "a", "morpho": "aps---mn1-"}, "promissus2": {
        "lemma": "promissus", "uri": "p3896", "pos": "n", "morpho": "n-s---mn4-"
    }, "promotus1": {"lemma": "promotus", "uri": "123512", "pos": "a", "morpho": "aps---mn1-"}, "promotus2": {
        "lemma": "promotus", "uri": "p9917", "pos": "n", "morpho": "n-s---mn4-"
    }, "promptus1": {"lemma": "promptus", "uri": "26396", "pos": "a", "morpho": "aps---mn1-"}, "promptus2": {
        "lemma": "promptus", "uri": "p9918", "pos": "n", "morpho": "n-s---mn4-"
    }, "pronatus1": {"lemma": "pronatus", "uri": "123532", "pos": "a", "morpho": "aps---mn1-"}, "pronatus2": {
        "lemma": "pronatus", "uri": "123532", "pos": "a", "morpho": "aps---mn1-"
    }, "propago1": {"lemma": "propago", "uri": "p3945", "pos": "v", "morpho": "v1spia--1-"}, "propudium1": {
        "lemma": "propudium", "uri": "p4690", "pos": "n", "morpho": "n-s---nn2-"
    }, "propudium2": {"lemma": "propudium", "uri": "p4690", "pos": "n", "morpho": "n-s---nn2-"}, "propulsus1": {
        "lemma": "propulsus", "uri": "123629", "pos": "a", "morpho": "aps---mn1-"
    }, "propulsus2": {"lemma": "propulsus", "uri": "p9921", "pos": "n", "morpho": "n-s---mn4-"}, "prorsus1": {
        "lemma": "prorsus", "uri": "26437", "pos": "r", "morpho": "rp--------"
    }, "prorsus2": {"lemma": "prorsus", "uri": "p4049", "pos": "a", "morpho": "aps---mn1-"}, "prosectus1": {
        "lemma": "prosectus", "uri": "123673", "pos": "a", "morpho": "aps---mn1-"
    }, "prosectus2": {"lemma": "prosectus", "uri": "p4063", "pos": "n", "morpho": "n-s---mn4-"}, "prosero1": {
        "lemma": "prosero", "uri": "p4100", "pos": "v", "morpho": "v1spia--3-"
    }, "prosero2": {"lemma": "prosero", "uri": "p4100", "pos": "v", "morpho": "v1spia--3-"}, "prospectus1": {
        "lemma": "prospectus", "uri": "123710", "pos": "a", "morpho": "aps---mn1-"
    }, "prospectus2": {"lemma": "prospectus", "uri": "p9922", "pos": "n", "morpho": "n-s---mn4-"}, "prosum1": {
        "lemma": "prosum", "uri": "p4150", "pos": "v", "morpho": "v1spia--4-"
    }, "protectus1": {"lemma": "protectus", "uri": "123751", "pos": "a", "morpho": "aps---mn1-"}, "protectus2": {
        "lemma": "protectus", "uri": "p9923", "pos": "n", "morpho": "n-s---mn4-"
    }, "protractus1": {"lemma": "protractus", "uri": "123791", "pos": "a", "morpho": "aps---mn1-"}, "protractus2": {
        "lemma": "protractus", "uri": "p9924", "pos": "n", "morpho": "n-s---mn4-"
    }, "provectus1": {"lemma": "prouectus", "uri": "26473", "pos": "a", "morpho": "aps---mn1-"}, "provectus2": {
        "lemma": "prouectus", "uri": "p9925", "pos": "n", "morpho": "n-s---mn4-"
    }, "proviso1": {"lemma": "prouiso", "uri": "123814", "pos": "r", "morpho": "rp--------"}, "proviso2": {
        "lemma": "prouiso", "uri": "p4221", "pos": "v", "morpho": "v1spia--3-"
    }, "provisus1": {"lemma": "prouisus", "uri": "123815", "pos": "a", "morpho": "aps---mn1-"}, "provisus2": {
        "lemma": "prouisus", "uri": "p9927", "pos": "n", "morpho": "n-s---mn4-"
    }, "proximo1": {"lemma": "proximo", "uri": "123831", "pos": "r", "morpho": "rp--------"}, "proximo2": {
        "lemma": "proximo", "uri": "p4244", "pos": "v", "morpho": "v1spia--1-"
    }, "psecas1": {"lemma": "psecas", "uri": "p4279", "pos": "n", "morpho": "n-s---fn3-"}, "Psecas2": {
        "lemma": "Psecas", "uri": "61748", "pos": "n", "morpho": "n-s---mn3-"
    }, "pubes1": {"lemma": "pubes", "uri": "54925", "pos": "a", "morpho": "aps---an3-"}, "pubes2": {
        "lemma": "pubes", "uri": "p4368", "pos": "n", "morpho": "n-s---fn3i"
    }, "pulcher1": {"lemma": "pulcher", "uri": "p4435", "pos": "a", "morpho": "aps---mn1r"}, "Pulcher2": {
        "lemma": "Pulcher", "uri": "61770", "pos": "n", "morpho": "n-s---mn2r"
    }, "pullulus1": {"lemma": "pullulus", "uri": "p4463", "pos": "n", "morpho": "n-s---mn2-"}, "pullulus2": {
        "lemma": "pullulus", "uri": "p5463", "pos": "a", "morpho": "aps---mn1-"
    }, "pullus1": {"lemma": "pullus", "uri": "p4464", "pos": "n", "morpho": "n-s---mn2-"}, "pullus2": {
        "lemma": "pullus", "uri": "p4691", "pos": "a", "morpho": "aps---mn1-"
    }, "pullus3": {"lemma": "pullus", "uri": "p4691", "pos": "a", "morpho": "aps---mn1-"}, "pulsus1": {
        "lemma": "pulsus", "uri": "124044", "pos": "a", "morpho": "aps---mn1-"
    }, "pulsus2": {"lemma": "pulsus", "uri": "p0758", "pos": "n", "morpho": "n-s---mn4-"}, "pulto1": {
        "lemma": "pulto", "uri": "p4494", "pos": "v", "morpho": "v1spia--1-"
    }, "punctus1": {"lemma": "punctus", "uri": "100245", "pos": "a", "morpho": "aps---mn1-"}, "punctus2": {
        "lemma": "punctus", "uri": "p9871", "pos": "n", "morpho": "n-s---mn4-"
    }, "purgatus1": {"lemma": "purgatus", "uri": "38630", "pos": "a", "morpho": "aps---mn1-"}, "purgatus2": {
        "lemma": "purgatus", "uri": "38630", "pos": "a", "morpho": "aps---mn1-"
    }, "puritas1": {"lemma": "puritas", "uri": "p4693", "pos": "n", "morpho": "n-s---fn3-"}, "puritas2": {
        "lemma": "puritas", "uri": "p4693", "pos": "n", "morpho": "n-s---fn3-"
    }, "puta1": {"lemma": "puta", "uri": "56829", "pos": "r", "morpho": "rp--------"}, "putus1": {
        "lemma": "putus", "uri": "p4629", "pos": "a", "morpho": "aps---mn1-"
    }, "putus2": {"lemma": "putus", "uri": "p4630", "pos": "n", "morpho": "n-s---mn2-"}, "Pyramus1": {
        "lemma": "Pyramus", "uri": "61786", "pos": "n", "morpho": "n-s---mn2-"
    }, "Pyramus2": {"lemma": "Pyramus", "uri": "61786", "pos": "n", "morpho": "n-s---mn2-"}, "pyrgus1": {
        "lemma": "pyrgus", "uri": "p4652", "pos": "n", "morpho": "n-s---mn2-"
    }, "Pyrgus2": {"lemma": "Pyrgus", "uri": "61792", "pos": "n", "morpho": "n-s---mn2-"}, "Pyrrhias1": {
        "lemma": "Pyrrhias", "uri": "61798", "pos": "n", "morpho": "n-s---mn3-"
    }, "Pyrrhias2": {"lemma": "Pyrrhias", "uri": "61798", "pos": "n", "morpho": "n-s---mn3-"}, "Pytho1": {
        "lemma": "Pytho", "uri": "61805", "pos": "n", "morpho": "n-s---mn3-"
    }, "Pytho2": {"lemma": "Pytho", "uri": "61805", "pos": "n", "morpho": "n-s---mn3-"}, "Pytho3": {
        "lemma": "Pytho", "uri": "61805", "pos": "n", "morpho": "n-s---mn3-"
    }, "quadra1": {"lemma": "quadra", "uri": "q0004", "pos": "n", "morpho": "n-s---fn1-"}, "quadratus1": {
        "lemma": "quadratus", "uri": "58105", "pos": "a", "morpho": "aps---mn1-"
    }, "quadratus2": {"lemma": "quadratus", "uri": "q9330", "pos": "n", "morpho": "n-s---mn2-"}, "Quadratus3": {
        "lemma": "Quadratus", "uri": "61808", "pos": "n", "morpho": "n-s---mn2-"
    }, "quadrigarius1": {"lemma": "quadrigarius", "uri": "q0043", "pos": "a", "morpho": "aps---mn1-"},
    "Quadrigarius2": {
        "lemma": "Quadrigarius", "uri": "61810", "pos": "n", "morpho": "n-s---mn2-"
    }, "quadruplator1": {"lemma": "quadruplator", "uri": "q0085", "pos": "n", "morpho": "n-s---mn3-"},
    "quadruplator2": {
        "lemma": "quadruplator", "uri": "q0085", "pos": "n", "morpho": "n-s---mn3-"
    }, "quaesitus1": {"lemma": "quaesitus", "uri": "26578", "pos": "a", "morpho": "aps---mn1-"}, "quaesitus2": {
        "lemma": "quaesitus", "uri": "q9327", "pos": "n", "morpho": "n-s---mn4-"
    }, "quam1": {"lemma": "quam", "uri": "26584", "pos": "r", "morpho": "rp--------"},
    "quam2": {"lemma": "quam", "uri": "26584", "pos": "r", "morpho": "rp--------"},
    "quam3": {"lemma": "quam", "uri": "26584", "pos": "r", "morpho": "rp--------"},
    "quam4": {"lemma": "quam", "uri": "26584", "pos": "r", "morpho": "rp--------"},
    "quandoque1": {"lemma": "quandoque", "uri": "q0139", "pos": "r", "morpho": "rp--------"}, "quandoque2": {
        "lemma": "quandoque", "uri": "q0139", "pos": "r", "morpho": "rp--------"
    }, "quassus1": {"lemma": "quassus", "uri": "40492", "pos": "a", "morpho": "aps---mn1-"}, "quassus2": {
        "lemma": "quassus", "uri": "q9328", "pos": "n", "morpho": "n-s---mn4-"
    }, "questus1": {"lemma": "questus", "uri": "124370", "pos": "a", "morpho": "aps---mn1-"}, "questus2": {
        "lemma": "questus", "uri": "q9329", "pos": "n", "morpho": "n-s---mn4-"
    }, "quies1": {"lemma": "quies", "uri": "q0205", "pos": "n", "morpho": "n-s---fn3-"}, "quies2": {
        "lemma": "quies", "uri": "q0205", "pos": "n", "morpho": "n-s---fn3-"
    }, "quinque1": {"lemma": "quinque", "uri": "q0251", "pos": "a", "morpho": "aps---an--"}, "quinque2": {
        "lemma": "quinque", "uri": "q0251", "pos": "a", "morpho": "aps---an--"
    }, "Quintilianus1": {"lemma": "Quintilianus", "uri": "61812", "pos": "n", "morpho": "n-s---mn2-"},
    "Quintilianus2": {
        "lemma": "Quintilianus", "uri": "61812", "pos": "n", "morpho": "n-s---mn2-"
    }, "quintus1": {"lemma": "quintus", "uri": "q0144", "pos": "a", "morpho": "aps---mn1-"}, "Quintus2": {
        "lemma": "Quintus", "uri": "61816", "pos": "n", "morpho": "n-s---mn2-"
    }, "Quirinus1": {"lemma": "Quirinus", "uri": "61818", "pos": "n", "morpho": "n-s---mn2-"}, "Quirinus2": {
        "lemma": "Quirinus", "uri": "61818", "pos": "n", "morpho": "n-s---mn2-"
    }, "Quiris2": {"lemma": "Quiris", "uri": "52554", "pos": "n", "morpho": "n-s---fn3-"}, "quod1": {
        "lemma": "quod", "uri": "56475", "pos": "r", "morpho": "rp--------"
    }, "quo1": {"lemma": "quo", "uri": "33941", "pos": "r", "morpho": "rp--------"},
"quo2": {"lemma": "quo", "uri": "33941", "pos": "r", "morpho": "rp--------"},
"quo3": {"lemma": "quo", "uri": "33941", "pos": "r", "morpho": "rp--------"},
    "quod2": {"lemma": "quod", "uri": "56475", "pos": "r", "morpho": "rp--------"}, "quojus1": {
        "lemma": "quoius", "uri": "29469", "pos": "a", "morpho": "aps---mn1-"
    }, "quojus2": {"lemma": "quoius", "uri": "29469", "pos": "a", "morpho": "aps---mn1-"}, "quoque1": {
        "lemma": "quoque", "uri": "26601", "pos": "r", "morpho": "rp--------"
    }, "quoque2": {"lemma": "quoque", "uri": "26601", "pos": "r", "morpho": "rp--------"}, "rabo1": {
        "lemma": "rabo", "uri": "100314", "pos": "v", "morpho": "v1spia--3-"
    }, "rabo2": {"lemma": "rabo", "uri": "124486", "pos": "n", "morpho": "n-s---mn3-"}, "raptus1": {
        "lemma": "raptus", "uri": "124549", "pos": "a", "morpho": "aps---mn1-"
    }, "raptus2": {"lemma": "raptus", "uri": "r0957", "pos": "n", "morpho": "n-s---mn4-"}, "rasus1": {
        "lemma": "rasus", "uri": "124566", "pos": "a", "morpho": "aps---mn1-"
    }, "rasus2": {"lemma": "rasus", "uri": "r7013", "pos": "n", "morpho": "n-s---mn4-"}, "ravus1": {
        "lemma": "rauus", "uri": "r0398", "pos": "a", "morpho": "aps---mn1-"
    }, "ravus2": {"lemma": "rauus", "uri": "r0398", "pos": "a", "morpho": "aps---mn1-"}, "rebellio1": {
        "lemma": "rebellio", "uri": "r0132", "pos": "n", "morpho": "n-s---fn3-"
    }, "rebellio2": {"lemma": "rebellio", "uri": "r0437", "pos": "n", "morpho": "n-s---mn3-"}, "recensus1": {
        "lemma": "recensus", "uri": "124644", "pos": "a", "morpho": "aps---mn1-"
    }, "recensus2": {"lemma": "recensus", "uri": "r7015", "pos": "n", "morpho": "n-s---mn4-"}, "receptus1": {
        "lemma": "receptus", "uri": "100338", "pos": "a", "morpho": "aps---mn1-"
    }, "receptus2": {"lemma": "receptus", "uri": "r7016", "pos": "n", "morpho": "n-s---mn4-"}, "recessus1": {
        "lemma": "recessus", "uri": "124660", "pos": "a", "morpho": "aps---mn1-"
    }, "recessus2": {"lemma": "recessus", "uri": "r7012", "pos": "n", "morpho": "n-s---mn4-"}, "recolo1": {
        "lemma": "recolo", "uri": "r1025", "pos": "v", "morpho": "v1spia--3-"
    }, "recolo2": {"lemma": "recolo", "uri": "r1024", "pos": "v", "morpho": "v1spia--1-"}, "recussus1": {
        "lemma": "recussus", "uri": "47755", "pos": "a", "morpho": "aps---mn1-"
    }, "recussus2": {"lemma": "recussus", "uri": "r7020", "pos": "n", "morpho": "n-s---mn4-"}, "redactus1": {
        "lemma": "redactus", "uri": "124762", "pos": "a", "morpho": "aps---mn1-"
    }, "redactus2": {"lemma": "redactus", "uri": "r7021", "pos": "n", "morpho": "n-s---mn4-"}, "refectus2": {
        "lemma": "refectus", "uri": "r7024", "pos": "n", "morpho": "n-s---mn4-"
    }, "reflexus1": {"lemma": "reflexus", "uri": "124845", "pos": "a", "morpho": "aps---mn1-"}, "reflexus2": {
        "lemma": "reflexus", "uri": "r7025", "pos": "n", "morpho": "n-s---mn4-"
    }, "regillus1": {"lemma": "regillus", "uri": "r0302", "pos": "a", "morpho": "aps---mn1-"}, "Regillus2": {
        "lemma": "Regillus", "uri": "61830", "pos": "a", "morpho": "aps---mn1-"
    }, "regressus1": {"lemma": "regressus", "uri": "124921", "pos": "a", "morpho": "aps---mn1-"}, "regressus2": {
        "lemma": "regressus", "uri": "r7030", "pos": "n", "morpho": "n-s---mn4-"
    }, "regulus1": {"lemma": "regulus", "uri": "r0320", "pos": "n", "morpho": "n-s---mn2-"}, "Regulus2": {
        "lemma": "Regulus", "uri": "61832", "pos": "n", "morpho": "n-s---mn2-"
    }, "rejectus1": {"lemma": "reiectus", "uri": "124930", "pos": "a", "morpho": "aps---mn1-"}, "rejectus2": {
        "lemma": "reiectus", "uri": "r7031", "pos": "n", "morpho": "n-s---mn4-"
    }, "relatus1": {"lemma": "relatus", "uri": "124946", "pos": "a", "morpho": "aps---mn1-"}, "relatus2": {
        "lemma": "relatus", "uri": "r7032", "pos": "n", "morpho": "n-s---mn4-"
    }, "relego1": {"lemma": "relego", "uri": "r1171", "pos": "v", "morpho": "v1spia--1-"}, "relego2": {
        "lemma": "relego", "uri": "r1172", "pos": "v", "morpho": "v1spia--3-"
    }, "relictus1": {"lemma": "relictus", "uri": "58076", "pos": "a", "morpho": "aps---mn1-"}, "relictus2": {
        "lemma": "relictus", "uri": "r7033", "pos": "n", "morpho": "n-s---mn4-"
    }, "remando1": {"lemma": "remando", "uri": "r1195", "pos": "v", "morpho": "v1spia--1-"}, "remando2": {
        "lemma": "remando", "uri": "r1196", "pos": "v", "morpho": "v1spia--3-"
    }, "remano1": {"lemma": "remano", "uri": "r1198", "pos": "v", "morpho": "v1spia--1-"}, "remano2": {
        "lemma": "remano", "uri": "r1198", "pos": "v", "morpho": "v1spia--1-"
    }, "remora1": {"lemma": "remora", "uri": "r0382", "pos": "n", "morpho": "n-s---fn1-"}, "remulus1": {
        "lemma": "remulus", "uri": "r0390", "pos": "n", "morpho": "n-s---mn2-"
    }, "Remulus2": {"lemma": "Remulus", "uri": "61833", "pos": "n", "morpho": "n-s---mn2-"}, "remus1": {
        "lemma": "remus", "uri": "r0394", "pos": "n", "morpho": "n-s---mn2-"
    }, "Remus2": {"lemma": "Remus", "uri": "61834", "pos": "n", "morpho": "n-s---mn2-"}, "Remus3": {
        "lemma": "Remus", "uri": "61834", "pos": "n", "morpho": "n-s---mn2-"
    }, "repens2": {"lemma": "repens", "uri": "r7054", "pos": "a", "morpho": "aps---an3i"}, "repens3": {
        "lemma": "repens", "uri": "125094", "pos": "r", "morpho": "rp--------"
    }, "repercussus1": {"lemma": "repercussus", "uri": "125106", "pos": "a", "morpho": "aps---mn1-"}, "repercussus2": {
        "lemma": "repercussus", "uri": "r7036", "pos": "n", "morpho": "n-s---mn4-"
    }, "repertus1": {"lemma": "repertus", "uri": "125111", "pos": "a", "morpho": "aps---mn1-"}, "repertus2": {
        "lemma": "repertus", "uri": "r7037", "pos": "n", "morpho": "n-s---mn4-"
    }, "reposco1": {"lemma": "reposco", "uri": "r1292", "pos": "v", "morpho": "v1spia--3-"}, "reposco2": {
        "lemma": "reposco", "uri": "r0450", "pos": "n", "morpho": "n-s---mn3-"
    }, "repugnantia1": {"lemma": "repugnantia", "uri": "r9995", "pos": "n", "morpho": "n-p---nn3i"}, "repugnantia2": {
        "lemma": "repugnantia", "uri": "r9995", "pos": "n", "morpho": "n-p---nn3i"
    }, "repulsus1": {"lemma": "repulsus", "uri": "100395", "pos": "a", "morpho": "aps---mn1-"}, "repulsus2": {
        "lemma": "repulsus", "uri": "r7010", "pos": "n", "morpho": "n-s---mn4-"
    }, "resero1": {"lemma": "resero", "uri": "r1332", "pos": "v", "morpho": "v1spia--3-"}, "resero2": {
        "lemma": "resero", "uri": "r1333", "pos": "v", "morpho": "v1spia--1-"
    }, "resonus1": {"lemma": "resonus", "uri": "r0529", "pos": "a", "morpho": "aps---mn1-"}, "resonus2": {
        "lemma": "resonus", "uri": "125256", "pos": "n", "morpho": "n-s---mn4-"
    }, "respectus1": {"lemma": "respectus", "uri": "125260", "pos": "a", "morpho": "aps---mn1-"}, "respectus2": {
        "lemma": "respectus", "uri": "r7039", "pos": "n", "morpho": "n-s---mn4-"
    }, "respergo1": {"lemma": "respergo", "uri": "r1348", "pos": "v", "morpho": "v1spia--3-"}, "respergo2": {
        "lemma": "respergo", "uri": "r0531", "pos": "n", "morpho": "n-s---fn3-"
    }, "respersus1": {"lemma": "respersus", "uri": "125262", "pos": "a", "morpho": "aps---mn1-"}, "respersus2": {
        "lemma": "respersus", "uri": "r7040", "pos": "n", "morpho": "n-s---mn4-"
    }, "responsus1": {"lemma": "responsus", "uri": "125274", "pos": "a", "morpho": "aps---mn1-"}, "responsus2": {
        "lemma": "responsus", "uri": "r7042", "pos": "n", "morpho": "n-s---mn4-"
    }, "restitutus1": {"lemma": "restitutus", "uri": "125292", "pos": "a", "morpho": "aps---mn1-"}, "Restitutus2": {
        "lemma": "Restitutus", "uri": "61835", "pos": "n", "morpho": "n-s---mn2-"
    }, "retento1": {"lemma": "retento", "uri": "r1506", "pos": "v", "morpho": "v1spia--1-"}, "retento2": {
        "lemma": "retento", "uri": "r1506", "pos": "v", "morpho": "v1spia--1-"
    }, "retentus1": {"lemma": "retentus", "uri": "125328", "pos": "a", "morpho": "aps---mn1-"}, "retentus2": {
        "lemma": "retentus", "uri": "r7043", "pos": "n", "morpho": "n-s---mn4-"
    }, "retractatus1": {"lemma": "retractatus", "uri": "48147", "pos": "a", "morpho": "aps---mn1-"}, "retractatus2": {
        "lemma": "retractatus", "uri": "r7044", "pos": "n", "morpho": "n-s---mn4-"
    }, "retractus1": {"lemma": "retractus", "uri": "30496", "pos": "a", "morpho": "aps---mn1-"}, "retractus2": {
        "lemma": "retractus", "uri": "r7045", "pos": "n", "morpho": "n-s---mn4-"
    }, "rex1": {"lemma": "rex", "uri": "r0645", "pos": "n", "morpho": "n-s---mn3-"}, "Rex2": {
        "lemma": "Rex", "uri": "61836", "pos": "n", "morpho": "n-s---mn3-"
    }, "Rhea1": {"lemma": "Rhea", "uri": "61842", "pos": "n", "morpho": "n-s---fn1-"}, "Rhea2": {
        "lemma": "Rhea", "uri": "61842", "pos": "n", "morpho": "n-s---fn1-"
    }, "Rhoeteus1": {"lemma": "Rhoeteus", "uri": "61856", "pos": "a", "morpho": "aps---mn1-"}, "Rhoeteus2": {
        "lemma": "Rhoeteus", "uri": "61856", "pos": "a", "morpho": "aps---mn1-"
    }, "ricinus1": {"lemma": "ricinus", "uri": "r0709", "pos": "a", "morpho": "aps---mn1-"}, "ricinus2": {
        "lemma": "ricinus", "uri": "r0959", "pos": "n", "morpho": "n-s---mn2-"
    }, "robus1": {"lemma": "robus", "uri": "r9763", "pos": "a", "morpho": "aps---mn1-"}, "robus2": {
        "lemma": "robus", "uri": "r9763", "pos": "a", "morpho": "aps---mn1-"
    }, "Romulus1": {"lemma": "Romulus", "uri": "26886", "pos": "n", "morpho": "n-s---mn2-"}, "Romulus2": {
        "lemma": "Romulus", "uri": "26886", "pos": "n", "morpho": "n-s---mn2-"
    }, "roseus1": {"lemma": "roseus", "uri": "r0804", "pos": "a", "morpho": "aps---mn1-"}, "rubeta1": {
        "lemma": "rubeta", "uri": "r0840", "pos": "n", "morpho": "n-s---fn1-"
    }, "rubeta2": {"lemma": "rubeta", "uri": "125657", "pos": "n", "morpho": "n-p---nn2-"}, "rubeus1": {
        "lemma": "rubeus", "uri": "26896", "pos": "a", "morpho": "aps---mn1-"
    }, "rubeus2": {"lemma": "rubeus", "uri": "26896", "pos": "a", "morpho": "aps---mn1-"}, "rubricatus1": {
        "lemma": "rubricatus", "uri": "45067", "pos": "a", "morpho": "aps---mn1-"
    }, "Rubricatus2": {"lemma": "Rubricatus", "uri": "61867", "pos": "n", "morpho": "n-s---mn2-"}, "rudens1": {
        "lemma": "rudens", "uri": "r0863", "pos": "n", "morpho": "n-s---mn3i"
    }, "rudens2": {"lemma": "rudens", "uri": "125677", "pos": "a", "morpho": "aps---an3i"}, "rudis1": {
        "lemma": "rudis", "uri": "r9872", "pos": "a", "morpho": "aps---cn3i"
    }, "rudis2": {"lemma": "rudis", "uri": "r0872", "pos": "n", "morpho": "n-s---fn3i"}, "rudus1": {
        "lemma": "rudus", "uri": "r1990", "pos": "n", "morpho": "n-s---nn3-"
    }, "rudus2": {"lemma": "rudus", "uri": "r1990", "pos": "n", "morpho": "n-s---nn3-"}, "rufus1": {
        "lemma": "rufus", "uri": "r0878", "pos": "a", "morpho": "aps---mn1-"
    }, "ruga1": {"lemma": "ruga", "uri": "r0879", "pos": "n", "morpho": "n-s---fn1-"}, "rumex1": {
        "lemma": "rumex", "uri": "r0441", "pos": "n", "morpho": "n-s---mn3-"
    }, "rumex2": {"lemma": "rumex", "uri": "r0891", "pos": "n", "morpho": "n-s---fn3-"}, "Rumina1": {
        "lemma": "Rumina", "uri": "61871", "pos": "n", "morpho": "n-s---fn1-"
    }, "Rumina2": {"lemma": "Rumina", "uri": "61871", "pos": "n", "morpho": "n-s---fn1-"}, "ruminalis2": {
        "lemma": "ruminalis", "uri": "r0894", "pos": "a", "morpho": "aps---cn3i"
    }, "runcina1": {"lemma": "runcina", "uri": "r0906", "pos": "n", "morpho": "n-s---fn1-"}, "runco1": {
        "lemma": "runco", "uri": "r1498", "pos": "v", "morpho": "v1spia--1-"
    }, "runco2": {"lemma": "runco", "uri": "r0907", "pos": "n", "morpho": "n-s---mn3-"}, "rusco1": {
        "lemma": "rusco", "uri": "125738", "pos": "v", "morpho": "v1spia--1-"
    }, "rusco2": {"lemma": "rusco", "uri": "125739", "pos": "n", "morpho": "n-s---mn3-"}, "ruta2": {
        "lemma": "ruta", "uri": "r0944", "pos": "n", "morpho": "n-s---fn1-"
    }, "rutilus1": {"lemma": "rutilus", "uri": "r0950", "pos": "a", "morpho": "aps---mn1-"}, "rutuba1": {
        "lemma": "rutuba", "uri": "r0954", "pos": "n", "morpho": "n-s---fn1-"
    }, "saburra1": {"lemma": "saburra", "uri": "s0015", "pos": "n", "morpho": "n-s---fn1-"}, "sacerdos1": {
        "lemma": "sacerdos", "uri": "26922", "pos": "n", "morpho": "n-s---mn3-"
    }, "sacrator1": {"lemma": "sacrator", "uri": "s0056", "pos": "n", "morpho": "n-s---mn3-"}, "saga1": {
        "lemma": "saga", "uri": "s0134", "pos": "n", "morpho": "n-s---fn1-"
    }, "saga2": {"lemma": "saga", "uri": "s0134", "pos": "n", "morpho": "n-s---fn1-"}, "Sagaris1": {
        "lemma": "Sagaris", "uri": "61893", "pos": "n", "morpho": "n-s---fn3-"
    }, "Sagaris2": {"lemma": "Sagaris", "uri": "61893", "pos": "n", "morpho": "n-s---fn3-"}, "sagarius1": {
        "lemma": "sagarius", "uri": "s0106", "pos": "a", "morpho": "aps---mn1-"
    }, "sagus1": {"lemma": "sagus", "uri": "s0134", "pos": "a", "morpho": "aps---mn1-"}, "sagus2": {
        "lemma": "sagus", "uri": "125890", "pos": "n", "morpho": "n-s---mn2-"
    }, "sale1": {"lemma": "sale", "uri": "s0136", "pos": "n", "morpho": "n-s---nn3i"}, "Sale2": {
        "lemma": "Sale", "uri": "61901", "pos": "n", "morpho": "n-s---fn1-"
    }, "Saliaris1": {"lemma": "Saliaris", "uri": "61906", "pos": "a", "morpho": "aps---fn3i"}, "Saliaris2": {
        "lemma": "Saliaris", "uri": "61906", "pos": "a", "morpho": "aps---fn3i"
    }, "Salii1": {"lemma": "Salii", "uri": "61907", "pos": "n", "morpho": "n-p---mn2-"}, "Salii2": {
        "lemma": "Salii", "uri": "61907", "pos": "n", "morpho": "n-p---mn2-"
    }, "salinator1": {"lemma": "salinator", "uri": "s0166", "pos": "n", "morpho": "n-s---mn3-"}, "salio1": {
        "lemma": "salio", "uri": "s0182", "pos": "v", "morpho": "v1spia--4-"
    }, "salio2": {"lemma": "salio", "uri": "s0182", "pos": "v", "morpho": "v1spia--4-"}, "salo1": {
        "lemma": "salo", "uri": "125936", "pos": "v", "morpho": "v1spia--3-"
    }, "Salo2": {"lemma": "Salo", "uri": "61911", "pos": "n", "morpho": "n-s---mn3-"}, "saltus1": {
        "lemma": "saltus", "uri": "s9948", "pos": "n", "morpho": "n-s---mn4-"
    }, "saltus2": {"lemma": "saltus", "uri": "s9948", "pos": "n", "morpho": "n-s---mn4-"}, "salve1": {
        "lemma": "salue", "uri": "41465", "pos": "r", "morpho": "rp--------"
    }, "sambucus1": {"lemma": "sambucus", "uri": "s0249", "pos": "n", "morpho": "n-s---mn2-"}, "sambucus2": {
        "lemma": "sambucus", "uri": "125992", "pos": "n", "morpho": "n-s---fn2-"
    }, "sapineus1": {"lemma": "sapineus", "uri": "44930", "pos": "a", "morpho": "aps---mn1-"}, "sarda1": {
        "lemma": "sarda", "uri": "s3319", "pos": "n", "morpho": "n-s---fn1-"
    }, "Sarda2": {"lemma": "Sarda", "uri": "61940", "pos": "n", "morpho": "n-s---fn1-"}, "sartor1": {
        "lemma": "sartor", "uri": "s0407", "pos": "n", "morpho": "n-s---mn3-"
    }, "sartor2": {"lemma": "sartor", "uri": "s0407", "pos": "n", "morpho": "n-s---mn3-"}, "sartura1": {
        "lemma": "sartura", "uri": "s0355", "pos": "n", "morpho": "n-s---fn1-"
    }, "sartura2": {"lemma": "sartura", "uri": "s0355", "pos": "n", "morpho": "n-s---fn1-"}, "satio1": {
        "lemma": "satio", "uri": "s0424", "pos": "v", "morpho": "v1spia--1-"
    }, "satio2": {"lemma": "satio", "uri": "s0425", "pos": "n", "morpho": "n-s---fn3-"}, "satus1": {
        "lemma": "satus", "uri": "39002", "pos": "a", "morpho": "aps---mn1-"
    }, "satus2": {"lemma": "satus", "uri": "s9949", "pos": "n", "morpho": "n-s---mn4-"}, "satyricus1": {
        "lemma": "satyricus", "uri": "s0457", "pos": "a", "morpho": "aps---mn1-"
    }, "satyricus2": {"lemma": "satyricus", "uri": "s0457", "pos": "a", "morpho": "aps---mn1-"}, "scaeva1": {
        "lemma": "scaeua", "uri": "s4025", "pos": "n", "morpho": "n-s---mn1-"
    }, "scaeva2": {"lemma": "scaeua", "uri": "s4025", "pos": "n", "morpho": "n-s---mn1-"}, "Scapula1": {
        "lemma": "Scapula", "uri": "61969", "pos": "n", "morpho": "n-s---fn1-"
    }, "scapula2": {"lemma": "scapula", "uri": "s7605", "pos": "n", "morpho": "n-s---fn1-"}, "scapula3": {
        "lemma": "scapula", "uri": "s7605", "pos": "n", "morpho": "n-s---fn1-"
    }, "scipio1": {"lemma": "scipio", "uri": "s0658", "pos": "n", "morpho": "n-s---mn3-"}, "Scipio2": {
        "lemma": "Scipio", "uri": "61977", "pos": "a", "morpho": "aps---mn3-"
    }, "Sciron1": {"lemma": "Sciron", "uri": "61978", "pos": "n", "morpho": "n-s---nn3-"}, "Sciron2": {
        "lemma": "Sciron", "uri": "61978", "pos": "n", "morpho": "n-s---nn3-"
    }, "scissus1": {"lemma": "scissus", "uri": "51481", "pos": "a", "morpho": "aps---mn1-"}, "scitus1": {
        "lemma": "scitus", "uri": "27058", "pos": "a", "morpho": "aps---mn1-"
    }, "scitus2": {"lemma": "scitus", "uri": "s9950", "pos": "n", "morpho": "n-s---mn4-"}, "scopo1": {
        "lemma": "scopo", "uri": "s0708", "pos": "v", "morpho": "v1spia--3-"
    }, "scopo2": {"lemma": "scopo", "uri": "s0707", "pos": "v", "morpho": "v1spia--1-"}, "scriptus1": {
        "lemma": "scriptus", "uri": "126481", "pos": "a", "morpho": "aps---mn1-"
    }, "scriptus2": {"lemma": "scriptus", "uri": "s9951", "pos": "n", "morpho": "n-s---mn4-"}, "scrofa1": {
        "lemma": "scrofa", "uri": "s0781", "pos": "n", "morpho": "n-s---fn1-"
    }, "scutula1": {"lemma": "scutula", "uri": "s4027", "pos": "n", "morpho": "n-s---fn1-"}, "scutula2": {
        "lemma": "scutula", "uri": "s4027", "pos": "n", "morpho": "n-s---fn1-"
    }, "se1": {"lemma": "se", "uri": None, "pos": "r", "morpho": "rp--------"}, "se2": {
        "lemma": "se", "uri": None, "pos": "r", "morpho": "rp--------"
    }, "sebosus1": {"lemma": "sebosus", "uri": "s0850", "pos": "a", "morpho": "aps---mn1-"}, "secta1": {
        "lemma": "secta", "uri": "s9868", "pos": "n", "morpho": "n-s---fn1-"
    }, "secta2": {"lemma": "secta", "uri": "126557", "pos": "n", "morpho": "n-p---nn2-"}, "sector1": {
        "lemma": "sector", "uri": "s0876", "pos": "n", "morpho": "n-s---mn3-"
    }, "sector2": {"lemma": "sector", "uri": "s0875", "pos": "v", "morpho": "v1spid--1-"}, "sectus1": {
        "lemma": "sectus", "uri": "126563", "pos": "a", "morpho": "aps---mn1-"
    }, "sectus2": {"lemma": "sectus", "uri": "126563", "pos": "a", "morpho": "aps---mn1-"}, "secundo1": {
        "lemma": "secundo", "uri": "126575", "pos": "r", "morpho": "rp--------"
    }, "secundo2": {"lemma": "secundo", "uri": "s0887", "pos": "v", "morpho": "v1spia--1-"}, "secundus1": {
        "lemma": "secundus", "uri": "s9990", "pos": "a", "morpho": "aps---mn1-"
    }, "secus1": {"lemma": "secus", "uri": "s9897", "pos": "n", "morpho": "n-s---nn--"}, "sed1": {
        "lemma": "sed", "uri": "34186", "pos": "r", "morpho": "rp--------"
    }, "sed2": {"lemma": "sed", "uri": "34186", "pos": "r", "morpho": "rp--------"}, "sed3": {
        "lemma": "sed", "uri": "34186", "pos": "r", "morpho": "rp--------"
    }, "sedum1": {"lemma": "sedum", "uri": "s0933", "pos": "n", "morpho": "n-s---nn2-"}, "sedum2": {
        "lemma": "sedum", "uri": "s0933", "pos": "n", "morpho": "n-s---nn2-"
    }, "Segesta1": {"lemma": "Segesta", "uri": "62000", "pos": "a", "morpho": "aps---fn1-"}, "Segesta2": {
        "lemma": "Segesta", "uri": "62000", "pos": "a", "morpho": "aps---fn1-"
    }, "sejugis1": {"lemma": "seiugis", "uri": "s8000", "pos": "a", "morpho": "aps---cn3i"}, "sejugis2": {
        "lemma": "seiugis", "uri": "s8000", "pos": "a", "morpho": "aps---cn3i"
    }, "semestris1": {"lemma": "semestris", "uri": "126656", "pos": "a", "morpho": "aps---cn3i"}, "semestris2": {
        "lemma": "semestris", "uri": "126656", "pos": "a", "morpho": "aps---cn3i"
    }, "senecio1": {"lemma": "senecio", "uri": "s1204", "pos": "n", "morpho": "n-s---mn3-"}, "senecio3": {
        "lemma": "senecio", "uri": "s1204", "pos": "n", "morpho": "n-s---mn3-"
    }, "senectus1": {"lemma": "senectus", "uri": "s1205", "pos": "a", "morpho": "aps---mn1-"}, "senectus2": {
        "lemma": "senectus", "uri": "s1206", "pos": "n", "morpho": "n-s---fn3-"
    }, "sensus1": {"lemma": "sensus", "uri": "126853", "pos": "a", "morpho": "aps---mn1-"}, "sensus2": {
        "lemma": "sensus", "uri": "s1245", "pos": "n", "morpho": "n-s---mn4-"
    }, "sentis1": {"lemma": "sentis", "uri": "s1244", "pos": "n", "morpho": "n-s---fn3i"}, "separatus1": {
        "lemma": "separatus", "uri": "29373", "pos": "a", "morpho": "aps---mn1-"
    }, "separatus2": {"lemma": "separatus", "uri": None, "pos": "n", "morpho": "n-s---mn4-"}, "sepes1": {
        "lemma": "sepes", "uri": "46042", "pos": "a", "morpho": "aps---an3-"
    }, "sepes2": {"lemma": "sepes", "uri": "s1262", "pos": "n", "morpho": "n-s---fn3i"}, "seps1": {
        "lemma": "seps", "uri": "s1270", "pos": "n", "morpho": "n-s---mn3-"
    }, "seps2": {"lemma": "seps", "uri": "s1270", "pos": "n", "morpho": "n-s---mn3-"}, "serenus1": {
        "lemma": "serenus", "uri": "s1358", "pos": "a", "morpho": "aps---mn1-"
    }, "seresco1": {"lemma": "seresco", "uri": "s4028", "pos": "v", "morpho": "v1spia--3-"}, "seresco2": {
        "lemma": "seresco", "uri": "s4028", "pos": "v", "morpho": "v1spia--3-"
    }, "serius1": {"lemma": "serius", "uri": "s1375", "pos": "a", "morpho": "aps---mn1-"}, "sero3": {
        "lemma": "sero", "uri": "s1386", "pos": "v", "morpho": "v1spia--1-"
    }, "sero4": {"lemma": "sero", "uri": "100571", "pos": "r", "morpho": "rp--------"}, "servus1": {
        "lemma": "seruus", "uri": "s1432", "pos": "a", "morpho": "aps---mn1-"
    }, "servus2": {"lemma": "seruus", "uri": "s1432", "pos": "n", "morpho": "n-s---mn2-"}, "severus1": {
        "lemma": "seuerus", "uri": "s1507", "pos": "a", "morpho": "aps---mn1-"
    }, "sextus1": {"lemma": "sextus", "uri": "s1541", "pos": "a", "morpho": "aps---mn1-"}, "Sextus2": {
        "lemma": "Sextus", "uri": "62054", "pos": "n", "morpho": "n-s---mn2-"
    }, "sibilus1": {"lemma": "sibilus", "uri": None, "pos": "n", "morpho": "n-s---mn2-"}, "sibilus2": {
        "lemma": "sibilus", "uri": "s0664", "pos": "a", "morpho": "aps---mn1-"
    }, "sil1": {"lemma": "sil", "uri": "s4022", "pos": "n", "morpho": "n-s---nn3-"}, "sil2": {
        "lemma": "sil", "uri": "s4022", "pos": "n", "morpho": "n-s---nn3-"
    }, "Silanus1": {"lemma": "Silanus", "uri": "62071", "pos": "n", "morpho": "n-s---mn2-"}, "silanus2": {
        "lemma": "silanus", "uri": "s1631", "pos": "n", "morpho": "n-s---mn2-"
    }, "Silanus3": {"lemma": "Silanus", "uri": "62071", "pos": "n", "morpho": "n-s---mn2-"}, "siler1": {
        "lemma": "siler", "uri": "s1639", "pos": "n", "morpho": "n-s---nn3-"
    }, "silo1": {"lemma": "silo", "uri": "s8660", "pos": "n", "morpho": "n-s---mn3-"}, "silus1": {
        "lemma": "silus", "uri": "s1674", "pos": "a", "morpho": "aps---mn1-"
    }, "simo1": {"lemma": "simo", "uri": "s1695", "pos": "v", "morpho": "v1spia--1-"}, "Simon1": {
        "lemma": "Simon", "uri": "62082", "pos": "n", "morpho": "n-s---nn3-"
    }, "Simon2": {"lemma": "Simon", "uri": "62082", "pos": "n", "morpho": "n-s---nn3-"}, "simulus1": {
        "lemma": "simulus", "uri": "s1725", "pos": "a", "morpho": "aps---mn1-"
    }, "sinus1": {"lemma": "sinus", "uri": "s1764", "pos": "n", "morpho": "n-s---mn4-"}, "sinus2": {
        "lemma": "sinus", "uri": "127315", "pos": "n", "morpho": "n-s---mn2-"
    }, "sion1": {"lemma": "sion", "uri": "s1765", "pos": "n", "morpho": "n-s---nn2g"}, "Siris2": {
        "lemma": "Siris", "uri": "62104", "pos": "n", "morpho": "n-s---fn3-"
    }, "situs1": {"lemma": "situs", "uri": "100625", "pos": "a", "morpho": "aps---mn1-"}, "situs2": {
        "lemma": "situs", "uri": "s4029", "pos": "n", "morpho": "n-s---mn4-"
    }, "smyrna1": {"lemma": "smyrna", "uri": "s1827", "pos": "n", "morpho": "n-s---fn1-"}, "Smyrna2": {
        "lemma": "Smyrna", "uri": "27231", "pos": "n", "morpho": "n-s---fn1-"
    }, "solarium1": {"lemma": "solarium", "uri": "s4023", "pos": "n", "morpho": "n-s---nn2-"}, "solarium2": {
        "lemma": "solarium", "uri": "s4023", "pos": "n", "morpho": "n-s---nn2-"
    }, "solitaneus1": {"lemma": "solitaneus", "uri": "s4030", "pos": "a", "morpho": "aps---mn1-"}, "solitaneus2": {
        "lemma": "solitaneus", "uri": "s4030", "pos": "a", "morpho": "aps---mn1-"
    }, "solo1": {"lemma": "solo", "uri": "s1932", "pos": "v", "morpho": "v1spia--1-"}, "Solon1": {
        "lemma": "Solon", "uri": "62123", "pos": "n", "morpho": "n-s---nn3-"
    }, "Solon2": {"lemma": "Solon", "uri": "62123", "pos": "n", "morpho": "n-s---nn3-"}, "solum1": {
        "lemma": "solum", "uri": "s1944", "pos": "n", "morpho": "n-s---nn2-"
    }, "solum2": {"lemma": "solum", "uri": "27266", "pos": "r", "morpho": "rp--------"}, "solus1": {
        "lemma": "solus", "uri": "s1947", "pos": "a", "morpho": "aps---mn1p"
    }, "Solus2": {"lemma": "Solus", "uri": "62127", "pos": "n", "morpho": "n-s---mn2-"}, "solus3": {
        "lemma": "solus", "uri": "127475", "pos": "n", "morpho": "n-s---mn4-"
    }, "sonus2": {"lemma": "sonus", "uri": "s1981", "pos": "a", "morpho": "aps---mn1-"}, "sophistice1": {
        "lemma": "sophistice", "uri": "32242", "pos": "r", "morpho": "rp--------"
    }, "sophistice2": {"lemma": "sophistice", "uri": "s1986", "pos": "n", "morpho": "n-s---fn1g"}, "sophos1": {
        "lemma": "sophos", "uri": "s1988", "pos": "n", "morpho": "n-s---mn2g"
    }, "sophos2": {"lemma": "sophos", "uri": "s9989", "pos": "r", "morpho": "rp--------"}, "sophus1": {
        "lemma": "sophus", "uri": "54401", "pos": "n", "morpho": "n-s---mn2-"
    }, "sortitus1": {"lemma": "sortitus", "uri": "36517", "pos": "a", "morpho": "aps---mn1-"}, "sortitus2": {
        "lemma": "sortitus", "uri": "s2058", "pos": "n", "morpho": "n-s---mn4-"
    }, "Sosus1": {"lemma": "Sosus", "uri": "62146", "pos": "n", "morpho": "n-s---mn2-"}, "Sosus2": {
        "lemma": "Sosus", "uri": "62146", "pos": "n", "morpho": "n-s---mn2-"
    }, "spargo1": {"lemma": "spargo", "uri": "s2064", "pos": "v", "morpho": "v1spia--3-"}, "spargo2": {
        "lemma": "spargo", "uri": "s2063", "pos": "n", "morpho": "n-s---fn3-"
    }, "speculatus1": {"lemma": "speculatus", "uri": "127606", "pos": "a", "morpho": "aps---mn1-"}, "speculatus2": {
        "lemma": "speculatus", "uri": "127606", "pos": "a", "morpho": "aps---mn1-"
    }, "Spinther2": {"lemma": "Spinther", "uri": "127659", "pos": "n", "morpho": "n-s---nn3-"}, "spongia1": {
        "lemma": "spongia", "uri": "s1676", "pos": "n", "morpho": "n-s---fn1-"
    }, "Spongia2": {"lemma": "Spongia", "uri": "62165", "pos": "n", "morpho": "n-s---fn1-"}, "spretus1": {
        "lemma": "spretus", "uri": "127737", "pos": "a", "morpho": "aps---mn1-"
    }, "spretus2": {"lemma": "spretus", "uri": "s2148", "pos": "n", "morpho": "n-s---mn4-"}, "spurius1": {
        "lemma": "spurius", "uri": "s2308", "pos": "a", "morpho": "aps---mn1-"
    }, "squalus1": {"lemma": "squalus", "uri": "s2321", "pos": "a", "morpho": "aps---mn1-"}, "squalus2": {
        "lemma": "squalus", "uri": "s2321", "pos": "n", "morpho": "n-s---mn2-"
    }, "stagno1": {"lemma": "stagno", "uri": "s4031", "pos": "v", "morpho": "v1spia--1-"}, "stagno2": {
        "lemma": "stagno", "uri": "s4031", "pos": "v", "morpho": "v1spia--1-"
    }, "stagnum1": {"lemma": "stagnum", "uri": "s2364", "pos": "n", "morpho": "n-s---nn2-"}, "stagnum2": {
        "lemma": "stagnum", "uri": "s2364", "pos": "n", "morpho": "n-s---nn2-"
    }, "stator1": {"lemma": "stator", "uri": "s4032", "pos": "n", "morpho": "n-s---mn3-"}, "status1": {
        "lemma": "status", "uri": "100688", "pos": "a", "morpho": "aps---mn1-"
    }, "status2": {"lemma": "status", "uri": "s9962", "pos": "n", "morpho": "n-s---mn4-"}, "stellio1": {
        "lemma": "stellio", "uri": "s2422", "pos": "n", "morpho": "n-s---mn3-"
    }, "Stephane1": {"lemma": "Stephane", "uri": "62186", "pos": "n", "morpho": "n-s---fn1-"}, "Stephane2": {
        "lemma": "Stephane", "uri": "62186", "pos": "n", "morpho": "n-s---fn1-"
    }, "stilo1": {"lemma": "stilo", "uri": "s2479", "pos": "v", "morpho": "v1spia--1-"}, "Stilo2": {
        "lemma": "Stilo", "uri": "62201", "pos": "n", "morpho": "n-s---mn3-"
    }, "stips1": {"lemma": "stips", "uri": "s2503", "pos": "n", "morpho": "n-s---fn3-"}, "stips2": {
        "lemma": "stips", "uri": "s2503", "pos": "n", "morpho": "n-s---fn3-"
    }, "stiria1": {"lemma": "stiria", "uri": "s2509", "pos": "n", "morpho": "n-s---fn1-"}, "Stiria2": {
        "lemma": "Stiria", "uri": "62203", "pos": "n", "morpho": "n-s---fn1-"
    }, "stolo1": {"lemma": "stolo", "uri": "s2531", "pos": "n", "morpho": "n-s---mn3-"}, "storia1": {
        "lemma": "storia", "uri": "56338", "pos": "n", "morpho": "n-s---fn1-"
    }, "storia2": {"lemma": "storia", "uri": "56338", "pos": "n", "morpho": "n-s---fn1-"}, "strabo1": {
        "lemma": "strabo", "uri": "s2547", "pos": "n", "morpho": "n-s---mn3-"
    }, "stratus1": {"lemma": "stratus", "uri": "127977", "pos": "a", "morpho": "aps---mn1-"}, "stratus2": {
        "lemma": "stratus", "uri": "s9943", "pos": "n", "morpho": "n-s---mn4-"
    }, "stratus3": {"lemma": "stratus", "uri": "s9943", "pos": "n", "morpho": "n-s---mn4-"}, "striga1": {
        "lemma": "striga", "uri": "s4033", "pos": "n", "morpho": "n-s---fn1-"
    }, "striga2": {"lemma": "striga", "uri": "s4033", "pos": "n", "morpho": "n-s---fn1-"}, "strio1": {
        "lemma": "strio", "uri": "128004", "pos": "n", "morpho": "n-s---mn3-"
    }, "strio2": {"lemma": "strio", "uri": "128004", "pos": "n", "morpho": "n-s---mn3-"}, "strix1": {
        "lemma": "strix", "uri": "s4034", "pos": "n", "morpho": "n-s---fn3-"
    }, "strix2": {"lemma": "strix", "uri": "s4034", "pos": "n", "morpho": "n-s---fn3-"}, "strobilus1": {
        "lemma": "strobilus", "uri": "s2618", "pos": "n", "morpho": "n-s---mn2-"
    }, "Strobilus2": {"lemma": "Strobilus", "uri": "62217", "pos": "n", "morpho": "n-s---mn2-"}, "strongyle1": {
        "lemma": "strongyle", "uri": "s2623", "pos": "n", "morpho": "n-s---fn1g"
    }, "structus1": {"lemma": "structus", "uri": "128027", "pos": "a", "morpho": "aps---mn1-"}, "structus2": {
        "lemma": "structus", "uri": "s9966", "pos": "n", "morpho": "n-s---mn4-"
    }, "struma1": {"lemma": "struma", "uri": "s2640", "pos": "n", "morpho": "n-s---fn1-"}, "suasum1": {
        "lemma": "suasum", "uri": "s9967", "pos": "n", "morpho": "n-s---nn2-"
    }, "suasum2": {"lemma": "suasum", "uri": "s9967", "pos": "n", "morpho": "n-s---nn2-"}, "suasus2": {
        "lemma": "suasus", "uri": "s2713", "pos": "n", "morpho": "n-s---mn4-"
    }, "subactus1": {"lemma": "subactus", "uri": "128103", "pos": "a", "morpho": "aps---mn1-"}, "subactus2": {
        "lemma": "subactus", "uri": "s9968", "pos": "n", "morpho": "n-s---mn4-"
    }, "suberinus1": {"lemma": "suberinus", "uri": "s2849", "pos": "a", "morpho": "aps---mn1-"}, "subis1": {
        "lemma": "subis", "uri": "s2905", "pos": "n", "morpho": "n-s---fn3i"
    }, "subjectus1": {"lemma": "subiectus", "uri": "36202", "pos": "a", "morpho": "aps---mn1-"}, "subjectus2": {
        "lemma": "subiectus", "uri": "s9969", "pos": "n", "morpho": "n-s---mn4-"
    }, "subsero1": {"lemma": "subsero", "uri": "s3114", "pos": "v", "morpho": "v1spia--3-"}, "subsero2": {
        "lemma": "subsero", "uri": "s3114", "pos": "v", "morpho": "v1spia--3-"
    }, "substratus1": {"lemma": "substratus", "uri": "128491", "pos": "a", "morpho": "aps---mn1-"}, "substratus2": {
        "lemma": "substratus", "uri": "s9975", "pos": "n", "morpho": "n-s---mn4-"
    }, "subulo1": {"lemma": "subulo", "uri": "s4037", "pos": "n", "morpho": "n-s---mn3-"}, "subvectus1": {
        "lemma": "subuectus", "uri": "128573", "pos": "a", "morpho": "aps---mn1-"
    }, "subvectus2": {"lemma": "subuectus", "uri": "s3245", "pos": "n", "morpho": "n-s---mn4-"}, "succensio1": {
        "lemma": "succensio", "uri": "s3837", "pos": "n", "morpho": "n-s---fn3-"
    }, "succensio2": {"lemma": "succensio", "uri": "s3837", "pos": "n", "morpho": "n-s---fn3-"}, "succenturio1": {
        "lemma": "succenturio", "uri": "s3266", "pos": "v", "morpho": "v1spia--1-"
    }, "succenturio2": {"lemma": "succenturio", "uri": "s3266", "pos": "v", "morpho": "v1spia--1-"}, "successus1": {
        "lemma": "successus", "uri": "128619", "pos": "a", "morpho": "aps---mn1-"
    }, "successus2": {"lemma": "successus", "uri": "s3269", "pos": "n", "morpho": "n-s---mn4-"}, "succubo2": {
        "lemma": "succubo", "uri": "s3298", "pos": "n", "morpho": "n-s---mn3-"
    }, "succussus2": {"lemma": "succussus", "uri": "s9976", "pos": "n", "morpho": "n-s---mn4-"}, "suctus1": {
        "lemma": "suctus", "uri": "s3441", "pos": "n", "morpho": "n-s---mn4-"
    }, "suctus2": {"lemma": "suctus", "uri": "s3441", "pos": "n", "morpho": "n-s---mn4-"}, "sucula1": {
        "lemma": "sucula", "uri": "s3316", "pos": "n", "morpho": "n-s---fn1-"
    }, "sucula2": {"lemma": "sucula", "uri": "s3316", "pos": "n", "morpho": "n-s---fn1-"}, "sucula3": {
        "lemma": "sucula", "uri": "s3316", "pos": "n", "morpho": "n-s---fn1-"
    }, "suffitus1": {"lemma": "suffitus", "uri": "s9977", "pos": "n", "morpho": "n-s---mn4-"}, "suffitus2": {
        "lemma": "suffitus", "uri": "s9977", "pos": "n", "morpho": "n-s---mn4-"
    }, "sufflatus1": {"lemma": "sufflatus", "uri": "s9978", "pos": "n", "morpho": "n-s---mn4-"}, "sufflatus2": {
        "lemma": "sufflatus", "uri": "100769", "pos": "a", "morpho": "aps---mn1-"
    }, "suffrago1": {"lemma": "suffrago", "uri": "s3380", "pos": "n", "morpho": "n-s---fn3-"}, "suffrago2": {
        "lemma": "suffrago", "uri": "128717", "pos": "v", "morpho": "v1spia--1-"
    }, "suggestus1": {"lemma": "suggestus", "uri": "s9979", "pos": "n", "morpho": "n-s---mn4-"}, "suggestus2": {
        "lemma": "suggestus", "uri": "s9979", "pos": "n", "morpho": "n-s---mn4-"
    }, "sulcus1": {"lemma": "sulcus", "uri": "s3426", "pos": "a", "morpho": "aps---mn1-"}, "sulcus2": {
        "lemma": "sulcus", "uri": "s3426", "pos": "n", "morpho": "n-s---mn2-"
    }, "sum1": {"lemma": "sum", "uri": "s3436", "pos": "v", "morpho": "v1spia--3-"}, "sum2": {
        "lemma": "sum", "uri": "s3436", "pos": "v", "morpho": "v1spia--3-"
    }, "sum3": {"lemma": "sum", "uri": "s3436", "pos": "v", "morpho": "v1spia--3-"}, "summissus1": {
        "lemma": "summissus", "uri": "33682", "pos": "a", "morpho": "aps---mn1-"
    }, "summissus2": {"lemma": "summissus", "uri": "30237", "pos": "n", "morpho": "n-s---mn2-"}, "sumptus1": {
        "lemma": "sumptus", "uri": "128795", "pos": "a", "morpho": "aps---mn1-"
    }, "sumptus2": {"lemma": "sumptus", "uri": "s9980", "pos": "n", "morpho": "n-s---mn4-"}, "super1": {
        "lemma": "super", "uri": "s3737", "pos": "a", "morpho": "aps---mn1r"
    }, "super2": {"lemma": "super", "uri": "27541", "pos": "r", "morpho": "rp--------"}, "supergressus1": {
        "lemma": "supergressus", "uri": "128927", "pos": "a", "morpho": "aps---mn1-"
    }, "supergressus2": {"lemma": "supergressus", "uri": "s9981", "pos": "n", "morpho": "n-s---mn4-"}, "superjectus1": {
        "lemma": "superiectus", "uri": "128934", "pos": "a", "morpho": "aps---mn1-"
    }, "superjectus2": {"lemma": "superiectus", "uri": "s9982", "pos": "n", "morpho": "n-s---mn4-"}, "supparo1": {
        "lemma": "supparo", "uri": "s4038", "pos": "v", "morpho": "v1spia--1-"
    }, "supparo2": {"lemma": "supparo", "uri": "s4038", "pos": "v", "morpho": "v1spia--1-"}, "suppingo1": {
        "lemma": "suppingo", "uri": "s3761", "pos": "v", "morpho": "v1spia--3-"
    }, "suppingo2": {"lemma": "suppingo", "uri": "s3761", "pos": "v", "morpho": "v1spia--3-"}, "sura1": {
        "lemma": "sura", "uri": "s3814", "pos": "n", "morpho": "n-s---fn1-"
    }, "Sura2": {"lemma": "Sura", "uri": "62273", "pos": "n", "morpho": "n-s---fn1-"}, "Sura3": {
        "lemma": "Sura", "uri": "62273", "pos": "n", "morpho": "n-s---fn1-"
    }, "surena1": {"lemma": "surena", "uri": "s3829", "pos": "n", "morpho": "n-s---fn1-"}, "surena2": {
        "lemma": "surena", "uri": "129223", "pos": "n", "morpho": "n-s---mn1-"
    }, "surrectus1": {"lemma": "surrectus", "uri": "129234", "pos": "a", "morpho": "aps---mn1-"}, "surrectus2": {
        "lemma": "surrectus", "uri": "129234", "pos": "a", "morpho": "aps---mn1-"
    }, "surus1": {"lemma": "surus", "uri": "s3833", "pos": "n", "morpho": "n-s---mn2-"}, "Surus2": {
        "lemma": "Surus", "uri": "62277", "pos": "n", "morpho": "n-s---mn2-"
    }, "suspecto1": {"lemma": "suspecto", "uri": "s3853", "pos": "v", "morpho": "v1spia--1-"}, "suspecto2": {
        "lemma": "suspecto", "uri": "129279", "pos": "r", "morpho": "rp--------"
    }, "suspector1": {"lemma": "suspector", "uri": "133155", "pos": "v", "morpho": "v1spid--1-"}, "suspector2": {
        "lemma": "suspector", "uri": "s3854", "pos": "n", "morpho": "n-s---mn3-"
    }, "suspectus1": {"lemma": "suspectus", "uri": "40940", "pos": "a", "morpho": "aps---mn1-"}, "suspectus2": {
        "lemma": "suspectus", "uri": "s9985", "pos": "n", "morpho": "n-s---mn4-"
    }, "suspicio1": {"lemma": "suspicio", "uri": "s3862", "pos": "v", "morpho": "v1spia--3i"}, "suspicio2": {
        "lemma": "suspicio", "uri": "s3863", "pos": "n", "morpho": "n-s---fn3-"
    }, "susurro1": {"lemma": "susurro", "uri": "s3884", "pos": "v", "morpho": "v1spia--1-"}, "susurro2": {
        "lemma": "susurro", "uri": "s3885", "pos": "n", "morpho": "n-s---mn3-"
    }, "susurrus1": {"lemma": "susurrus", "uri": "s3886", "pos": "n", "morpho": "n-s---mn2-"}, "susurrus2": {
        "lemma": "susurrus", "uri": "s1362", "pos": "a", "morpho": "aps---mn1-"
    }, "sutrinus1": {"lemma": "sutrinus", "uri": "s3893", "pos": "a", "morpho": "aps---mn1-"}, "synodus1": {
        "lemma": "synodus", "uri": None, "pos": "n", "morpho": "n-s---fn2-"
    }, "synodus2": {"lemma": "synodus", "uri": None, "pos": "n", "morpho": "n-s---fn2-"}, "syrus1": {
        "lemma": "syrus", "uri": "s4014", "pos": "n", "morpho": "n-s---mn2-"
    }, "Syrus2": {"lemma": "Syrus", "uri": "62309", "pos": "n", "morpho": "n-s---mn2-"}, "Syrus3": {
        "lemma": "Syrus", "uri": "62309", "pos": "n", "morpho": "n-s---mn2-"
    }, "tabularius1": {"lemma": "tabularius", "uri": "t0028", "pos": "a", "morpho": "aps---mn1-"}, "tabularius2": {
        "lemma": "tabularius", "uri": "t0028", "pos": "n", "morpho": "n-s---mn2-"
    }, "tacitus1": {"lemma": "tacitus", "uri": "58354", "pos": "a", "morpho": "aps---mn1-"}, "tactus1": {
        "lemma": "tactus", "uri": "129489", "pos": "a", "morpho": "aps---mn1-"
    }, "tactus2": {"lemma": "tactus", "uri": "t9994", "pos": "n", "morpho": "n-s---mn4-"}, "Tartarus1": {
        "lemma": "Tartarus", "uri": "62351", "pos": "a", "morpho": "aps---mn1-"
    }, "tandem1": {"lemma": "tandem", "uri": "t0094", "pos": "r", "morpho": "rp--------"},
    "Tartarus2": {"lemma": "Tartarus", "uri": "62351", "pos": "a", "morpho": "aps---mn1-"}, "tau1": {
        "lemma": "tau", "uri": "t0144", "pos": "n", "morpho": "n-s---nn--"
    }, "tau2": {"lemma": "tau", "uri": "t0144", "pos": "n", "morpho": "n-s---nn--"}, "taurinus1": {
        "lemma": "taurinus", "uri": "t0153", "pos": "a", "morpho": "aps---mn1-"
    }, "Tauriscus1": {"lemma": "Tauriscus", "uri": "62357", "pos": "n", "morpho": "n-s---mn2-"}, "Tauriscus2": {
        "lemma": "Tauriscus", "uri": "62357", "pos": "n", "morpho": "n-s---mn2-"
    }, "taurus1": {"lemma": "taurus", "uri": "t0162", "pos": "n", "morpho": "n-s---mn2-"}, "Taurus2": {
        "lemma": "Taurus", "uri": "62360", "pos": "n", "morpho": "n-s---mn2-"
    }, "Taurus3": {"lemma": "Taurus", "uri": "62360", "pos": "n", "morpho": "n-s---mn2-"}, "taxim1": {
        "lemma": "taxim", "uri": "t0173", "pos": "r", "morpho": "rp--------"
    }, "taxim2": {"lemma": "taxim", "uri": "t0173", "pos": "r", "morpho": "rp--------"}, "telamo1": {
        "lemma": "telamo", "uri": "129623", "pos": "n", "morpho": "n-s---mn3-"
    }, "Telamo2": {"lemma": "Telamo", "uri": "62370", "pos": "n", "morpho": "n-s---nn3-"}, "Temenitis1": {
        "lemma": "Temenitis", "uri": "62389", "pos": "n", "morpho": "n-s---fn3-"
    }, "Temenitis2": {"lemma": "Temenitis", "uri": "62389", "pos": "n", "morpho": "n-s---fn3-"}, "temo1": {
        "lemma": "temo", "uri": "t0232", "pos": "n", "morpho": "n-s---mn3-"
    }, "temo2": {"lemma": "temo", "uri": "t0232", "pos": "n", "morpho": "n-s---mn3-"}, "tentus1": {
        "lemma": "tentus", "uri": "t9996", "pos": "n", "morpho": "n-s---mn4-"
    }, "tentus2": {"lemma": "tentus", "uri": "t9996", "pos": "n", "morpho": "n-s---mn4-"}, "tenus1": {
        "lemma": "tenus", "uri": "t9310", "pos": "n", "morpho": "n-s---nn3-"
    }, "tenus2": {"lemma": "tenus", "uri": "t9310", "pos": "n", "morpho": "n-s---nn3-"}, "termes1": {
        "lemma": "termes", "uri": "t0355", "pos": "n", "morpho": "n-s---mn3-"
    }, "termes2": {"lemma": "termes", "uri": "t0355", "pos": "n", "morpho": "n-s---mn3-"}, "Termes3": {
        "lemma": "Termes", "uri": "62407", "pos": "n", "morpho": "n-p---mn3-"
    }, "tersus1": {"lemma": "tersus", "uri": "33755", "pos": "a", "morpho": "aps---mn1-"}, "tersus2": {
        "lemma": "tersus", "uri": "t9999", "pos": "n", "morpho": "n-s---mn4-"
    }, "tertio1": {"lemma": "tertio", "uri": "57806", "pos": "r", "morpho": "rp--------"}, "tertio2": {
        "lemma": "tertio", "uri": "t0410", "pos": "v", "morpho": "v1spia--1-"
    }, "testis1": {"lemma": "testis", "uri": "t1502", "pos": "n", "morpho": "n-s---mn3i"}, "testis2": {
        "lemma": "testis", "uri": "t1502", "pos": "n", "morpho": "n-s---mn3i"
    }, "textus1": {"lemma": "textus", "uri": "129905", "pos": "a", "morpho": "aps---mn1-"}, "textus2": {
        "lemma": "textus", "uri": "t9914", "pos": "n", "morpho": "n-s---mn4-"
    }, "thymbra1": {"lemma": "thymbra", "uri": "t0639", "pos": "n", "morpho": "n-s---fn1-"}, "Thymbra2": {
        "lemma": "Thymbra", "uri": "62494", "pos": "n", "morpho": "n-s---fn1-"
    }, "Tifata1": {"lemma": "Tifata", "uri": "62511", "pos": "n", "morpho": "n-s---fn1-"}, "Tifata2": {
        "lemma": "Tifata", "uri": "62511", "pos": "n", "morpho": "n-s---fn1-"
    }, "tigris1": {"lemma": "tigris", "uri": "t0688", "pos": "n", "morpho": "n-s---cn3-"}, "tinctus1": {
        "lemma": "tinctus", "uri": "130090", "pos": "a", "morpho": "aps---mn1-"
    }, "tinctus2": {"lemma": "tinctus", "uri": "t9915", "pos": "n", "morpho": "n-s---mn4-"}, "tiro1": {
        "lemma": "tiro", "uri": "t0731", "pos": "n", "morpho": "n-s---mn3-"
    }, "Tiro2": {"lemma": "Tiro", "uri": "62527", "pos": "n", "morpho": "n-s---mn3-"}, "tonsus1": {
        "lemma": "tonsus", "uri": "54607", "pos": "a", "morpho": "aps---mn1-"
    }, "tonsus2": {"lemma": "tonsus", "uri": "t9919", "pos": "n", "morpho": "n-s---mn4-"}, "torquatus1": {
        "lemma": "torquatus", "uri": "t0859", "pos": "a", "morpho": "aps---mn1-"
    }, "tortus1": {"lemma": "tortus", "uri": "100903", "pos": "a", "morpho": "aps---mn1-"}, "tortus2": {
        "lemma": "tortus", "uri": "t9913", "pos": "n", "morpho": "n-s---mn4-"
    }, "totus1": {"lemma": "totus", "uri": "t9931", "pos": "a", "morpho": "aps---mn1p"}, "totus2": {
        "lemma": "totus", "uri": "t9931", "pos": "a", "morpho": "aps---mn1p"
    }, "trabea1": {"lemma": "trabea", "uri": "t0897", "pos": "n", "morpho": "n-s---fn1-"}, "Trabea2": {
        "lemma": "Trabea", "uri": "62555", "pos": "n", "morpho": "n-s---fn1-"
    }, "tractus1": {"lemma": "tractus", "uri": "130285", "pos": "a", "morpho": "aps---mn1-"}, "tractus2": {
        "lemma": "tractus", "uri": "t9993", "pos": "n", "morpho": "n-s---mn4-"
    }, "traditus1": {"lemma": "traditus", "uri": "130286", "pos": "a", "morpho": "aps---mn1-"}, "traditus2": {
        "lemma": "traditus", "uri": "t9921", "pos": "n", "morpho": "n-s---mn4-"
    }, "traductus1": {"lemma": "traductus", "uri": "130291", "pos": "a", "morpho": "aps---mn1-"}, "traductus2": {
        "lemma": "traductus", "uri": "t9922", "pos": "n", "morpho": "n-s---mn4-"
    }, "tragos1": {"lemma": "tragos", "uri": "130310", "pos": "n", "morpho": "n-s---mn2g"}, "tragos2": {
        "lemma": "tragos", "uri": "130310", "pos": "n", "morpho": "n-s---mn2g"
    }, "trajectus1": {"lemma": "traiectus", "uri": "36816", "pos": "a", "morpho": "aps---mn1-"}, "trajectus2": {
        "lemma": "traiectus", "uri": "t9923", "pos": "n", "morpho": "n-s---mn4-"
    }, "Tralles1": {"lemma": "Tralles", "uri": "62561", "pos": "n", "morpho": "n-p---mn3-"}, "Tralles2": {
        "lemma": "Tralles", "uri": "62561", "pos": "n", "morpho": "n-p---mn3-"
    }, "tranquillo1": {"lemma": "tranquillo", "uri": "130332", "pos": "r", "morpho": "rp--------"}, "tranquillo2": {
        "lemma": "tranquillo", "uri": "t0967", "pos": "v", "morpho": "v1spia--1-"
    }, "transcensus1": {"lemma": "transcensus", "uri": "130342", "pos": "a", "morpho": "aps---mn1-"}, "transcensus2": {
        "lemma": "transcensus", "uri": "t9924", "pos": "n", "morpho": "n-s---mn4-"
    }, "transcursus1": {"lemma": "transcursus", "uri": "130353", "pos": "a", "morpho": "aps---mn1-"}, "transcursus2": {
        "lemma": "transcursus", "uri": "t9925", "pos": "n", "morpho": "n-s---mn4-"
    }, "transgressus1": {"lemma": "transgressus", "uri": "130382", "pos": "a", "morpho": "aps---mn1-"},
    "transgressus2": {
        "lemma": "transgressus", "uri": "t9926", "pos": "n", "morpho": "n-s---mn4-"
    }, "transitus1": {"lemma": "transitus", "uri": "130394", "pos": "a", "morpho": "aps---mn1-"}, "transitus2": {
        "lemma": "transitus", "uri": "t9927", "pos": "n", "morpho": "n-s---mn4-"
    }, "translatus1": {"lemma": "translatus", "uri": "130404", "pos": "a", "morpho": "aps---mn1-"}, "translatus2": {
        "lemma": "translatus", "uri": "t9928", "pos": "n", "morpho": "n-s---mn4-"
    }, "transmissus1": {"lemma": "transmissus", "uri": "43825", "pos": "a", "morpho": "aps---mn1-"}, "transmissus2": {
        "lemma": "transmissus", "uri": "t9929", "pos": "n", "morpho": "n-s---mn4-"
    }, "Trebia1": {"lemma": "Trebia", "uri": "62571", "pos": "n", "morpho": "n-s---fn1-"}, "Trebia2": {
        "lemma": "Trebia", "uri": "62571", "pos": "n", "morpho": "n-s---fn1-"
    }, "tributus1": {"lemma": "tributus", "uri": "49498", "pos": "a", "morpho": "aps---mn1-"}, "tributus2": {
        "lemma": "tributus", "uri": "49498", "pos": "a", "morpho": "aps---mn1-"
    }, "tributus3": {"lemma": "tributus", "uri": "t1173", "pos": "n", "morpho": "n-s---mn2-"}, "trigonus1": {
        "lemma": "trigonus", "uri": None, "pos": "a", "morpho": "aps---mn1-"
    }, "trigonus2": {"lemma": "trigonus", "uri": "42299", "pos": "n", "morpho": "n-s---mn2-"}, "tritus1": {
        "lemma": "tritus", "uri": "27828", "pos": "a", "morpho": "aps---mn1-"
    }, "tritus2": {"lemma": "tritus", "uri": "t9930", "pos": "n", "morpho": "n-s---mn4-"}, "tropa1": {
        "lemma": "tropa", "uri": "t1437", "pos": "n", "morpho": "n-s---fn1-"
    }, "tropa2": {"lemma": "tropa", "uri": "t8437", "pos": "r", "morpho": "rp--------"}, "Tros1": {
        "lemma": "Tros", "uri": "62600", "pos": "n", "morpho": "n-s---mn2-"
    }, "Tros2": {"lemma": "Tros", "uri": "62600", "pos": "n", "morpho": "n-s---mn2-"}, "truncus1": {
        "lemma": "truncus", "uri": "t1466", "pos": "a", "morpho": "aps---mn1-"
    }, "truncus2": {"lemma": "truncus", "uri": "t1466", "pos": "n", "morpho": "n-s---mn2-"}, "tuber1": {
        "lemma": "tuber", "uri": "t1687", "pos": "n", "morpho": "n-s---nn3-"
    }, "tubulus1": {"lemma": "tubulus", "uri": "t1702", "pos": "n", "morpho": "n-s---mn2-"}, "tuor1": {
        "lemma": "tuor", "uri": "132802", "pos": "v", "morpho": "v1spid--3-"
    }, "tuor2": {"lemma": "tuor", "uri": "t1750", "pos": "n", "morpho": "n-s---mn3-"}, "turbo1": {
        "lemma": "turbo", "uri": "t1770", "pos": "v", "morpho": "v1spia--1-"
    }, "turbo2": {"lemma": "turbo", "uri": "t1771", "pos": "n", "morpho": "n-s---mn3-"}, "tusculum1": {
        "lemma": "tusculum", "uri": "t1822", "pos": "n", "morpho": "n-s---nn2-"
    }, "Tusculum2": {"lemma": "Tusculum", "uri": "62621", "pos": "n", "morpho": "n-s---nn2-"}, "tute1": {
        "lemma": "tute", "uri": "36734", "pos": "r", "morpho": "rp--------"
    }, "tute2": {"lemma": "tute", "uri": "36734", "pos": "r", "morpho": "rp--------"}, "tuto1": {
        "lemma": "tuto", "uri": "100998", "pos": "r", "morpho": "rp--------"
    }, "tuto2": {"lemma": "tuto", "uri": "27879", "pos": "v", "morpho": "v1spia--1-"}, "tutor1": {
        "lemma": "tutor", "uri": "t1842", "pos": "n", "morpho": "n-s---mn3-"
    }, "tutor2": {"lemma": "tutor", "uri": "t1843", "pos": "v", "morpho": "v1spid--1-"}, "typhon1": {
        "lemma": "typhon", "uri": "t1863", "pos": "n", "morpho": "n-s---mn3-"
    }, "uber1": {"lemma": "uber", "uri": "u9157", "pos": "n", "morpho": "n-s---nn3-"}, "uber2": {
        "lemma": "uber", "uri": "u9157", "pos": "a", "morpho": "aps---an3-"
    }, "udo1": {"lemma": "udo", "uri": "u0174", "pos": "v", "morpho": "v1spia--1-"}, "udo2": {
        "lemma": "udo", "uri": "u0175", "pos": "n", "morpho": "n-s---mn3-"
    }, "ultimo1": {"lemma": "ultimo", "uri": "101006", "pos": "r", "morpho": "rp--------"}, "ultimo2": {
        "lemma": "ultimo", "uri": "u0942", "pos": "v", "morpho": "v1spia--1-"
    }, "unctus1": {"lemma": "unctus", "uri": "43318", "pos": "a", "morpho": "aps---mn1-"}, "unctus2": {
        "lemma": "unctus", "uri": "u9984", "pos": "n", "morpho": "n-s---mn4-"
    }, "uncus1": {"lemma": "uncus", "uri": "u1026", "pos": "n", "morpho": "n-s---mn2-"}, "uncus2": {
        "lemma": "uncus", "uri": "u1026", "pos": "a", "morpho": "aps---mn1-"
    }, "unio1": {"lemma": "unio", "uri": "u1111", "pos": "v", "morpho": "v1spia--4-"}, "unio2": {
        "lemma": "unio", "uri": "u1112", "pos": "n", "morpho": "n-s---cn3-"
    }, "urbicus1": {"lemma": "urbicus", "uri": "u1241", "pos": "a", "morpho": "aps---mn1-"}, "Urbicus2": {
        "lemma": "Urbicus", "uri": "62644", "pos": "n", "morpho": "n-s---mn2-"
    }, "usque1": {"lemma": "usque", "uri": "u1288", "pos": "r", "morpho": "rp--------"},
    "usucapio1": {"lemma": "usucapio", "uri": "u1302", "pos": "v", "morpho": "v1spia--3i"}, "usucapio2": {
        "lemma": "usucapio", "uri": "u1303", "pos": "n", "morpho": "n-s---fn3-"
    }, "usus1": {"lemma": "usus", "uri": "131976", "pos": "a", "morpho": "aps---mn1-"}, "usus2": {
        "lemma": "usus", "uri": "u9985", "pos": "n", "morpho": "n-s---mn4-"
    }, "ut1": {"lemma": "ut", "uri": "37549", "pos": "r", "morpho": "rp--------"},
    "ut2": {"lemma": "ut", "uri": "37549", "pos": "r", "morpho": "rp--------"},  # in the manner of
"ut3": {"lemma": "ut", "uri": "37549", "pos": "r", "morpho": "rp--------"},  # such as
    "Utens2": {"lemma": "Utens", "uri": "62648", "pos": "n", "morpho": "n-s---mn3-"}, "uter1": {
        "lemma": "uter", "uri": "131984", "pos": "n", "morpho": "n-s---mn2r"
    }, "uter2": {"lemma": "uter", "uri": "131984", "pos": "n", "morpho": "n-s---mn2r"}, "uter3": {
        "lemma": "uter", "uri": "33134", "pos": "a", "morpho": "aps---mn1p"
    }, "utique2": {"lemma": "utique", "uri": "u1332", "pos": "r", "morpho": "rp--------"}, "utriculus1": {
        "lemma": "utriculus", "uri": "u1340", "pos": "n", "morpho": "n-s---mn2-"
    }, "utriculus2": {"lemma": "utriculus", "uri": "u1340", "pos": "n", "morpho": "n-s---mn2-"}, "vacca1": {
        "lemma": "uacca", "uri": "u0003", "pos": "n", "morpho": "n-s---fn1-"
    }, "Vada1": {"lemma": "Vada", "uri": "62654", "pos": "n", "morpho": "n-s---fn1-"}, "Vada2": {
        "lemma": "Vada", "uri": "62654", "pos": "n", "morpho": "n-s---fn1-"
    }, "Vada3": {"lemma": "Vada", "uri": "62654", "pos": "n", "morpho": "n-s---fn1-"}, "vado1": {
        "lemma": "uado", "uri": "u0021", "pos": "v", "morpho": "v1spia--3-"
    }, "vado2": {"lemma": "uado", "uri": "u0024", "pos": "v", "morpho": "v1spia--1-"}, "vagor1": {
        "lemma": "uagor", "uri": "u0038", "pos": "v", "morpho": "v1spid--1-"
    }, "vagor2": {"lemma": "uagor", "uri": "u0039", "pos": "n", "morpho": "n-s---mn3-"}, "valens2": {
        "lemma": "ualens", "uri": "27976", "pos": "a", "morpho": "aps---an3i"
    }, "valentia1": {"lemma": "ualentia", "uri": "u0015", "pos": "n", "morpho": "n-s---fn1-"}, "Valentia2": {
        "lemma": "Valentia", "uri": "62661", "pos": "n", "morpho": "n-s---fn1-"
    }, "vallus1": {"lemma": "uallus", "uri": "u0067", "pos": "n", "morpho": "n-s---mn2-"}, "vallus2": {
        "lemma": "uallus", "uri": "u0068", "pos": "n", "morpho": "n-s---fn2-"
    }, "varia1": {"lemma": "uaria", "uri": "u0120", "pos": "n", "morpho": "n-s---fn1-"}, "varianus1": {
        "lemma": "uarianus", "uri": "u0108", "pos": "a", "morpho": "aps---mn1-"
    }, "varicus1": {"lemma": "uaricus", "uri": "u0115", "pos": "a", "morpho": "aps---mn1-"}, "varicus2": {
        "lemma": "uaricus", "uri": "u0116", "pos": "r", "morpho": "rp--------"
    }, "varo1": {"lemma": "uaro", "uri": "131012", "pos": "n", "morpho": "n-s---mn3-"}, "varo2": {
        "lemma": "uaro", "uri": "u0122", "pos": "v", "morpho": "v1spia--1-"
    }, "varus1": {"lemma": "uarus", "uri": "u0103", "pos": "a", "morpho": "aps---mn1-"}, "varus2": {
        "lemma": "uarus", "uri": "u0125", "pos": "n", "morpho": "n-s---mn2-"
    }, "Varus3": {"lemma": "Varus", "uri": "62673", "pos": "n", "morpho": "n-s---mn2-"}, "vas1": {
        "lemma": "uas", "uri": None, "pos": "n", "morpho": "n-s---mn3-"
    }, "vas2": {"lemma": "uas", "uri": None, "pos": "n", "morpho": "n-s---mn3-"}, "vectis1": {
        "lemma": "uectis", "uri": "u0191", "pos": "n", "morpho": "n-s---mn3i"
    }, "Vectis2": {"lemma": "Vectis", "uri": "62681", "pos": "n", "morpho": "n-s---fn3-"}, "Vedius1": {
        "lemma": "Vedius", "uri": "62683", "pos": "n", "morpho": "n-s---mn2-"
    }, "Vedius2": {"lemma": "Vedius", "uri": "62683", "pos": "n", "morpho": "n-s---mn2-"}, "velabrum1": {
        "lemma": "uelabrum", "uri": "u0221", "pos": "n", "morpho": "n-s---nn2-"
    }, "Velabrum2": {"lemma": "Velabrum", "uri": "62686", "pos": "a", "morpho": "aps---nn3-"}, "venilia1": {
        "lemma": "uenilia", "uri": "u0299", "pos": "n", "morpho": "n-s---fn1-"
    }, "Venilia2": {"lemma": "Venilia", "uri": "62697", "pos": "n", "morpho": "n-s---fn1-"}, "Venus1": {
        "lemma": "Venus", "uri": "28044", "pos": "n", "morpho": "n-s---fn3-"
    }, "venus2": {"lemma": "uenus", "uri": "u0470", "pos": "n", "morpho": "n-s---mn4-"}, "verbero1": {
        "lemma": "uerbero", "uri": "u0361", "pos": "v", "morpho": "v1spia--1-"
    }, "verbero2": {"lemma": "uerbero", "uri": "u0362", "pos": "n", "morpho": "n-s---mn3-"}, "vernus1": {
        "lemma": "uernus", "uri": "u0409", "pos": "a", "morpho": "aps---mn1-"
    }, "vernus2": {"lemma": "uernus", "uri": "u0409", "pos": "a", "morpho": "aps---mn1-"}, "vero1": {
        "lemma": "uero", "uri": "28066", "pos": "r", "morpho": "rp--------"
    }, "vero2": {"lemma": "uero", "uri": "u0410", "pos": "v", "morpho": "v1spia--1-"}, "vero3": {
        "lemma": "uero", "uri": "u0411", "pos": "n", "morpho": "n-s---mn3-"
    }, "verres1": {"lemma": "uerres", "uri": "u0414", "pos": "n", "morpho": "n-s---mn3i"}, "Verres2": {
        "lemma": "Verres", "uri": "62710", "pos": "n", "morpho": "n-p---mn3-"
    }, "verrinus1": {"lemma": "uerrinus", "uri": "u0416", "pos": "a", "morpho": "aps---mn1-"}, "versus3": {
        "lemma": "uersus", "uri": "u0516", "pos": "n", "morpho": "n-s---mn4-"
    }, "verum3": {"lemma": "uerum", "uri": "28081", "pos": "r", "morpho": "rp--------"}, "vestitus1": {
        "lemma": "uestitus", "uri": "101117", "pos": "a", "morpho": "aps---mn1-"
    }, "vestitus2": {"lemma": "uestitus", "uri": "u9983", "pos": "n", "morpho": "n-s---mn4-"}, "veternus1": {
        "lemma": "ueternus", "uri": "u0536", "pos": "a", "morpho": "aps---mn1-"
    }, "veternus2": {"lemma": "ueternus", "uri": "u0536", "pos": "n", "morpho": "n-s---mn2-"}, "Vibo2": {
        "lemma": "Vibo", "uri": "62731", "pos": "n", "morpho": "n-s---mn3-"
    }, "vibratus1": {"lemma": "uibratus", "uri": "131384", "pos": "a", "morpho": "aps---mn1-"}, "vibratus2": {
        "lemma": "uibratus", "uri": "u9229", "pos": "n", "morpho": "n-s---mn4-"
    }, "victor1": {"lemma": "uictor", "uri": "u0614", "pos": "n", "morpho": "n-s---mn3-"}, "victoriatus1": {
        "lemma": "uictoriatus", "uri": "u0617", "pos": "n", "morpho": "n-s---mn2-"
    }, "victoriatus2": {"lemma": "uictoriatus", "uri": "u0617", "pos": "a", "morpho": "aps---mn1-"}, "victus1": {
        "lemma": "uictus", "uri": "131429", "pos": "a", "morpho": "aps---mn1-"
    }, "victus2": {"lemma": "uictus", "uri": "u9986", "pos": "n", "morpho": "n-s---mn4-"}, "vilico2": {
        "lemma": "uilico", "uri": "u0656", "pos": "n", "morpho": "n-s---mn3-"
    }, "vinctus1": {"lemma": "uinctus", "uri": "131487", "pos": "a", "morpho": "aps---mn1-"}, "vinctus2": {
        "lemma": "uinctus", "uri": "u0666", "pos": "n", "morpho": "n-s---mn4-"
    }, "violatus1": {"lemma": "uiolatus", "uri": "131519", "pos": "a", "morpho": "aps---mn1-"}, "violatus2": {
        "lemma": "uiolatus", "uri": "131519", "pos": "a", "morpho": "aps---mn1-"
    }, "viratus1": {"lemma": "uiratus", "uri": "131526", "pos": "a", "morpho": "aps---mn1-"}, "viratus2": {
        "lemma": "uiratus", "uri": "u0755", "pos": "n", "morpho": "n-s---mn4-"
    }, "vireo1": {"lemma": "uireo", "uri": "u0757", "pos": "v", "morpho": "v1spia--2-"}, "vireo2": {
        "lemma": "uireo", "uri": "u0758", "pos": "n", "morpho": "n-s---mn3-"
    }, "viripotens1": {"lemma": "uiripotens", "uri": "u7505", "pos": "a", "morpho": "aps---an3i"}, "viripotens2": {
        "lemma": "uiripotens", "uri": "u7505", "pos": "a", "morpho": "aps---an3i"
    }, "viscus1": {"lemma": "uiscus", "uri": "u0816", "pos": "n", "morpho": "n-s---nn3-"}, "viscus2": {
        "lemma": "uiscus", "uri": "u0816", "pos": "n", "morpho": "n-s---nn3-"
    }, "visus1": {"lemma": "uisus", "uri": "131591", "pos": "a", "morpho": "aps---mn1-"}, "visus2": {
        "lemma": "uisus", "uri": "u9988", "pos": "n", "morpho": "n-s---mn4-"
    }, "vitula1": {"lemma": "uitula", "uri": "u0889", "pos": "n", "morpho": "n-s---fn1-"}, "vitupero1": {
        "lemma": "uitupero", "uri": "u0894", "pos": "v", "morpho": "v1spia--1-"
    }, "vitupero2": {"lemma": "uitupero", "uri": "u0895", "pos": "n", "morpho": "n-s---mn3-"},
    "volo1": {
        "lemma": "uolo", "uri": "u1167", "pos": "v", "morpho": "v1spia--3-"
    },
    "volo2": {
        "lemma": "uolo", "uri": "u1168", "pos": "v", "morpho": "v1spia--1-"
    },
    "volo3": {"lemma": "uolo", "uri": "u1169", "pos": "n", "morpho": "n-s---mn3-"}, "volutus1": {
        "lemma": "uolutus", "uri": "131872", "pos": "a", "morpho": "aps---mn1-"
    }, "volutus2": {"lemma": "uolutus", "uri": "u9994", "pos": "n", "morpho": "n-s---mn4-"}, "vopiscus1": {
        "lemma": "uopiscus", "uri": "u1215", "pos": "n", "morpho": "n-s---mn2-"
    }, "vulgatus1": {"lemma": "uulgatus", "uri": "28215", "pos": "a", "morpho": "aps---mn1-"}, "vulgatus2": {
        "lemma": "uulgatus", "uri": "u1335", "pos": "n", "morpho": "n-s---mn4-"
    }, "vulgo1": {"lemma": "uulgo", "uri": "u1364", "pos": "r", "morpho": "rp--------"}, "vulgo2": {
        "lemma": "uulgo", "uri": "u1363", "pos": "v", "morpho": "v1spia--1-"
    }, "vultur1": {"lemma": "uultur", "uri": "u1383", "pos": "n", "morpho": "n-s---mn3-"}, "Vultur2": {
        "lemma": "Vultur", "uri": "62765", "pos": "n", "morpho": "n-s---mn3-"
    }, "zeta1": {"lemma": "zeta", "uri": "56123", "pos": "n", "morpho": "n-s---nn3-"}, "zeta2": {
        "lemma": "zeta", "uri": "56123", "pos": "n", "morpho": "n-s---nn3-"
    }, "zeugma1": {"lemma": "zeugma", "uri": "z0023", "pos": "n", "morpho": "n-s---nn3-"}, "Zeugma2": {
        "lemma": "Zeugma", "uri": "62791", "pos": "n", "morpho": "n-s---fn1-"
    }, "zoster1": {"lemma": "zoster", "uri": "z0047", "pos": "n", "morpho": "n-s---mn3-"}, "Zoster2": {
        "lemma": "Zoster", "uri": "62795", "pos": "n", "morpho": "n-s---mn2r"
    }, "zygia1": {"lemma": "zygia", "uri": "z0052", "pos": "n", "morpho": "n-s---fn1-"}
}<|MERGE_RESOLUTION|>--- conflicted
+++ resolved
@@ -9,12 +9,8 @@
 # Glob pattern for indexing
 glob = '*.json'
 
-<<<<<<< HEAD
 
-# Text fetching
-=======
 # Fetch text
->>>>>>> 26e18c30
 def fetch(work, meta, fragment):
     with codecs.open(work.corpus.text_dir / Path(work.doc['filename']), 'r', 'utf8') as fp:
         doc = json.load(fp)
